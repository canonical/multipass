/*
 * Copyright (C) Canonical, Ltd.
 *
 * This program is free software; you can redistribute it and/or modify
 * it under the terms of the GNU General Public License as published by
 * the Free Software Foundation; version 3.
 *
 * This program is distributed in the hope that it will be useful,
 * but WITHOUT ANY WARRANTY; without even the implied warranty of
 * MERCHANTABILITY or FITNESS FOR A PARTICULAR PURPOSE.  See the
 * GNU General Public License for more details.
 *
 * You should have received a copy of the GNU General Public License
 * along with this program.  If not, see <http://www.gnu.org/licenses/>.
 *
 */

#include "common.h"
#include "file_operations.h"
#include "mock_format_utils.h"
#include "mock_settings.h"

#include <multipass/cli/csv_formatter.h>
#include <multipass/cli/json_formatter.h>
#include <multipass/cli/table_formatter.h>
#include <multipass/cli/yaml_formatter.h>
#include <multipass/constants.h>
#include <multipass/format.h>
#include <multipass/rpc/multipass.grpc.pb.h>
#include <multipass/settings/settings.h>

#include <locale>

namespace mp = multipass;
namespace mpt = multipass::test;
using namespace testing;

namespace
{
auto petenv_name()
{
    return MP_SETTINGS.get(mp::petenv_key).toStdString();
}

auto construct_empty_list_reply()
{
    mp::ListReply list_reply;
    list_reply.mutable_instance_list();
    return list_reply;
}

auto construct_empty_list_snapshot_reply()
{
    mp::ListReply list_reply;
    list_reply.mutable_snapshot_list();
    return list_reply;
}

auto construct_single_instance_list_reply()
{
    mp::ListReply list_reply;

    auto list_entry = list_reply.mutable_instance_list()->add_instances();
    list_entry->set_name("foo");
    list_entry->mutable_instance_status()->set_status(mp::InstanceStatus::RUNNING);
    list_entry->set_current_release("16.04 LTS");
    list_entry->set_os("Ubuntu");
    list_entry->add_ipv4("10.168.32.2");
    list_entry->add_ipv4("200.3.123.30");
<<<<<<< HEAD
    list_entry->add_ipv6("fdde:2681:7a2::4ca");
    list_entry->add_ipv6("fe80::1c3c:b703:d561:a00");
    const auto zone = list_entry->mutable_zone();
    zone->set_name("zone1");
    zone->set_available(true);
=======
>>>>>>> 72edbd7c

    return list_reply;
}

auto construct_multiple_instances_list_reply()
{
    mp::ListReply list_reply;

    auto list_entry = list_reply.mutable_instance_list()->add_instances();
    list_entry->set_name("bogus-instance");
    list_entry->mutable_instance_status()->set_status(mp::InstanceStatus::RUNNING);
    list_entry->set_current_release("16.04 LTS");
    list_entry->set_os("Ubuntu");
    list_entry->add_ipv4("10.21.124.56");
    auto zone = list_entry->mutable_zone();
    zone->set_name("zone1");
    zone->set_available(true);

    list_entry = list_reply.mutable_instance_list()->add_instances();
    list_entry->set_name("bombastic");
    list_entry->mutable_instance_status()->set_status(mp::InstanceStatus::STOPPED);
    list_entry->set_current_release("18.04 LTS");
<<<<<<< HEAD
    zone = list_entry->mutable_zone();
    zone->set_name("zone2");
    zone->set_available(false);
=======
    list_entry->set_os("Ubuntu");
>>>>>>> 72edbd7c

    return list_reply;
}

auto construct_unsorted_list_reply()
{
    mp::ListReply list_reply;

    auto list_entry = list_reply.mutable_instance_list()->add_instances();
    list_entry->set_name("trusty-190611-1542");
    list_entry->mutable_instance_status()->set_status(mp::InstanceStatus::RUNNING);
<<<<<<< HEAD
    list_entry->set_current_release("N/A");
    auto zone = list_entry->mutable_zone();
    zone->set_name("zone1");
    zone->set_available(true);
=======
    list_entry->set_current_release("12");
    list_entry->set_os("Debian");
>>>>>>> 72edbd7c

    list_entry = list_reply.mutable_instance_list()->add_instances();
    list_entry->set_name("trusty-190611-1535");
    list_entry->mutable_instance_status()->set_status(mp::InstanceStatus::STOPPED);
<<<<<<< HEAD
    list_entry->set_current_release("N/A");
    zone = list_entry->mutable_zone();
    zone->set_name("zone2");
    zone->set_available(false);
=======
    list_entry->set_current_release("42");
    list_entry->set_os("Fedora");
>>>>>>> 72edbd7c

    list_entry = list_reply.mutable_instance_list()->add_instances();
    list_entry->set_name("trusty-190611-1539");
    list_entry->mutable_instance_status()->set_status(mp::InstanceStatus::SUSPENDED);
    list_entry->set_current_release("");
    zone = list_entry->mutable_zone();
    zone->set_name("zone1");
    zone->set_available(true);

    list_entry = list_reply.mutable_instance_list()->add_instances();
    list_entry->set_name("trusty-190611-1529");
    list_entry->mutable_instance_status()->set_status(mp::InstanceStatus::DELETED);
    list_entry->set_current_release("");
    zone = list_entry->mutable_zone();
    zone->set_name("zone2");
    zone->set_available(false);

    return list_reply;
}

auto construct_single_snapshot_list_reply()
{
    mp::ListReply list_reply;

    auto list_entry = list_reply.mutable_snapshot_list()->add_snapshots();
    list_entry->set_name("foo");

    auto fundamentals = list_entry->mutable_fundamentals();
    fundamentals->set_snapshot_name("snapshot1");
    fundamentals->set_comment("This is a sample comment");

    google::protobuf::Timestamp timestamp;
    timestamp.set_seconds(time(nullptr));
    timestamp.set_nanos(0);
    fundamentals->mutable_creation_timestamp()->CopyFrom(timestamp);

    return list_reply;
}

auto construct_multiple_snapshots_list_reply()
{
    mp::ListReply list_reply;

    auto list_entry = list_reply.mutable_snapshot_list()->add_snapshots();
    auto fundamentals = list_entry->mutable_fundamentals();
    google::protobuf::Timestamp timestamp;

    list_entry->set_name("prosperous-spadefish");
    fundamentals->set_snapshot_name("snapshot10");
    fundamentals->set_parent("snapshot2");
    timestamp.set_seconds(1672531200);
    fundamentals->mutable_creation_timestamp()->CopyFrom(timestamp);

    list_entry = list_reply.mutable_snapshot_list()->add_snapshots();
    fundamentals = list_entry->mutable_fundamentals();
    list_entry->set_name("hale-roller");
    fundamentals->set_snapshot_name("rolling");
    fundamentals->set_parent("pristine");
    fundamentals->set_comment("Loaded with stuff");
    timestamp.set_seconds(25425952800);
    fundamentals->mutable_creation_timestamp()->CopyFrom(timestamp);

    list_entry = list_reply.mutable_snapshot_list()->add_snapshots();
    fundamentals = list_entry->mutable_fundamentals();
    list_entry->set_name("hale-roller");
    fundamentals->set_snapshot_name("rocking");
    fundamentals->set_parent("pristine");
    fundamentals->set_comment(
        "A very long comment that should be truncated by the table formatter");
    timestamp.set_seconds(2209234259);
    fundamentals->mutable_creation_timestamp()->CopyFrom(timestamp);

    list_entry = list_reply.mutable_snapshot_list()->add_snapshots();
    fundamentals = list_entry->mutable_fundamentals();
    list_entry->set_name("hale-roller");
    fundamentals->set_snapshot_name("pristine");
    fundamentals->set_comment("A first snapshot");
    timestamp.set_seconds(409298914);
    fundamentals->mutable_creation_timestamp()->CopyFrom(timestamp);

    list_entry = list_reply.mutable_snapshot_list()->add_snapshots();
    fundamentals = list_entry->mutable_fundamentals();
    list_entry->set_name("prosperous-spadefish");
    fundamentals->set_snapshot_name("snapshot2");
    fundamentals->set_comment(
        "Before restoring snap1\nContains a newline that\r\nshould be truncated");
    timestamp.set_seconds(1671840000);
    fundamentals->mutable_creation_timestamp()->CopyFrom(timestamp);

    return list_reply;
}

auto add_petenv_to_reply(mp::ListReply& reply)
{
    if (reply.has_instance_list())
    {
        auto instance = reply.mutable_instance_list()->add_instances();
        instance->set_name(petenv_name());
        instance->mutable_instance_status()->set_status(mp::InstanceStatus::DELETED);
        instance->set_current_release("Not Available");
        const auto zone = instance->mutable_zone();
        zone->set_name("zone1");
        zone->set_available(true);
    }
    else
    {
        auto snapshot = reply.mutable_snapshot_list()->add_snapshots();
        snapshot->set_name(petenv_name());
        snapshot->mutable_fundamentals()->set_snapshot_name("snapshot1");
        snapshot->mutable_fundamentals()->set_comment("An exemplary comment");
    }
}

auto construct_one_short_line_networks_reply()
{
    mp::NetworksReply networks_reply;

    // This reply will have strings shorter than the column headers, to test formatting.
    auto networks_entry = networks_reply.add_interfaces();
    networks_entry->set_name("en0");
    networks_entry->set_type("eth");
    networks_entry->set_description("Ether");

    return networks_reply;
}

auto construct_one_long_line_networks_reply()
{
    mp::NetworksReply networks_reply;

    // This reply will have strings shorter than the column headers, to test formatting.
    auto networks_entry = networks_reply.add_interfaces();
    networks_entry->set_name("enp3s0");
    networks_entry->set_type("ethernet");
    networks_entry->set_description("Amazingly fast and robust ethernet adapter");

    return networks_reply;
}

auto construct_multiple_lines_networks_reply()
{
    mp::NetworksReply networks_reply = construct_one_short_line_networks_reply();

    // This reply will have strings shorter than the column headers, to test formatting.
    auto networks_entry = networks_reply.add_interfaces();
    networks_entry->set_name("wlx0123456789ab");
    networks_entry->set_type("wifi");
    networks_entry->set_description("Wireless");

    return networks_reply;
}

auto construct_empty_info_snapshot_reply()
{
    mp::InfoReply info_reply;
    info_reply.set_snapshots(true);
    return info_reply;
}

auto construct_single_instance_info_reply()
{
    mp::InfoReply info_reply;

    auto info_entry = info_reply.add_details();
    info_entry->set_name("foo");
    info_entry->mutable_instance_status()->set_status(mp::InstanceStatus::RUNNING);
    info_entry->mutable_instance_info()->set_image_release("16.04 LTS");
    info_entry->mutable_instance_info()->set_os("Ubuntu");
    info_entry->mutable_instance_info()->set_id(
        "1797c5c82016c1e65f4008fcf89deae3a044ef76087a9ec5b907c6d64a3609ac");
    const auto zone = info_entry->mutable_zone();
    zone->set_name("zone1");
    zone->set_available(true);

    auto mount_info = info_entry->mutable_mount_info();
    mount_info->set_longest_path_len(19);

    auto mount_entry = mount_info->add_mount_paths();
    mount_entry->set_source_path("/home/user/foo");
    mount_entry->set_target_path("foo");

    auto uid_map_pair = mount_entry->mutable_mount_maps()->add_uid_mappings();
    uid_map_pair->set_host_id(1000);
    uid_map_pair->set_instance_id(1000);

    auto gid_map_pair = mount_entry->mutable_mount_maps()->add_gid_mappings();
    gid_map_pair->set_host_id(1000);
    gid_map_pair->set_instance_id(1000);

    mount_entry = mount_info->add_mount_paths();
    mount_entry->set_source_path("/home/user/test_dir");
    mount_entry->set_target_path("test_dir");

    uid_map_pair = mount_entry->mutable_mount_maps()->add_uid_mappings();
    uid_map_pair->set_host_id(1000);
    uid_map_pair->set_instance_id(1000);

    gid_map_pair = mount_entry->mutable_mount_maps()->add_gid_mappings();
    gid_map_pair->set_host_id(1000);
    gid_map_pair->set_instance_id(1000);

    info_entry->set_cpu_count("1");
    info_entry->mutable_instance_info()->set_load("0.45 0.51 0.15");
    info_entry->mutable_instance_info()->set_memory_usage("60817408");
    info_entry->set_memory_total("1503238554");
    info_entry->mutable_instance_info()->set_disk_usage("1288490188");
    info_entry->set_disk_total("5153960756");
    info_entry->mutable_instance_info()->set_current_release("Ubuntu 16.04.3 LTS");
    info_entry->mutable_instance_info()->add_ipv4("10.168.32.2");
    info_entry->mutable_instance_info()->add_ipv4("200.3.123.29");
    info_entry->mutable_instance_info()->set_num_snapshots(0);

    return info_reply;
}

auto construct_multiple_instances_info_reply()
{
    mp::InfoReply info_reply;

    auto info_entry = info_reply.add_details();
    info_entry->set_name("bogus-instance");
    info_entry->mutable_instance_status()->set_status(mp::InstanceStatus::RUNNING);
    info_entry->mutable_instance_info()->set_image_release("16.04 LTS");
    info_entry->mutable_instance_info()->set_os("Ubuntu");
    info_entry->mutable_instance_info()->set_id(
        "1797c5c82016c1e65f4008fcf89deae3a044ef76087a9ec5b907c6d64a3609ac");
    auto zone = info_entry->mutable_zone();
    zone->set_name("zone1");
    zone->set_available(true);

    auto mount_info = info_entry->mutable_mount_info();
    mount_info->set_longest_path_len(17);

    auto mount_entry = mount_info->add_mount_paths();
    mount_entry->set_source_path("/home/user/source");
    mount_entry->set_target_path("source");

    auto uid_map_pair = mount_entry->mutable_mount_maps()->add_uid_mappings();
    uid_map_pair->set_host_id(1000);
    uid_map_pair->set_instance_id(501);

    auto gid_map_pair = mount_entry->mutable_mount_maps()->add_gid_mappings();
    gid_map_pair->set_host_id(1000);
    gid_map_pair->set_instance_id(501);

    info_entry->set_cpu_count("4");
    info_entry->mutable_instance_info()->set_load("0.03 0.10 0.15");
    info_entry->mutable_instance_info()->set_memory_usage("38797312");
    info_entry->set_memory_total("1610612736");
    info_entry->mutable_instance_info()->set_disk_usage("1932735284");
    info_entry->set_disk_total("6764573492");
    info_entry->mutable_instance_info()->set_current_release("Ubuntu 16.04.3 LTS");
    info_entry->mutable_instance_info()->add_ipv4("10.21.124.56");
    info_entry->mutable_instance_info()->set_num_snapshots(1);

    info_entry = info_reply.add_details();
    info_entry->set_name("bombastic");
    info_entry->mutable_instance_status()->set_status(mp::InstanceStatus::STOPPED);
    info_entry->mutable_instance_info()->set_image_release("18.04 LTS");
    info_entry->mutable_instance_info()->set_os("Ubuntu");
    info_entry->mutable_instance_info()->set_id(
        "ab5191cc172564e7cc0eafd397312a32598823e645279c820f0935393aead509");
    info_entry->mutable_instance_info()->set_num_snapshots(3);
    zone = info_entry->mutable_zone();
    zone->set_name("zone2");
    zone->set_available(false);

    return info_reply;
}

auto construct_single_snapshot_info_reply()
{
    mp::InfoReply info_reply;

    auto info_entry = info_reply.add_details();
    auto fundamentals = info_entry->mutable_snapshot_info()->mutable_fundamentals();

    info_entry->set_name("bogus-instance");
    info_entry->set_cpu_count("2");
    info_entry->set_disk_total("4.9GiB");
    info_entry->set_memory_total("0.9GiB");
    fundamentals->set_snapshot_name("snapshot2");
    fundamentals->set_parent("snapshot1");
    fundamentals->set_comment("This is a comment with some\nnew\r\nlines.");
    info_entry->mutable_snapshot_info()->set_size("128MiB");
    info_entry->mutable_snapshot_info()->add_children("snapshot3");
    info_entry->mutable_snapshot_info()->add_children("snapshot4");
    const auto zone = info_entry->mutable_zone();
    zone->set_name("zone1");
    zone->set_available(true);

    auto mount_entry = info_entry->mutable_mount_info()->add_mount_paths();
    mount_entry->set_source_path("/home/user/source");
    mount_entry->set_target_path("source");
    mount_entry = info_entry->mutable_mount_info()->add_mount_paths();
    mount_entry->set_source_path("/home/user");
    mount_entry->set_target_path("Home");

    google::protobuf::Timestamp timestamp;
    timestamp.set_seconds(63108020);
    timestamp.set_nanos(21000000);
    fundamentals->mutable_creation_timestamp()->CopyFrom(timestamp);

    return info_reply;
}

auto construct_multiple_snapshots_info_reply()
{
    mp::InfoReply info_reply;

    auto info_entry = info_reply.add_details();
    auto fundamentals = info_entry->mutable_snapshot_info()->mutable_fundamentals();

    info_entry->set_name("messier-87");
    info_entry->set_cpu_count("1");
    info_entry->set_disk_total("1024GiB");
    info_entry->set_memory_total("128GiB");
    auto zone = info_entry->mutable_zone();
    zone->set_name("zone1");
    zone->set_available(true);
    fundamentals->set_snapshot_name("black-hole");
    fundamentals->set_comment("Captured by EHT");

    google::protobuf::Timestamp timestamp;
    timestamp.set_seconds(1554897599);
    fundamentals->mutable_creation_timestamp()->CopyFrom(timestamp);

    info_entry = info_reply.add_details();
    fundamentals = info_entry->mutable_snapshot_info()->mutable_fundamentals();

    info_entry->set_name("bogus-instance");
    info_entry->set_cpu_count("2");
    info_entry->set_disk_total("4.9GiB");
    info_entry->set_memory_total("0.9GiB");
    zone = info_entry->mutable_zone();
    zone->set_name("zone2");
    zone->set_available(false);
    fundamentals->set_snapshot_name("snapshot2");
    fundamentals->set_parent("snapshot1");
    info_entry->mutable_snapshot_info()->add_children("snapshot3");
    info_entry->mutable_snapshot_info()->add_children("snapshot4");

    auto mount_entry = info_entry->mutable_mount_info()->add_mount_paths();
    mount_entry->set_source_path("/home/user/source");
    mount_entry->set_target_path("source");
    mount_entry = info_entry->mutable_mount_info()->add_mount_paths();
    mount_entry->set_source_path("/home/user");
    mount_entry->set_target_path("Home");

    timestamp.set_seconds(63108020);
    timestamp.set_nanos(21000000);
    fundamentals->mutable_creation_timestamp()->CopyFrom(timestamp);

    return info_reply;
}

auto construct_mixed_instance_and_snapshot_info_reply()
{
    mp::InfoReply info_reply;

    auto info_entry = info_reply.add_details();
    auto fundamentals = info_entry->mutable_snapshot_info()->mutable_fundamentals();

    info_entry->set_name("bogus-instance");
    info_entry->set_cpu_count("2");
    info_entry->set_disk_total("4.9GiB");
    info_entry->set_memory_total("0.9GiB");
    auto zone = info_entry->mutable_zone();
    zone->set_name("zone1");
    zone->set_available(true);
    fundamentals->set_snapshot_name("snapshot2");
    fundamentals->set_parent("snapshot1");
    info_entry->mutable_snapshot_info()->add_children("snapshot3");
    info_entry->mutable_snapshot_info()->add_children("snapshot4");

    auto mount_entry = info_entry->mutable_mount_info()->add_mount_paths();
    mount_entry->set_source_path("/home/user/source");
    mount_entry->set_target_path("source");
    mount_entry = info_entry->mutable_mount_info()->add_mount_paths();
    mount_entry->set_source_path("/home/user");
    mount_entry->set_target_path("Home");

    google::protobuf::Timestamp timestamp;
    timestamp.set_seconds(63108020);
    timestamp.set_nanos(21000000);
    fundamentals->mutable_creation_timestamp()->CopyFrom(timestamp);

    info_entry = info_reply.add_details();
    info_entry->set_name("bombastic");
    zone = info_entry->mutable_zone();
    zone->set_name("zone2");
    zone->set_available(false);
    info_entry->mutable_instance_status()->set_status(mp::InstanceStatus::STOPPED);
    info_entry->mutable_instance_info()->set_image_release("18.04 LTS");
    info_entry->mutable_instance_info()->set_os("Ubuntu");
    info_entry->mutable_instance_info()->set_id(
        "ab5191cc172564e7cc0eafd397312a32598823e645279c820f0935393aead509");
    info_entry->mutable_instance_info()->set_num_snapshots(3);

    return info_reply;
}

auto construct_multiple_mixed_instances_and_snapshots_info_reply()
{
    mp::InfoReply info_reply;

    auto info_entry = info_reply.add_details();
    info_entry->set_name("bogus-instance");
    info_entry->mutable_instance_status()->set_status(mp::InstanceStatus::RUNNING);
    info_entry->mutable_instance_info()->set_image_release("16.04 LTS");
    info_entry->mutable_instance_info()->set_os("Ubuntu");
    info_entry->mutable_instance_info()->set_id(
        "1797c5c82016c1e65f4008fcf89deae3a044ef76087a9ec5b907c6d64a3609ac");
    auto zone = info_entry->mutable_zone();
    zone->set_name("zone1");
    zone->set_available(true);

    auto mount_info = info_entry->mutable_mount_info();
    mount_info->set_longest_path_len(17);

    auto mount_entry = mount_info->add_mount_paths();
    mount_entry->set_source_path("/home/user/source");
    mount_entry->set_target_path("source");

    auto uid_map_pair = mount_entry->mutable_mount_maps()->add_uid_mappings();
    uid_map_pair->set_host_id(1000);
    uid_map_pair->set_instance_id(501);

    auto gid_map_pair = mount_entry->mutable_mount_maps()->add_gid_mappings();
    gid_map_pair->set_host_id(1000);
    gid_map_pair->set_instance_id(501);

    info_entry->set_cpu_count("4");
    info_entry->mutable_instance_info()->set_load("0.03 0.10 0.15");
    info_entry->mutable_instance_info()->set_memory_usage("38797312");
    info_entry->set_memory_total("1610612736");
    info_entry->mutable_instance_info()->set_disk_usage("1932735284");
    info_entry->set_disk_total("6764573492");
    info_entry->mutable_instance_info()->set_current_release("Ubuntu 16.04.3 LTS");
    info_entry->mutable_instance_info()->set_os("Ubuntu");
    info_entry->mutable_instance_info()->add_ipv4("10.21.124.56");
    info_entry->mutable_instance_info()->set_num_snapshots(2);

    info_entry = info_reply.add_details();
    auto fundamentals = info_entry->mutable_snapshot_info()->mutable_fundamentals();

    info_entry->set_name("bogus-instance");
    info_entry->set_cpu_count("2");
    info_entry->set_disk_total("4.9GiB");
    info_entry->set_memory_total("0.9GiB");
    zone = info_entry->mutable_zone();
    zone->set_name("zone2");
    zone->set_available(false);
    fundamentals->set_snapshot_name("snapshot2");
    fundamentals->set_parent("snapshot1");
    info_entry->mutable_snapshot_info()->add_children("snapshot3");
    info_entry->mutable_snapshot_info()->add_children("snapshot4");

    mount_entry = info_entry->mutable_mount_info()->add_mount_paths();
    mount_entry->set_source_path("/home/user/source");
    mount_entry->set_target_path("source");
    mount_entry = info_entry->mutable_mount_info()->add_mount_paths();
    mount_entry->set_source_path("/home/user");
    mount_entry->set_target_path("Home");

    google::protobuf::Timestamp timestamp;
    timestamp.set_seconds(63108020);
    timestamp.set_nanos(21000000);
    fundamentals->mutable_creation_timestamp()->CopyFrom(timestamp);

    info_entry = info_reply.add_details();
    fundamentals = info_entry->mutable_snapshot_info()->mutable_fundamentals();

    info_entry->set_name("bogus-instance");
    info_entry->set_cpu_count("2");
    info_entry->set_disk_total("4.9GiB");
    info_entry->set_memory_total("0.9GiB");
    zone = info_entry->mutable_zone();
    zone->set_name("zone1");
    zone->set_available(true);
    fundamentals->set_snapshot_name("snapshot1");

    timestamp.set_seconds(63107999);
    timestamp.set_nanos(21000000);
    fundamentals->mutable_creation_timestamp()->CopyFrom(timestamp);

    info_entry = info_reply.add_details();
    info_entry->set_name("bombastic");
    zone = info_entry->mutable_zone();
    zone->set_name("zone2");
    zone->set_available(false);
    info_entry->mutable_instance_status()->set_status(mp::InstanceStatus::STOPPED);
    info_entry->mutable_instance_info()->set_image_release("18.04 LTS");
    info_entry->mutable_instance_info()->set_os("Ubuntu");
    info_entry->mutable_instance_info()->set_id(
        "ab5191cc172564e7cc0eafd397312a32598823e645279c820f0935393aead509");
    info_entry->mutable_instance_info()->set_num_snapshots(3);

    info_entry = info_reply.add_details();
    fundamentals = info_entry->mutable_snapshot_info()->mutable_fundamentals();

    info_entry->set_name("messier-87");
    info_entry->set_cpu_count("1");
    info_entry->set_disk_total("1024GiB");
    info_entry->set_memory_total("128GiB");
    zone = info_entry->mutable_zone();
    zone->set_name("zone1");
    zone->set_available(true);
    fundamentals->set_snapshot_name("black-hole");
    fundamentals->set_comment("Captured by EHT");

    timestamp.set_seconds(1554897599);
    timestamp.set_nanos(0);
    fundamentals->mutable_creation_timestamp()->CopyFrom(timestamp);

    return info_reply;
}

auto add_petenv_to_reply(mp::InfoReply& reply, bool csv_format, bool snapshots)
{
    if ((csv_format && !snapshots) || !csv_format)
    {
        auto entry = reply.add_details();
        entry->set_name(petenv_name());
        const auto zone = entry->mutable_zone();
        zone->set_name("zone1");
        zone->set_available(true);
        entry->mutable_instance_status()->set_status(mp::InstanceStatus::SUSPENDED);
        entry->mutable_instance_info()->set_image_release("18.10");
        entry->mutable_instance_info()->set_os("Ubuntu");
        entry->mutable_instance_info()->set_id(
            "1234abcd1234abcd1234abcd1234abcd1234abcd1234abcd1234abcd1234abcd");
    }

    if ((csv_format && snapshots) || !csv_format)
    {
        auto entry = reply.add_details();
        entry->set_name(petenv_name());
        const auto zone = entry->mutable_zone();
        zone->set_name("zone1");
        zone->set_available(true);
        entry->mutable_snapshot_info()->mutable_fundamentals()->set_snapshot_name("snapshot1");
    }
}

auto construct_empty_reply()
{
    auto reply = mp::FindReply();
    return reply;
}

auto construct_find_one_reply()
{
    auto reply = mp::FindReply();

    auto image_entry = reply.add_images_info();
    image_entry->set_os("Ubuntu");
    image_entry->set_release("18.04 LTS");
    image_entry->set_version("20190516");
    image_entry->add_aliases("ubuntu");

    return reply;
}

auto construct_find_one_reply_no_os()
{
    auto reply = mp::FindReply();

    auto image_entry = reply.add_images_info();
    image_entry->set_release("Snapcraft builder for core18");
    image_entry->set_version("20190520");
    image_entry->add_aliases("core18");
    image_entry->set_remote_name("snapcraft");

    return reply;
}

auto construct_find_multiple_reply()
{
    auto reply = mp::FindReply();

    auto image_entry = reply.add_images_info();
    image_entry->set_os("Ubuntu");
    image_entry->set_release("19.04");
    image_entry->set_version("20190516");
    image_entry->add_aliases("19.04");
    image_entry->add_aliases("disco");
    image_entry->set_remote_name("release");

    image_entry = reply.add_images_info();
    image_entry->set_os("Ubuntu");
    image_entry->set_release("18.04 LTS");
    image_entry->set_version("20180421");
    image_entry->add_aliases("18.04");
    image_entry->add_aliases("bionic");
    image_entry->add_aliases("lts");
    image_entry->set_remote_name("release");

    image_entry = reply.add_images_info();
    image_entry->set_os("Ubuntu");
    image_entry->set_release("19.10");
    image_entry->set_version("20190516");
    image_entry->add_aliases("19.10");
    image_entry->add_aliases("eoan");
    image_entry->add_aliases("devel");
    image_entry->set_remote_name("daily");

    return reply;
}

auto construct_find_multiple_reply_duplicate_image()
{
    auto reply = mp::FindReply();

    auto image_entry = reply.add_images_info();
    image_entry->set_os("Ubuntu");
    image_entry->set_release("Core 18");
    image_entry->set_version("20190520");
    image_entry->add_aliases("core18");
    image_entry->set_remote_name("core");

    image_entry = reply.add_images_info();
    image_entry->set_release("Snapcraft builder for core18");
    image_entry->set_version("20190520");
    image_entry->add_aliases("core18");
    image_entry->set_remote_name("snapcraft");

    return reply;
}

auto construct_version_info_multipassd_update_available()
{
    auto reply = mp::VersionReply();
    reply.set_version("Daemon version");

    reply.mutable_update_info()->set_version("update version number");
    reply.mutable_update_info()->set_title("update title information");
    reply.mutable_update_info()->set_description("update description information");
    reply.mutable_update_info()->set_url("http://multipass.web");

    return reply;
}

auto construct_version_info_multipassd_up_to_date()
{
    auto reply = mp::VersionReply();
    reply.set_version("Daemon version");

    return reply;
}

class BaseFormatterSuite : public testing::Test
{
public:
    BaseFormatterSuite() : saved_locale{std::locale()}
    {
        // The tests expected output are for the default C locale
        std::locale::global(std::locale("C"));
        EXPECT_CALL(mock_settings, get(Eq(mp::petenv_key))).WillRepeatedly(Return("pet"));

        // Timestamps in tests need to be in a consistent locale
        EXPECT_CALL(mock_format_utils, convert_to_user_locale(_))
            .WillRepeatedly([](const auto timestamp) {
                return google::protobuf::util::TimeUtil::ToString(timestamp);
            });
    }

    ~BaseFormatterSuite()
    {
        std::locale::global(saved_locale);
    }

protected:
    mpt::MockSettings::GuardedMock mock_settings_injection =
        mpt::MockSettings::inject<StrictMock>();
    mpt::MockSettings& mock_settings = *mock_settings_injection.first;

    mpt::MockFormatUtils::GuardedMock mock_format_utils_injection =
        mpt::MockFormatUtils::inject<NiceMock>();
    mpt::MockFormatUtils& mock_format_utils = *mock_format_utils_injection.first;

private:
    std::locale saved_locale;
};

typedef std::tuple<const mp::Formatter*,
                   const ::google::protobuf::Message*,
                   std::string /* output */,
                   std::string /* test name */>
    FormatterParamType;

struct FormatterSuite : public BaseFormatterSuite, public WithParamInterface<FormatterParamType>
{
};

auto print_param_name(const testing::TestParamInfo<FormatterSuite::ParamType>& info)
{
    return std::get<3>(info.param);
}

struct PetenvFormatterSuite
    : public BaseFormatterSuite,
      public WithParamInterface<std::tuple<QString, bool, FormatterParamType>>
{
};

auto print_petenv_param_name(const testing::TestParamInfo<PetenvFormatterSuite::ParamType>& info)
{
    const auto param_name = std::get<3>(std::get<2>(info.param));
    const auto petenv_name = std::get<0>(info.param);
    const auto prepend = std::get<1>(info.param);
    return fmt::format("{}_{}_{}",
                       param_name,
                       petenv_name.isEmpty() ? "default" : petenv_name,
                       prepend ? "prepend" : "append");
}

const mp::TableFormatter table_formatter;
const mp::JsonFormatter json_formatter;
const mp::CSVFormatter csv_formatter;
const mp::YamlFormatter yaml_formatter;

const auto empty_list_reply = construct_empty_list_reply();
const auto empty_list_snapshot_reply = construct_empty_list_snapshot_reply();
const auto single_instance_list_reply = construct_single_instance_list_reply();
const auto multiple_instances_list_reply = construct_multiple_instances_list_reply();
const auto unsorted_list_reply = construct_unsorted_list_reply();
const auto single_snapshot_list_reply = construct_single_snapshot_list_reply();
const auto multiple_snapshots_list_reply = construct_multiple_snapshots_list_reply();

const auto empty_networks_reply = mp::NetworksReply();
const auto one_short_line_networks_reply = construct_one_short_line_networks_reply();
const auto one_long_line_networks_reply = construct_one_long_line_networks_reply();
const auto multiple_lines_networks_reply = construct_multiple_lines_networks_reply();

const auto empty_info_reply = mp::InfoReply();
const auto empty_info_snapshot_reply = construct_empty_info_snapshot_reply();
const auto single_instance_info_reply = construct_single_instance_info_reply();
const auto multiple_instances_info_reply = construct_multiple_instances_info_reply();
const auto single_snapshot_info_reply = construct_single_snapshot_info_reply();
const auto multiple_snapshots_info_reply = construct_multiple_snapshots_info_reply();
const auto mixed_instance_and_snapshot_info_reply =
    construct_mixed_instance_and_snapshot_info_reply();
const auto multiple_mixed_instances_and_snapshots_info_reply =
    construct_multiple_mixed_instances_and_snapshots_info_reply();

const std::vector<FormatterParamType> orderable_list_info_formatter_outputs{
    {&table_formatter,
     &empty_list_reply,
     mpt::load_test_file("formatters/table/empty_list_reply.txt").toStdString(),
     "table_list_empty"},
    {&table_formatter,
     &empty_list_snapshot_reply,
     mpt::load_test_file("formatters/table/empty_list_snapshot_reply.txt").toStdString(),
     "table_list_snapshot_empty"},
    {&table_formatter,
     &single_instance_list_reply,
<<<<<<< HEAD
     "Name                    State             IPv4             Image               Zone\n"
     "foo                     Running           10.168.32.2      Ubuntu 16.04 LTS    zone1(a)\n"
     "                                          200.3.123.30\n",
=======
     mpt::load_test_file("formatters/table/single_instance_list_reply.txt").toStdString(),
>>>>>>> 72edbd7c
     "table_list_single"},
    {&table_formatter,
     &multiple_instances_list_reply,
<<<<<<< HEAD
     "Name                    State             IPv4             Image               Zone\n"
     "bogus-instance          Running           10.21.124.56     Ubuntu 16.04 LTS    zone1(a)\n"
     "bombastic               Stopped           --               Ubuntu 18.04 LTS    zone2(u/a)\n",
=======
     mpt::load_test_file("formatters/table/multiple_instances_list_reply.txt").toStdString(),
>>>>>>> 72edbd7c
     "table_list_multiple"},
    {&table_formatter,
     &unsorted_list_reply,
<<<<<<< HEAD
     "Name                    State             IPv4             Image               Zone\n"
     "trusty-190611-1529      Deleted           --               Not Available       zone2(u/a)\n"
     "trusty-190611-1535      Stopped           --               Ubuntu N/A          zone2(u/a)\n"
     "trusty-190611-1539      Suspended         --               Not Available       zone1(a)\n"
     "trusty-190611-1542      Running           --               Ubuntu N/A          zone1(a)\n",
=======
     mpt::load_test_file("formatters/table/unsorted_list_reply.txt").toStdString(),
>>>>>>> 72edbd7c
     "table_list_unsorted"},
    {&table_formatter,
     &single_snapshot_list_reply,
     mpt::load_test_file("formatters/table/single_snapshot_list_reply.txt").toStdString(),
     "table_list_single_snapshot"},
    {&table_formatter,
     &multiple_snapshots_list_reply,
     mpt::load_test_file("formatters/table/multiple_snapshots_list_reply.txt").toStdString(),
     "table_list_multiple_snapshots"},

    {&table_formatter,
     &empty_info_reply,
     mpt::load_test_file("formatters/table/empty_info_reply.txt").toStdString(),
     "table_info_empty"},
    {&table_formatter,
     &empty_info_snapshot_reply,
     mpt::load_test_file("formatters/table/empty_info_snapshot_reply.txt").toStdString(),
     "table_info_snapshot_empty"},
    {&table_formatter,
     &single_instance_info_reply,
<<<<<<< HEAD
     "Name:           foo\n"
     "State:          Running\n"
     "Zone:           zone1(a)\n"
     "Snapshots:      0\n"
     "IPv4:           10.168.32.2\n"
     "                200.3.123.29\n"
     "IPv6:           2001:67c:1562:8007::aac:423a\n"
     "                fd52:2ccf:f758:0:a342:79b5:e2ba:e05e\n"
     "Release:        Ubuntu 16.04.3 LTS\n"
     "Image hash:     1797c5c82016 (Ubuntu 16.04 LTS)\n"
     "CPU(s):         1\n"
     "Load:           0.45 0.51 0.15\n"
     "Disk usage:     1.2GiB out of 4.8GiB\n"
     "Memory usage:   58.0MiB out of 1.4GiB\n"
     "Mounts:         /home/user/foo      => foo\n"
     "                    UID map: 1000:1000\n"
     "                    GID map: 1000:1000\n"
     "                /home/user/test_dir => test_dir\n"
     "                    UID map: 1000:1000\n"
     "                    GID map: 1000:1000\n",
     "table_info_single_instance"},
    {&table_formatter,
     &multiple_instances_info_reply,
     "Name:           bogus-instance\n"
     "State:          Running\n"
     "Zone:           zone1(a)\n"
     "Snapshots:      1\n"
     "IPv4:           10.21.124.56\n"
     "Release:        Ubuntu 16.04.3 LTS\n"
     "Image hash:     1797c5c82016 (Ubuntu 16.04 LTS)\n"
     "CPU(s):         4\n"
     "Load:           0.03 0.10 0.15\n"
     "Disk usage:     1.8GiB out of 6.3GiB\n"
     "Memory usage:   37.0MiB out of 1.5GiB\n"
     "Mounts:         /home/user/source => source\n"
     "                    UID map: 1000:501\n"
     "                    GID map: 1000:501\n\n"
     "Name:           bombastic\n"
     "State:          Stopped\n"
     "Zone:           zone2(u/a)\n"
     "Snapshots:      3\n"
     "IPv4:           --\n"
     "Release:        --\n"
     "Image hash:     ab5191cc1725 (Ubuntu 18.04 LTS)\n"
     "CPU(s):         --\n"
     "Load:           --\n"
     "Disk usage:     --\n"
     "Memory usage:   --\n"
     "Mounts:         --\n",
=======
     mpt::load_test_file("formatters/table/single_instance_info_reply.txt").toStdString(),
     "table_info_single_instance"},
    {&table_formatter,
     &multiple_instances_info_reply,
     mpt::load_test_file("formatters/table/multiple_instances_info_reply.txt").toStdString(),
>>>>>>> 72edbd7c
     "table_info_multiple_instances"},
    {&table_formatter,
     &single_snapshot_info_reply,
     mpt::load_test_file("formatters/table/single_snapshot_info_reply.txt").toStdString(),
     "table_info_single_snapshot"},
    {&table_formatter,
     &multiple_snapshots_info_reply,
     mpt::load_test_file("formatters/table/multiple_snapshots_info_reply.txt").toStdString(),
     "table_info_multiple_snapshots"},
    {&table_formatter,
     &mixed_instance_and_snapshot_info_reply,
<<<<<<< HEAD
     "Name:           bombastic\n"
     "State:          Stopped\n"
     "Zone:           zone2(u/a)\n"
     "Snapshots:      3\n"
     "IPv4:           --\n"
     "Release:        --\n"
     "Image hash:     ab5191cc1725 (Ubuntu 18.04 LTS)\n"
     "CPU(s):         --\n"
     "Load:           --\n"
     "Disk usage:     --\n"
     "Memory usage:   --\n"
     "Mounts:         --\n\n"
     "Snapshot:       snapshot2\n"
     "Instance:       bogus-instance\n"
     "CPU(s):         2\n"
     "Disk space:     4.9GiB\n"
     "Memory size:    0.9GiB\n"
     "Mounts:         /home/user/source => source\n"
     "                /home/user => Home\n"
     "Created:        1972-01-01T10:00:20.021Z\n"
     "Parent:         snapshot1\n"
     "Children:       snapshot3\n"
     "                snapshot4\n"
     "Comment:        --\n",
     "table_info_mixed_instance_and_snapshot"},
    {&table_formatter,
     &multiple_mixed_instances_and_snapshots_info_reply,
     "Name:           bogus-instance\n"
     "State:          Running\n"
     "Zone:           zone1(a)\n"
     "Snapshots:      2\n"
     "IPv4:           10.21.124.56\n"
     "Release:        Ubuntu 16.04.3 LTS\n"
     "Image hash:     1797c5c82016 (Ubuntu 16.04 LTS)\n"
     "CPU(s):         4\n"
     "Load:           0.03 0.10 0.15\n"
     "Disk usage:     1.8GiB out of 6.3GiB\n"
     "Memory usage:   37.0MiB out of 1.5GiB\n"
     "Mounts:         /home/user/source => source\n"
     "                    UID map: 1000:501\n"
     "                    GID map: 1000:501\n\n"
     "Name:           bombastic\n"
     "State:          Stopped\n"
     "Zone:           zone2(u/a)\n"
     "Snapshots:      3\n"
     "IPv4:           --\n"
     "Release:        --\n"
     "Image hash:     ab5191cc1725 (Ubuntu 18.04 LTS)\n"
     "CPU(s):         --\n"
     "Load:           --\n"
     "Disk usage:     --\n"
     "Memory usage:   --\n"
     "Mounts:         --\n\n"
     "Snapshot:       snapshot1\n"
     "Instance:       bogus-instance\n"
     "CPU(s):         2\n"
     "Disk space:     4.9GiB\n"
     "Memory size:    0.9GiB\n"
     "Mounts:         --\n"
     "Created:        1972-01-01T09:59:59.021Z\n"
     "Parent:         --\n"
     "Children:       --\n"
     "Comment:        --\n\n"
     "Snapshot:       snapshot2\n"
     "Instance:       bogus-instance\n"
     "CPU(s):         2\n"
     "Disk space:     4.9GiB\n"
     "Memory size:    0.9GiB\n"
     "Mounts:         /home/user/source => source\n"
     "                /home/user => Home\n"
     "Created:        1972-01-01T10:00:20.021Z\n"
     "Parent:         snapshot1\n"
     "Children:       snapshot3\n"
     "                snapshot4\n"
     "Comment:        --\n\n"
     "Snapshot:       black-hole\n"
     "Instance:       messier-87\n"
     "CPU(s):         1\n"
     "Disk space:     1024GiB\n"
     "Memory size:    128GiB\n"
     "Mounts:         --\n"
     "Created:        2019-04-10T11:59:59Z\n"
     "Parent:         --\n"
     "Children:       --\n"
     "Comment:        Captured by EHT\n",
=======
     mpt::load_test_file("formatters/table/mixed_instance_and_snapshot_info_reply.txt")
         .toStdString(),
     "table_info_mixed_instance_and_snapshot"},
    {&table_formatter,
     &multiple_mixed_instances_and_snapshots_info_reply,
     mpt::load_test_file("formatters/table/multiple_mixed_instances_and_snapshots_info_reply.txt")
         .toStdString(),
>>>>>>> 72edbd7c
     "table_info_multiple_mixed_instances_and_snapshots"},

    {&csv_formatter,
     &empty_list_reply,
<<<<<<< HEAD
     "Name,State,IPv4,IPv6,Release,AllIPv4,Zone,Zone available\n",
     "csv_list_empty"},
    {&csv_formatter,
     &single_instance_list_reply,
     "Name,State,IPv4,IPv6,Release,AllIPv4,Zone,Zone available\n"
     "foo,Running,10.168.32.2,fdde:2681:7a2::4ca,Ubuntu 16.04 "
     "LTS,\"10.168.32.2,200.3.123.30\",zone1,true\n",
     "csv_list_single"},
    {&csv_formatter,
     &multiple_instances_list_reply,
     "Name,State,IPv4,IPv6,Release,AllIPv4,Zone,Zone available\n"
     "bogus-instance,Running,10.21.124.56,,Ubuntu 16.04 LTS,\"10.21.124.56\",zone1,true\n"
     "bombastic,Stopped,,,Ubuntu 18.04 LTS,\"\",zone2,false\n",
     "csv_list_multiple"},
    {&csv_formatter,
     &unsorted_list_reply,
     "Name,State,IPv4,IPv6,Release,AllIPv4,Zone,Zone available\n"
     "trusty-190611-1529,Deleted,,,Not Available,\"\",zone2,false\n"
     "trusty-190611-1535,Stopped,,,Ubuntu N/A,\"\",zone2,false\n"
     "trusty-190611-1539,Suspended,,,Not Available,\"\",zone1,true\n"
     "trusty-190611-1542,Running,,,Ubuntu N/A,\"\",zone1,true\n",
=======
     mpt::load_test_file("formatters/csv/empty_list_reply.csv").toStdString(),
     "csv_list_empty"},
    {&csv_formatter,
     &single_instance_list_reply,
     mpt::load_test_file("formatters/csv/single_instance_list_reply.csv").toStdString(),
     "csv_list_single"},
    {&csv_formatter,
     &multiple_instances_list_reply,
     mpt::load_test_file("formatters/csv/multiple_instances_list_reply.csv").toStdString(),
     "csv_list_multiple"},
    {&csv_formatter,
     &unsorted_list_reply,
     mpt::load_test_file("formatters/csv/unsorted_list_reply.csv").toStdString(),
>>>>>>> 72edbd7c
     "csv_list_unsorted"},
    {&csv_formatter,
     &empty_list_snapshot_reply,
     mpt::load_test_file("formatters/csv/empty_list_snapshot_reply.csv").toStdString(),
     "csv_list_snapshot_empty"},
    {&csv_formatter,
     &single_snapshot_list_reply,
     mpt::load_test_file("formatters/csv/single_snapshot_list_reply.csv").toStdString(),
     "csv_list_single_snapshot"},
    {&csv_formatter,
     &multiple_snapshots_list_reply,
     mpt::load_test_file("formatters/csv/multiple_snapshots_list_reply.csv").toStdString(),
     "csv_list_multiple_snapshots"},

    {&csv_formatter, &empty_info_reply, "", "csv_info_empty"},
    {&csv_formatter,
     &single_instance_info_reply,
<<<<<<< HEAD
     "Name,State,Zone,Zone available,Ipv4,Ipv6,Release,Image hash,Image release,Load,Disk "
     "usage,Disk total,Memory "
     "usage,Memory "
     "total,Mounts,AllIPv4,CPU(s),Snapshots\nfoo,Running,zone1,true,10.168.32.2,2001:67c:1562:8007:"
     ":aac:423a,Ubuntu "
     "16.04.3 "
     "LTS,1797c5c82016c1e65f4008fcf89deae3a044ef76087a9ec5b907c6d64a3609ac,16.04 LTS,0.45 0.51 "
     "0.15,1288490188,5153960756,60817408,1503238554,/home/user/foo => foo;/home/user/test_dir "
     "=> test_dir,10.168.32.2;200.3.123.29,1,0\n",
=======
     mpt::load_test_file("formatters/csv/single_instance_info_reply.csv").toStdString(),
>>>>>>> 72edbd7c
     "csv_info_single_instance"},
    {&csv_formatter,
     &single_snapshot_info_reply,
     mpt::load_test_file("formatters/csv/single_snapshot_info_reply.csv").toStdString(),
     "csv_info_single_snapshot_info_reply"},
    {&csv_formatter,
     &multiple_snapshots_info_reply,
     mpt::load_test_file("formatters/csv/multiple_snapshots_info_reply.csv").toStdString(),
     "csv_info_multiple_snapshot_info_reply"},
    {&csv_formatter,
     &multiple_instances_info_reply,
<<<<<<< HEAD
     "Name,State,Zone,Zone available,Ipv4,Ipv6,Release,Image hash,Image release,Load,Disk "
     "usage,Disk total,Memory "
     "usage,Memory "
     "total,Mounts,AllIPv4,CPU(s),Snapshots\nbogus-instance,Running,zone1,true,10.21.124.56,,"
     "Ubuntu "
     "16.04.3 "
     "LTS,1797c5c82016c1e65f4008fcf89deae3a044ef76087a9ec5b907c6d64a3609ac,16.04 LTS,0.03 0.10 "
     "0.15,1932735284,6764573492,38797312,1610612736,/home/user/source => "
     "source,10.21.124.56,4,1\nbombastic,Stopped,zone2,false,,,,"
     "ab5191cc172564e7cc0eafd397312a32598823e645279c820f0935393aead509,18.04 LTS,,,,,,,,,3\n",
=======
     mpt::load_test_file("formatters/csv/multiple_instances_info_reply.csv").toStdString(),
>>>>>>> 72edbd7c
     "csv_info_multiple_instances"},

    {&yaml_formatter,
     &empty_list_reply,
     mpt::load_test_file("formatters/yaml/empty_list_reply.yaml").toStdString(),
     "yaml_list_empty"},
    {&yaml_formatter,
     &single_instance_list_reply,
<<<<<<< HEAD
     "foo:\n"
     "  - state: Running\n"
     "    zone:\n"
     "      name: zone1\n"
     "      available: true\n"
     "    ipv4:\n"
     "      - 10.168.32.2\n"
     "      - 200.3.123.30\n"
     "    release: Ubuntu 16.04 LTS\n",
     "yaml_list_single"},
    {&yaml_formatter,
     &multiple_instances_list_reply,
     "bogus-instance:\n"
     "  - state: Running\n"
     "    zone:\n"
     "      name: zone1\n"
     "      available: true\n"
     "    ipv4:\n"
     "      - 10.21.124.56\n"
     "    release: Ubuntu 16.04 LTS\n"
     "bombastic:\n"
     "  - state: Stopped\n"
     "    zone:\n"
     "      name: zone2\n"
     "      available: false\n"
     "    ipv4:\n"
     "      []\n"
     "    release: Ubuntu 18.04 LTS\n",
     "yaml_list_multiple"},
    {&yaml_formatter,
     &unsorted_list_reply,
     "trusty-190611-1529:\n"
     "  - state: Deleted\n"
     "    zone:\n"
     "      name: zone2\n"
     "      available: false\n"
     "    ipv4:\n"
     "      []\n"
     "    release: Not Available\n"
     "trusty-190611-1535:\n"
     "  - state: Stopped\n"
     "    zone:\n"
     "      name: zone2\n"
     "      available: false\n"
     "    ipv4:\n"
     "      []\n"
     "    release: Ubuntu N/A\n"
     "trusty-190611-1539:\n"
     "  - state: Suspended\n"
     "    zone:\n"
     "      name: zone1\n"
     "      available: true\n"
     "    ipv4:\n"
     "      []\n"
     "    release: Not Available\n"
     "trusty-190611-1542:\n"
     "  - state: Running\n"
     "    zone:\n"
     "      name: zone1\n"
     "      available: true\n"
     "    ipv4:\n"
     "      []\n"
     "    release: Ubuntu N/A\n",
=======
     mpt::load_test_file("formatters/yaml/single_instance_list_reply.yaml").toStdString(),
     "yaml_list_single"},
    {&yaml_formatter,
     &multiple_instances_list_reply,
     mpt::load_test_file("formatters/yaml/multiple_instances_list_reply.yaml").toStdString(),
     "yaml_list_multiple"},
    {&yaml_formatter,
     &unsorted_list_reply,
     mpt::load_test_file("formatters/yaml/unsorted_list_reply.yaml").toStdString(),
>>>>>>> 72edbd7c
     "yaml_list_unsorted"},
    {&yaml_formatter, &empty_list_snapshot_reply, "\n", "yaml_list_snapshot_empty"},
    {&yaml_formatter,
     &single_snapshot_list_reply,
     mpt::load_test_file("formatters/yaml/single_snapshot_list_reply.yaml").toStdString(),
     "yaml_list_single_snapshot"},
    {&yaml_formatter,
     &multiple_snapshots_list_reply,
     mpt::load_test_file("formatters/yaml/multiple_snapshots_list_reply.yaml").toStdString(),
     "yaml_list_multiple_snapshots"},

    {&yaml_formatter,
     &empty_info_reply,
     mpt::load_test_file("formatters/yaml/empty_info_reply.yaml").toStdString(),
     "yaml_info_empty"},
    {&yaml_formatter,
     &single_instance_info_reply,
<<<<<<< HEAD
     "errors:\n"
     "  - ~\n"
     "foo:\n"
     "  - state: Running\n"
     "    zone:\n"
     "      name: zone1\n"
     "      available: true\n"
     "    snapshot_count: 0\n"
     "    image_hash: 1797c5c82016c1e65f4008fcf89deae3a044ef76087a9ec5b907c6d64a3609ac\n"
     "    image_release: 16.04 LTS\n"
     "    release: Ubuntu 16.04.3 LTS\n"
     "    cpu_count: 1\n"
     "    load:\n"
     "      - 0.45\n"
     "      - 0.51\n"
     "      - 0.15\n"
     "    disks:\n"
     "      - sda1:\n"
     "          used: 1288490188\n"
     "          total: 5153960756\n"
     "    memory:\n"
     "      usage: 60817408\n"
     "      total: 1503238554\n"
     "    ipv4:\n"
     "      - 10.168.32.2\n"
     "      - 200.3.123.29\n"
     "    mounts:\n"
     "      foo:\n"
     "        uid_mappings:\n"
     "          - \"1000:1000\"\n"
     "        gid_mappings:\n"
     "          - \"1000:1000\"\n"
     "        source_path: /home/user/foo\n"
     "      test_dir:\n"
     "        uid_mappings:\n"
     "          - \"1000:1000\"\n"
     "        gid_mappings:\n"
     "          - \"1000:1000\"\n"
     "        source_path: /home/user/test_dir\n",
     "yaml_info_single_instance"},
    {&yaml_formatter,
     &multiple_instances_info_reply,
     "errors:\n"
     "  - ~\n"
     "bogus-instance:\n"
     "  - state: Running\n"
     "    zone:\n"
     "      name: zone1\n"
     "      available: true\n"
     "    snapshot_count: 1\n"
     "    image_hash: 1797c5c82016c1e65f4008fcf89deae3a044ef76087a9ec5b907c6d64a3609ac\n"
     "    image_release: 16.04 LTS\n"
     "    release: Ubuntu 16.04.3 LTS\n"
     "    cpu_count: 4\n"
     "    load:\n"
     "      - 0.03\n"
     "      - 0.10\n"
     "      - 0.15\n"
     "    disks:\n"
     "      - sda1:\n"
     "          used: 1932735284\n"
     "          total: 6764573492\n"
     "    memory:\n"
     "      usage: 38797312\n"
     "      total: 1610612736\n"
     "    ipv4:\n"
     "      - 10.21.124.56\n"
     "    mounts:\n"
     "      source:\n"
     "        uid_mappings:\n"
     "          - \"1000:501\"\n"
     "        gid_mappings:\n"
     "          - \"1000:501\"\n"
     "        source_path: /home/user/source\n"
     "bombastic:\n"
     "  - state: Stopped\n"
     "    zone:\n"
     "      name: zone2\n"
     "      available: false\n"
     "    snapshot_count: 3\n"
     "    image_hash: ab5191cc172564e7cc0eafd397312a32598823e645279c820f0935393aead509\n"
     "    image_release: 18.04 LTS\n"
     "    release: ~\n"
     "    cpu_count: ~\n"
     "    disks:\n"
     "      - sda1:\n"
     "          used: ~\n"
     "          total: ~\n"
     "    memory:\n"
     "      usage: ~\n"
     "      total: ~\n"
     "    ipv4:\n"
     "      []\n"
     "    mounts: ~\n",
=======
     mpt::load_test_file("formatters/yaml/single_instance_info_reply.yaml").toStdString(),
     "yaml_info_single_instance"},
    {&yaml_formatter,
     &multiple_instances_info_reply,
     mpt::load_test_file("formatters/yaml/multiple_instances_info_reply.yaml").toStdString(),
>>>>>>> 72edbd7c
     "yaml_info_multiple_instances"},
    {&yaml_formatter,
     &single_snapshot_info_reply,
     mpt::load_test_file("formatters/yaml/single_snapshot_info_reply.yaml").toStdString(),
     "yaml_info_single_snapshot_info_reply"},
    {&yaml_formatter,
     &multiple_snapshots_info_reply,
     mpt::load_test_file("formatters/yaml/multiple_snapshots_info_reply.yaml").toStdString(),
     "yaml_info_multiple_snapshots_info_reply"},
    {&yaml_formatter,
     &mixed_instance_and_snapshot_info_reply,
<<<<<<< HEAD
     "errors:\n"
     "  - ~\n"
     "bombastic:\n"
     "  - state: Stopped\n"
     "    zone:\n"
     "      name: zone2\n"
     "      available: false\n"
     "    snapshot_count: 3\n"
     "    image_hash: ab5191cc172564e7cc0eafd397312a32598823e645279c820f0935393aead509\n"
     "    image_release: 18.04 LTS\n"
     "    release: ~\n"
     "    cpu_count: ~\n"
     "    disks:\n"
     "      - sda1:\n"
     "          used: ~\n"
     "          total: ~\n"
     "    memory:\n"
     "      usage: ~\n"
     "      total: ~\n"
     "    ipv4:\n"
     "      []\n"
     "    mounts: ~\n"
     "bogus-instance:\n"
     "  - snapshots:\n"
     "      - snapshot2:\n"
     "          size: ~\n"
     "          cpu_count: 2\n"
     "          disk_space: 4.9GiB\n"
     "          memory_size: 0.9GiB\n"
     "          mounts:\n"
     "            source:\n"
     "              source_path: /home/user/source\n"
     "            Home:\n"
     "              source_path: /home/user\n"
     "          created: \"1972-01-01T10:00:20.021Z\"\n"
     "          parent: snapshot1\n"
     "          children:\n"
     "            - snapshot3\n"
     "            - snapshot4\n"
     "          comment: ~\n",
     "yaml_info_mixed_instance_and_snapshot_info_reply"},
    {&yaml_formatter,
     &multiple_mixed_instances_and_snapshots_info_reply,
     "errors:\n"
     "  - ~\n"
     "bogus-instance:\n"
     "  - state: Running\n"
     "    zone:\n"
     "      name: zone1\n"
     "      available: true\n"
     "    snapshot_count: 2\n"
     "    image_hash: 1797c5c82016c1e65f4008fcf89deae3a044ef76087a9ec5b907c6d64a3609ac\n"
     "    image_release: 16.04 LTS\n"
     "    release: Ubuntu 16.04.3 LTS\n"
     "    cpu_count: 4\n"
     "    load:\n"
     "      - 0.03\n"
     "      - 0.10\n"
     "      - 0.15\n"
     "    disks:\n"
     "      - sda1:\n"
     "          used: 1932735284\n"
     "          total: 6764573492\n"
     "    memory:\n"
     "      usage: 38797312\n"
     "      total: 1610612736\n"
     "    ipv4:\n"
     "      - 10.21.124.56\n"
     "    mounts:\n"
     "      source:\n"
     "        uid_mappings:\n"
     "          - \"1000:501\"\n"
     "        gid_mappings:\n"
     "          - \"1000:501\"\n"
     "        source_path: /home/user/source\n"
     "    snapshots:\n"
     "      - snapshot1:\n"
     "          size: ~\n"
     "          cpu_count: 2\n"
     "          disk_space: 4.9GiB\n"
     "          memory_size: 0.9GiB\n"
     "          mounts: ~\n"
     "          created: \"1972-01-01T09:59:59.021Z\"\n"
     "          parent: ~\n"
     "          children:\n"
     "            []\n"
     "          comment: ~\n"
     "      - snapshot2:\n"
     "          size: ~\n"
     "          cpu_count: 2\n"
     "          disk_space: 4.9GiB\n"
     "          memory_size: 0.9GiB\n"
     "          mounts:\n"
     "            source:\n"
     "              source_path: /home/user/source\n"
     "            Home:\n"
     "              source_path: /home/user\n"
     "          created: \"1972-01-01T10:00:20.021Z\"\n"
     "          parent: snapshot1\n"
     "          children:\n"
     "            - snapshot3\n"
     "            - snapshot4\n"
     "          comment: ~\n"
     "bombastic:\n"
     "  - state: Stopped\n"
     "    zone:\n"
     "      name: zone2\n"
     "      available: false\n"
     "    snapshot_count: 3\n"
     "    image_hash: ab5191cc172564e7cc0eafd397312a32598823e645279c820f0935393aead509\n"
     "    image_release: 18.04 LTS\n"
     "    release: ~\n"
     "    cpu_count: ~\n"
     "    disks:\n"
     "      - sda1:\n"
     "          used: ~\n"
     "          total: ~\n"
     "    memory:\n"
     "      usage: ~\n"
     "      total: ~\n"
     "    ipv4:\n"
     "      []\n"
     "    mounts: ~\n"
     "messier-87:\n"
     "  - snapshots:\n"
     "      - black-hole:\n"
     "          size: ~\n"
     "          cpu_count: 1\n"
     "          disk_space: 1024GiB\n"
     "          memory_size: 128GiB\n"
     "          mounts: ~\n"
     "          created: \"2019-04-10T11:59:59Z\"\n"
     "          parent: ~\n"
     "          children:\n"
     "            []\n"
     "          comment: Captured by EHT\n",
=======
     mpt::load_test_file("formatters/yaml/mixed_instance_and_snapshot_info_reply.yaml")
         .toStdString(),
     "yaml_info_mixed_instance_and_snapshot_info_reply"},
    {&yaml_formatter,
     &multiple_mixed_instances_and_snapshots_info_reply,
     mpt::load_test_file("formatters/yaml/multiple_mixed_instances_and_snapshots_info_reply.yaml")
         .toStdString(),
>>>>>>> 72edbd7c
     "yaml_info_multiple_mixed_instances_and_snapshots"}};

const std::vector<FormatterParamType> non_orderable_list_info_formatter_outputs{
    {&json_formatter,
     &empty_list_reply,
     mpt::load_test_file("formatters/json/empty_list_reply.json").toStdString(),
     "json_list_empty"},
    {&json_formatter,
     &single_instance_list_reply,
<<<<<<< HEAD
     "{\n"
     "    \"list\": [\n"
     "        {\n"
     "            \"ipv4\": [\n"
     "                \"10.168.32.2\",\n"
     "                \"200.3.123.30\"\n"
     "            ],\n"
     "            \"name\": \"foo\",\n"
     "            \"release\": \"Ubuntu 16.04 LTS\",\n"
     "            \"state\": \"Running\",\n"
     "            \"zone\": {\n"
     "                \"available\": true,\n"
     "                \"name\": \"zone1\"\n"
     "            }\n"
     "        }\n"
     "    ]\n"
     "}\n",
     "json_list_single"},
    {&json_formatter,
     &multiple_instances_list_reply,
     "{\n"
     "    \"list\": [\n"
     "        {\n"
     "            \"ipv4\": [\n"
     "                \"10.21.124.56\"\n"
     "            ],\n"
     "            \"name\": \"bogus-instance\",\n"
     "            \"release\": \"Ubuntu 16.04 LTS\",\n"
     "            \"state\": \"Running\",\n"
     "            \"zone\": {\n"
     "                \"available\": true,\n"
     "                \"name\": \"zone1\"\n"
     "            }\n"
     "        },\n"
     "        {\n"
     "            \"ipv4\": [\n"
     "            ],\n"
     "            \"name\": \"bombastic\",\n"
     "            \"release\": \"Ubuntu 18.04 LTS\",\n"
     "            \"state\": \"Stopped\",\n"
     "            \"zone\": {\n"
     "                \"available\": false,\n"
     "                \"name\": \"zone2\"\n"
     "            }\n"
     "        }\n"
     "    ]\n"
     "}\n",
=======
     mpt::load_test_file("formatters/json/single_instance_list_reply.json").toStdString(),
     "json_list_single"},
    {&json_formatter,
     &multiple_instances_list_reply,
     mpt::load_test_file("formatters/json/multiple_instances_list_reply.json").toStdString(),
>>>>>>> 72edbd7c
     "json_list_multiple"},
    {&json_formatter,
     &single_snapshot_list_reply,
     mpt::load_test_file("formatters/json/single_snapshot_list_reply.json").toStdString(),
     "json_list_single_snapshot"},
    {&json_formatter,
     &multiple_snapshots_list_reply,
     mpt::load_test_file("formatters/json/multiple_snapshots_list_reply.json").toStdString(),
     "json_list_multiple_snapshots"},
    {&json_formatter,
     &empty_info_reply,
     mpt::load_test_file("formatters/json/empty_info_reply.json").toStdString(),
     "json_info_empty"},
    {&json_formatter,
     &single_instance_info_reply,
<<<<<<< HEAD
     "{\n"
     "    \"errors\": [\n"
     "    ],\n"
     "    \"info\": {\n"
     "        \"foo\": {\n"
     "            \"cpu_count\": \"1\",\n"
     "            \"disks\": {\n"
     "                \"sda1\": {\n"
     "                    \"total\": \"5153960756\",\n"
     "                    \"used\": \"1288490188\"\n"
     "                }\n"
     "            },\n"
     "            \"image_hash\": "
     "\"1797c5c82016c1e65f4008fcf89deae3a044ef76087a9ec5b907c6d64a3609ac\",\n"
     "            \"image_release\": \"16.04 LTS\",\n"
     "            \"ipv4\": [\n"
     "                \"10.168.32.2\",\n"
     "                \"200.3.123.29\"\n"
     "            ],\n"
     "            \"load\": [\n"
     "                0.45,\n"
     "                0.51,\n"
     "                0.15\n"
     "            ],\n"
     "            \"memory\": {\n"
     "                \"total\": 1503238554,\n"
     "                \"used\": 60817408\n"
     "            },\n"
     "            \"mounts\": {\n"
     "                \"foo\": {\n"
     "                    \"gid_mappings\": [\n"
     "                        \"1000:1000\"\n"
     "                    ],\n"
     "                    \"source_path\": \"/home/user/foo\",\n"
     "                    \"uid_mappings\": [\n"
     "                        \"1000:1000\"\n"
     "                    ]\n"
     "                },\n"
     "                \"test_dir\": {\n"
     "                    \"gid_mappings\": [\n"
     "                        \"1000:1000\"\n"
     "                    ],\n"
     "                    \"source_path\": \"/home/user/test_dir\",\n"
     "                    \"uid_mappings\": [\n"
     "                        \"1000:1000\"\n"
     "                    ]\n"
     "                }\n"
     "            },\n"
     "            \"release\": \"Ubuntu 16.04.3 LTS\",\n"
     "            \"snapshot_count\": \"0\",\n"
     "            \"state\": \"Running\",\n"
     "            \"zone\": {\n"
     "                \"available\": true,\n"
     "                \"name\": \"zone1\"\n"
     "            }\n"
     "        }\n"
     "    }\n"
     "}\n",
     "json_info_single_instance"},
    {&json_formatter,
     &multiple_instances_info_reply,
     "{\n"
     "    \"errors\": [\n"
     "    ],\n"
     "    \"info\": {\n"
     "        \"bogus-instance\": {\n"
     "            \"cpu_count\": \"4\",\n"
     "            \"disks\": {\n"
     "                \"sda1\": {\n"
     "                    \"total\": \"6764573492\",\n"
     "                    \"used\": \"1932735284\"\n"
     "                }\n"
     "            },\n"
     "            \"image_hash\": "
     "\"1797c5c82016c1e65f4008fcf89deae3a044ef76087a9ec5b907c6d64a3609ac\",\n"
     "            \"image_release\": \"16.04 LTS\",\n"
     "            \"ipv4\": [\n"
     "                \"10.21.124.56\"\n"
     "            ],\n"
     "            \"load\": [\n"
     "                0.03,\n"
     "                0.1,\n"
     "                0.15\n"
     "            ],\n"
     "            \"memory\": {\n"
     "                \"total\": 1610612736,\n"
     "                \"used\": 38797312\n"
     "            },\n"
     "            \"mounts\": {\n"
     "                \"source\": {\n"
     "                    \"gid_mappings\": [\n"
     "                        \"1000:501\"\n"
     "                    ],\n"
     "                    \"source_path\": \"/home/user/source\",\n"
     "                    \"uid_mappings\": [\n"
     "                        \"1000:501\"\n"
     "                    ]\n"
     "                }\n"
     "            },\n"
     "            \"release\": \"Ubuntu 16.04.3 LTS\",\n"
     "            \"snapshot_count\": \"1\",\n"
     "            \"state\": \"Running\",\n"
     "            \"zone\": {\n"
     "                \"available\": true,\n"
     "                \"name\": \"zone1\"\n"
     "            }\n"
     "        },\n"
     "        \"bombastic\": {\n"
     "            \"cpu_count\": \"\",\n"
     "            \"disks\": {\n"
     "                \"sda1\": {\n"
     "                }\n"
     "            },\n"
     "            \"image_hash\": "
     "\"ab5191cc172564e7cc0eafd397312a32598823e645279c820f0935393aead509\",\n"
     "            \"image_release\": \"18.04 LTS\",\n"
     "            \"ipv4\": [\n"
     "            ],\n"
     "            \"load\": [\n"
     "            ],\n"
     "            \"memory\": {\n"
     "            },\n"
     "            \"mounts\": {\n"
     "            },\n"
     "            \"release\": \"\",\n"
     "            \"snapshot_count\": \"3\",\n"
     "            \"state\": \"Stopped\",\n"
     "            \"zone\": {\n"
     "                \"available\": false,\n"
     "                \"name\": \"zone2\"\n"
     "            }\n"
     "        }\n"
     "    }\n"
     "}\n",
=======
     mpt::load_test_file("formatters/json/single_instance_info_reply.json").toStdString(),
     "json_info_single_instance"},
    {&json_formatter,
     &multiple_instances_info_reply,
     mpt::load_test_file("formatters/json/multiple_instances_info_reply.json").toStdString(),
>>>>>>> 72edbd7c
     "json_info_multiple_instances"},
    {&json_formatter,
     &single_snapshot_info_reply,
     mpt::load_test_file("formatters/json/single_snapshot_info_reply.json").toStdString(),
     "json_info_single_snapshot_info_reply"},
    {&json_formatter,
     &multiple_snapshots_info_reply,
     mpt::load_test_file("formatters/json/multiple_snapshots_info_reply.json").toStdString(),
     "json_info_multiple_snapshots_info_reply"},
    {&json_formatter,
     &mixed_instance_and_snapshot_info_reply,
<<<<<<< HEAD
     "{\n"
     "    \"errors\": [\n"
     "    ],\n"
     "    \"info\": {\n"
     "        \"bogus-instance\": {\n"
     "            \"snapshots\": {\n"
     "                \"snapshot2\": {\n"
     "                    \"children\": [\n"
     "                        \"snapshot3\",\n"
     "                        \"snapshot4\"\n"
     "                    ],\n"
     "                    \"comment\": \"\",\n"
     "                    \"cpu_count\": \"2\",\n"
     "                    \"created\": \"1972-01-01T10:00:20.021Z\",\n"
     "                    \"disk_space\": \"4.9GiB\",\n"
     "                    \"memory_size\": \"0.9GiB\",\n"
     "                    \"mounts\": {\n"
     "                        \"Home\": {\n"
     "                            \"source_path\": \"/home/user\"\n"
     "                        },\n"
     "                        \"source\": {\n"
     "                            \"source_path\": \"/home/user/source\"\n"
     "                        }\n"
     "                    },\n"
     "                    \"parent\": \"snapshot1\",\n"
     "                    \"size\": \"\"\n"
     "                }\n"
     "            }\n"
     "        },\n"
     "        \"bombastic\": {\n"
     "            \"cpu_count\": \"\",\n"
     "            \"disks\": {\n"
     "                \"sda1\": {\n"
     "                }\n"
     "            },\n"
     "            \"image_hash\": "
     "\"ab5191cc172564e7cc0eafd397312a32598823e645279c820f0935393aead509\",\n"
     "            \"image_release\": \"18.04 LTS\",\n"
     "            \"ipv4\": [\n"
     "            ],\n"
     "            \"load\": [\n"
     "            ],\n"
     "            \"memory\": {\n"
     "            },\n"
     "            \"mounts\": {\n"
     "            },\n"
     "            \"release\": \"\",\n"
     "            \"snapshot_count\": \"3\",\n"
     "            \"state\": \"Stopped\",\n"
     "            \"zone\": {\n"
     "                \"available\": false,\n"
     "                \"name\": \"zone2\"\n"
     "            }\n"
     "        }\n"
     "    }\n"
     "}\n",
     "json_info_mixed_instance_and_snapshot_info_reply"},
    {&json_formatter,
     &multiple_mixed_instances_and_snapshots_info_reply,
     "{\n"
     "    \"errors\": [\n"
     "    ],\n"
     "    \"info\": {\n"
     "        \"bogus-instance\": {\n"
     "            \"cpu_count\": \"4\",\n"
     "            \"disks\": {\n"
     "                \"sda1\": {\n"
     "                    \"total\": \"6764573492\",\n"
     "                    \"used\": \"1932735284\"\n"
     "                }\n"
     "            },\n"
     "            \"image_hash\": "
     "\"1797c5c82016c1e65f4008fcf89deae3a044ef76087a9ec5b907c6d64a3609ac\",\n"
     "            \"image_release\": \"16.04 LTS\",\n"
     "            \"ipv4\": [\n"
     "                \"10.21.124.56\"\n"
     "            ],\n"
     "            \"load\": [\n"
     "                0.03,\n"
     "                0.1,\n"
     "                0.15\n"
     "            ],\n"
     "            \"memory\": {\n"
     "                \"total\": 1610612736,\n"
     "                \"used\": 38797312\n"
     "            },\n"
     "            \"mounts\": {\n"
     "                \"source\": {\n"
     "                    \"gid_mappings\": [\n"
     "                        \"1000:501\"\n"
     "                    ],\n"
     "                    \"source_path\": \"/home/user/source\",\n"
     "                    \"uid_mappings\": [\n"
     "                        \"1000:501\"\n"
     "                    ]\n"
     "                }\n"
     "            },\n"
     "            \"release\": \"Ubuntu 16.04.3 LTS\",\n"
     "            \"snapshot_count\": \"2\",\n"
     "            \"snapshots\": {\n"
     "                \"snapshot1\": {\n"
     "                    \"children\": [\n"
     "                    ],\n"
     "                    \"comment\": \"\",\n"
     "                    \"cpu_count\": \"2\",\n"
     "                    \"created\": \"1972-01-01T09:59:59.021Z\",\n"
     "                    \"disk_space\": \"4.9GiB\",\n"
     "                    \"memory_size\": \"0.9GiB\",\n"
     "                    \"mounts\": {\n"
     "                    },\n"
     "                    \"parent\": \"\",\n"
     "                    \"size\": \"\"\n"
     "                },\n"
     "                \"snapshot2\": {\n"
     "                    \"children\": [\n"
     "                        \"snapshot3\",\n"
     "                        \"snapshot4\"\n"
     "                    ],\n"
     "                    \"comment\": \"\",\n"
     "                    \"cpu_count\": \"2\",\n"
     "                    \"created\": \"1972-01-01T10:00:20.021Z\",\n"
     "                    \"disk_space\": \"4.9GiB\",\n"
     "                    \"memory_size\": \"0.9GiB\",\n"
     "                    \"mounts\": {\n"
     "                        \"Home\": {\n"
     "                            \"source_path\": \"/home/user\"\n"
     "                        },\n"
     "                        \"source\": {\n"
     "                            \"source_path\": \"/home/user/source\"\n"
     "                        }\n"
     "                    },\n"
     "                    \"parent\": \"snapshot1\",\n"
     "                    \"size\": \"\"\n"
     "                }\n"
     "            },\n"
     "            \"state\": \"Running\",\n"
     "            \"zone\": {\n"
     "                \"available\": true,\n"
     "                \"name\": \"zone1\"\n"
     "            }\n"
     "        },\n"
     "        \"bombastic\": {\n"
     "            \"cpu_count\": \"\",\n"
     "            \"disks\": {\n"
     "                \"sda1\": {\n"
     "                }\n"
     "            },\n"
     "            \"image_hash\": "
     "\"ab5191cc172564e7cc0eafd397312a32598823e645279c820f0935393aead509\",\n"
     "            \"image_release\": \"18.04 LTS\",\n"
     "            \"ipv4\": [\n"
     "            ],\n"
     "            \"load\": [\n"
     "            ],\n"
     "            \"memory\": {\n"
     "            },\n"
     "            \"mounts\": {\n"
     "            },\n"
     "            \"release\": \"\",\n"
     "            \"snapshot_count\": \"3\",\n"
     "            \"state\": \"Stopped\",\n"
     "            \"zone\": {\n"
     "                \"available\": false,\n"
     "                \"name\": \"zone2\"\n"
     "            }\n"
     "        },\n"
     "        \"messier-87\": {\n"
     "            \"snapshots\": {\n"
     "                \"black-hole\": {\n"
     "                    \"children\": [\n"
     "                    ],\n"
     "                    \"comment\": \"Captured by EHT\",\n"
     "                    \"cpu_count\": \"1\",\n"
     "                    \"created\": \"2019-04-10T11:59:59Z\",\n"
     "                    \"disk_space\": \"1024GiB\",\n"
     "                    \"memory_size\": \"128GiB\",\n"
     "                    \"mounts\": {\n"
     "                    },\n"
     "                    \"parent\": \"\",\n"
     "                    \"size\": \"\"\n"
     "                }\n"
     "            }\n"
     "        }\n"
     "    }\n"
     "}\n",
=======
     mpt::load_test_file("formatters/json/mixed_instance_and_snapshot_info_reply.json")
         .toStdString(),
     "json_info_mixed_instance_and_snapshot_info_reply"},
    {&json_formatter,
     &multiple_mixed_instances_and_snapshots_info_reply,
     mpt::load_test_file("formatters/json/multiple_mixed_instances_and_snapshots_info_reply.json")
         .toStdString(),
>>>>>>> 72edbd7c
     "json_info_multiple_mixed_instances_and_snapshots"}};

const std::vector<FormatterParamType> non_orderable_networks_formatter_outputs{
    {&table_formatter,
     &empty_networks_reply,
     mpt::load_test_file("formatters/table/empty_networks_reply.txt").toStdString(),
     "table_networks_empty"},
    {&table_formatter,
     &one_short_line_networks_reply,
     mpt::load_test_file("formatters/table/one_short_line_networks_reply.txt").toStdString(),
     "table_networks_one_short_line"},
    {&table_formatter,
     &one_long_line_networks_reply,
     mpt::load_test_file("formatters/table/one_long_line_networks_reply.txt").toStdString(),
     "table_networks_one_long_line"},
    {&table_formatter,
     &multiple_lines_networks_reply,
     mpt::load_test_file("formatters/table/multiple_lines_networks_reply.txt").toStdString(),
     "table_networks_multiple_lines"},

    {&csv_formatter,
     &empty_networks_reply,
     mpt::load_test_file("formatters/csv/empty_networks_reply.csv").toStdString(),
     "csv_networks_empty"},
    {&csv_formatter,
     &one_short_line_networks_reply,
     mpt::load_test_file("formatters/csv/one_short_line_networks_reply.csv").toStdString(),
     "csv_networks_one_short_line"},
    {&csv_formatter,
     &one_long_line_networks_reply,
     mpt::load_test_file("formatters/csv/one_long_line_networks_reply.csv").toStdString(),
     "csv_networks_one_long_line"},
    {&csv_formatter,
     &multiple_lines_networks_reply,
     mpt::load_test_file("formatters/csv/multiple_lines_networks_reply.csv").toStdString(),
     "csv_networks_multiple_lines"},

    {&yaml_formatter,
     &empty_networks_reply,
     mpt::load_test_file("formatters/yaml/empty_networks_reply.yaml").toStdString(),
     "yaml_networks_empty"},
    {&yaml_formatter,
     &one_short_line_networks_reply,
     mpt::load_test_file("formatters/yaml/one_short_line_networks_reply.yaml").toStdString(),
     "yaml_networks_one_short_line"},
    {&yaml_formatter,
     &one_long_line_networks_reply,
     mpt::load_test_file("formatters/yaml/one_long_line_networks_reply.yaml").toStdString(),
     "yaml_networks_one_long_line"},
    {&yaml_formatter,
     &multiple_lines_networks_reply,
     mpt::load_test_file("formatters/yaml/multiple_lines_networks_reply.yaml").toStdString(),
     "yaml_networks_multiple_lines"},

    {&json_formatter,
     &empty_networks_reply,
     mpt::load_test_file("formatters/json/empty_networks_reply.json").toStdString(),
     "json_networks_empty"},
    {&json_formatter,
     &one_short_line_networks_reply,
     mpt::load_test_file("formatters/json/one_short_line_networks_reply.json").toStdString(),
     "json_networks_one_short_line"},
    {&json_formatter,
     &one_long_line_networks_reply,
     mpt::load_test_file("formatters/json/one_long_line_networks_reply.json").toStdString(),
     "json_networks_one_long_line"},
    {&json_formatter,
     &multiple_lines_networks_reply,
     mpt::load_test_file("formatters/json/multiple_lines_networks_reply.json").toStdString(),
     "json_networks_multiple_lines"}};

const auto empty_find_reply = construct_empty_reply();
const auto find_one_reply = construct_find_one_reply();
const auto find_multiple_reply = construct_find_multiple_reply();
const auto find_one_reply_no_os = construct_find_one_reply_no_os();
const auto find_multiple_reply_duplicate_image = construct_find_multiple_reply_duplicate_image();

const std::vector<FormatterParamType> find_formatter_outputs{
    {&table_formatter,
     &empty_find_reply,
     mpt::load_test_file("formatters/table/empty_find_reply.txt").toStdString(),
     "table_find_empty"},
    {&table_formatter,
     &find_one_reply,
     mpt::load_test_file("formatters/table/find_one_reply.txt").toStdString(),
     "table_find_one_image"},
    {&table_formatter,
     &find_multiple_reply,
     mpt::load_test_file("formatters/table/find_multiple_reply.txt").toStdString(),
     "table_find_multiple"},
    {&table_formatter,
     &find_one_reply_no_os,
     mpt::load_test_file("formatters/table/find_one_reply_no_os.txt").toStdString(),
     "table_find_no_os"},
    {&table_formatter,
     &find_multiple_reply_duplicate_image,
     mpt::load_test_file("formatters/table/find_multiple_reply_duplicate_image.txt").toStdString(),
     "table_find_multiple_duplicate_image"},
    {&json_formatter,
     &empty_find_reply,
     mpt::load_test_file("formatters/json/empty_find_reply.json").toStdString(),
     "json_find_empty"},
    {&json_formatter,
     &find_one_reply,
     mpt::load_test_file("formatters/json/find_one_reply.json").toStdString(),
     "json_find_one"},
    {&json_formatter,
     &find_multiple_reply,
     mpt::load_test_file("formatters/json/find_multiple_reply.json").toStdString(),
     "json_find_multiple"},
    {&json_formatter,
     &find_multiple_reply_duplicate_image,
     mpt::load_test_file("formatters/json/find_multiple_reply_duplicate_image.json").toStdString(),
     "json_find_multiple_duplicate_image"},
    {&csv_formatter,
     &empty_find_reply,
     mpt::load_test_file("formatters/csv/empty_find_reply.csv").toStdString(),
     "csv_find_empty"},
    {&csv_formatter,
     &find_one_reply,
     mpt::load_test_file("formatters/csv/find_one_reply.csv").toStdString(),
     "csv_find_one"},
    {&csv_formatter,
     &find_multiple_reply,
     mpt::load_test_file("formatters/csv/find_multiple_reply.csv").toStdString(),
     "csv_find_multiple"},
    {&csv_formatter,
     &find_multiple_reply_duplicate_image,
     mpt::load_test_file("formatters/csv/find_multiple_reply_duplicate_image.csv").toStdString(),
     "csv_find_multiple_duplicate_image"},
    {&yaml_formatter,
     &empty_find_reply,
     mpt::load_test_file("formatters/yaml/empty_find_reply.yaml").toStdString(),
     "yaml_find_empty"},
    {&yaml_formatter,
     &find_one_reply,
     mpt::load_test_file("formatters/yaml/find_one_reply.yaml").toStdString(),
     "yaml_find_one"},
    {&yaml_formatter,
     &find_multiple_reply,
     mpt::load_test_file("formatters/yaml/find_multiple_reply.yaml").toStdString(),
     "yaml_find_multiple"},
    {&yaml_formatter,
     &find_multiple_reply_duplicate_image,
     mpt::load_test_file("formatters/yaml/find_multiple_reply_duplicate_image.yaml").toStdString(),
     "yaml_find_multiple_duplicate_image"}};

const auto version_client_reply = mp::VersionReply();
const auto version_daemon_no_update_reply = construct_version_info_multipassd_up_to_date();
const auto version_daemon_update_reply = construct_version_info_multipassd_update_available();

const std::vector<FormatterParamType> version_formatter_outputs{
    {&table_formatter,
     &version_client_reply,
     mpt::load_test_file("formatters/table/version_client_reply.txt").toStdString(),
     "table_version_client"},
    {&table_formatter,
     &version_daemon_no_update_reply,
     mpt::load_test_file("formatters/table/version_daemon_no_update_reply.txt").toStdString(),
     "table_version_daemon_no_updates"},
    {&table_formatter,
     &version_daemon_update_reply,
     mpt::load_test_file("formatters/table/version_daemon_update_reply.txt").toStdString(),
     "table_version_daemon_updates"},
    {&json_formatter,
     &version_client_reply,
     mpt::load_test_file("formatters/json/version_client_reply.json").toStdString(),
     "json_version_client"},
    {&json_formatter,
     &version_daemon_no_update_reply,
     mpt::load_test_file("formatters/json/version_daemon_no_update_reply.json").toStdString(),
     "json_version_daemon_no_updates"},
    {&json_formatter,
     &version_daemon_update_reply,
     mpt::load_test_file("formatters/json/version_daemon_update_reply.json").toStdString(),
     "json_version_daemon_updates"},
    {&csv_formatter,
     &version_client_reply,
     mpt::load_test_file("formatters/csv/version_client_reply.csv").toStdString(),
     "csv_version_client"},
    {&csv_formatter,
     &version_daemon_no_update_reply,
     mpt::load_test_file("formatters/csv/version_daemon_no_update_reply.csv").toStdString(),
     "csv_version_daemon_no_updates"},
    {&csv_formatter,
     &version_daemon_update_reply,
     mpt::load_test_file("formatters/csv/version_daemon_update_reply.csv").toStdString(),
     "csv_version_daemon_updates"},
    {&yaml_formatter,
     &version_client_reply,
     mpt::load_test_file("formatters/yaml/version_client_reply.yaml").toStdString(),
     "yaml_version_client"},
    {&yaml_formatter,
     &version_daemon_no_update_reply,
     mpt::load_test_file("formatters/yaml/version_daemon_no_update_reply.yaml").toStdString(),
     "yaml_version_daemon_no_updates"},
    {&yaml_formatter,
     &version_daemon_update_reply,
     mpt::load_test_file("formatters/yaml/version_daemon_update_reply.yaml").toStdString(),
     "yaml_version_daemon_updates"}};

} // namespace

TEST_P(FormatterSuite, properlyFormatsOutput)
{
    const auto& [formatter, reply, expected_output, test_name] = GetParam();
    Q_UNUSED(test_name); // gcc 7.4 can't do [[maybe_unused]] for structured bindings

    std::string output;

    if (auto input = dynamic_cast<const mp::ListReply*>(reply))
        output = formatter->format(*input);
    else if (auto input = dynamic_cast<const mp::NetworksReply*>(reply))
        output = formatter->format(*input);
    else if (auto input = dynamic_cast<const mp::InfoReply*>(reply))
        output = formatter->format(*input);
    else if (auto input = dynamic_cast<const mp::FindReply*>(reply))
        output = formatter->format(*input);
    else if (auto input = dynamic_cast<const mp::VersionReply*>(reply))
        output = formatter->format(*input, "Client version");
    else
        FAIL() << "Not a supported reply type.";

    EXPECT_EQ(output, expected_output);
}

INSTANTIATE_TEST_SUITE_P(OrderableListInfoOutputFormatter,
                         FormatterSuite,
                         ValuesIn(orderable_list_info_formatter_outputs),
                         print_param_name);
INSTANTIATE_TEST_SUITE_P(NonOrderableListInfoOutputFormatter,
                         FormatterSuite,
                         ValuesIn(non_orderable_list_info_formatter_outputs),
                         print_param_name);
INSTANTIATE_TEST_SUITE_P(FindOutputFormatter,
                         FormatterSuite,
                         ValuesIn(find_formatter_outputs),
                         print_param_name);
INSTANTIATE_TEST_SUITE_P(NonOrderableNetworksOutputFormatter,
                         FormatterSuite,
                         ValuesIn(non_orderable_networks_formatter_outputs),
                         print_param_name);
INSTANTIATE_TEST_SUITE_P(VersionInfoOutputFormatter,
                         FormatterSuite,
                         ValuesIn(version_formatter_outputs),
                         print_param_name);

#if GTEST_HAS_POSIX_RE
TEST_P(PetenvFormatterSuite, petEnvFirstInOutput)
{
    const auto& [petenv_nname, prepend, param] = GetParam();
    const auto& [formatter, reply, expected_output, test_name] = param;
    Q_UNUSED(expected_output);
    Q_UNUSED(test_name); // gcc 7.4 can't do [[maybe_unused]] for structured bindings

    if (!petenv_nname.isEmpty())
    {
        EXPECT_CALL(mock_settings, get(Eq(mp::petenv_key))).WillRepeatedly(Return(petenv_nname));
    }

    std::string output, regex;

    if (auto input = dynamic_cast<const mp::ListReply*>(reply))
    {
        mp::ListReply reply_copy;

        if (input->has_instance_list())
            reply_copy.mutable_instance_list();
        else
            reply_copy.mutable_snapshot_list();

        if (prepend)
        {
            add_petenv_to_reply(reply_copy);
            reply_copy.MergeFrom(*input);
        }
        else
        {
            reply_copy.CopyFrom(*input);
            add_petenv_to_reply(reply_copy);
        }
        output = formatter->format(reply_copy);

        if (dynamic_cast<const mp::TableFormatter*>(formatter))
            regex = fmt::format("((Name|Instance)[[:print:]]*\n{0}[[:space:]]+.*)", petenv_name());
        else if (dynamic_cast<const mp::CSVFormatter*>(formatter))
            regex = fmt::format("(Name|Instance)[[:print:]]*\n{},.*", petenv_name());
        else if (dynamic_cast<const mp::YamlFormatter*>(formatter))
            regex = fmt::format("{}:.*", petenv_name());
        else
            FAIL() << "Not a supported formatter.";
    }
    else if (auto input = dynamic_cast<const mp::InfoReply*>(reply))
    {
        mp::InfoReply reply_copy;
        if (prepend)
        {
            add_petenv_to_reply(reply_copy,
                                dynamic_cast<const mp::CSVFormatter*>(formatter),
                                test_name.find("snapshot") != std::string::npos);
            reply_copy.MergeFrom(*input);
        }
        else
        {
            reply_copy.CopyFrom(*input);
            add_petenv_to_reply(reply_copy,
                                dynamic_cast<const mp::CSVFormatter*>(formatter),
                                test_name.find("snapshot") != std::string::npos);
        }
        output = formatter->format(reply_copy);

        if (dynamic_cast<const mp::TableFormatter*>(formatter))
            regex = fmt::format("(Name:[[:space:]]+{0}.+)"
                                "(Snapshot:[[:print:]]*\nInstance:[[:space:]]+{0}.+)",
                                petenv_name());
        else if (dynamic_cast<const mp::CSVFormatter*>(formatter))
            regex = fmt::format("(Name[[:print:]]*\n{0},.*)|"
                                "(Snapshot[[:print:]]*\n[[:print:]]*,{0},.*)",
                                petenv_name());
        else if (dynamic_cast<const mp::YamlFormatter*>(formatter))
            regex =
                fmt::format("(errors:[[:space:]]+-[[:space:]]+~[[:space:]]+)?{}:.*", petenv_name());
        else
            FAIL() << "Not a supported formatter.";
    }
    else
        FAIL() << "Not a supported reply type.";

    EXPECT_THAT(output, MatchesRegex(regex));
}

INSTANTIATE_TEST_SUITE_P(PetenvOutputFormatter,
                         PetenvFormatterSuite,
                         Combine(Values(QStringLiteral(),
                                        QStringLiteral("aaa"),
                                        QStringLiteral("zzz")) /* primary name */,
                                 Bool() /* prepend or append */,
                                 ValuesIn(orderable_list_info_formatter_outputs)),
                         print_petenv_param_name);
#endif

// Helper function to create a ZonesReply with test data
auto construct_zones_reply()
{
    mp::ZonesReply zones_reply;

    auto zone_entry = zones_reply.add_zones();
    zone_entry->set_name("zone1");
    zone_entry->set_available(true);

    zone_entry = zones_reply.add_zones();
    zone_entry->set_name("zone2");
    zone_entry->set_available(false);

    return zones_reply;
}

// Tests for the table formatter's handling of zones
TEST_F(BaseFormatterSuite, table_formatter_formats_zones_correctly)
{
    const auto zones_reply = construct_zones_reply();
    const std::string expected_output = "Name    State\n"
                                        "zone1   Available\n"
                                        "zone2   Unavailable\n";

    EXPECT_EQ(table_formatter.format(zones_reply), expected_output);
}

// Tests for the json formatter's handling of zones
TEST_F(BaseFormatterSuite, json_formatter_formats_zones_correctly)
{
    const auto zones_reply = construct_zones_reply();
    const std::string expected_output = "{\n"
                                        "    \"zone1\": {\n"
                                        "        \"available\": true\n"
                                        "    },\n"
                                        "    \"zone2\": {\n"
                                        "        \"available\": false\n"
                                        "    }\n"
                                        "}\n";

    EXPECT_EQ(json_formatter.format(zones_reply), expected_output);
}

// Tests for the yaml formatter's handling of zones
TEST_F(BaseFormatterSuite, yaml_formatter_formats_zones_correctly)
{
    const auto zones_reply = construct_zones_reply();
    const std::string expected_output = "zone1:\n"
                                        "  available: true\n"
                                        "zone2:\n"
                                        "  available: false\n";

    EXPECT_EQ(yaml_formatter.format(zones_reply), expected_output);
}<|MERGE_RESOLUTION|>--- conflicted
+++ resolved
@@ -67,14 +67,9 @@
     list_entry->set_os("Ubuntu");
     list_entry->add_ipv4("10.168.32.2");
     list_entry->add_ipv4("200.3.123.30");
-<<<<<<< HEAD
-    list_entry->add_ipv6("fdde:2681:7a2::4ca");
-    list_entry->add_ipv6("fe80::1c3c:b703:d561:a00");
     const auto zone = list_entry->mutable_zone();
     zone->set_name("zone1");
     zone->set_available(true);
-=======
->>>>>>> 72edbd7c
 
     return list_reply;
 }
@@ -97,13 +92,10 @@
     list_entry->set_name("bombastic");
     list_entry->mutable_instance_status()->set_status(mp::InstanceStatus::STOPPED);
     list_entry->set_current_release("18.04 LTS");
-<<<<<<< HEAD
+    list_entry->set_os("Ubuntu");
     zone = list_entry->mutable_zone();
     zone->set_name("zone2");
     zone->set_available(false);
-=======
-    list_entry->set_os("Ubuntu");
->>>>>>> 72edbd7c
 
     return list_reply;
 }
@@ -115,28 +107,20 @@
     auto list_entry = list_reply.mutable_instance_list()->add_instances();
     list_entry->set_name("trusty-190611-1542");
     list_entry->mutable_instance_status()->set_status(mp::InstanceStatus::RUNNING);
-<<<<<<< HEAD
-    list_entry->set_current_release("N/A");
+    list_entry->set_current_release("12");
+    list_entry->set_os("Debian");
     auto zone = list_entry->mutable_zone();
     zone->set_name("zone1");
     zone->set_available(true);
-=======
-    list_entry->set_current_release("12");
-    list_entry->set_os("Debian");
->>>>>>> 72edbd7c
 
     list_entry = list_reply.mutable_instance_list()->add_instances();
     list_entry->set_name("trusty-190611-1535");
     list_entry->mutable_instance_status()->set_status(mp::InstanceStatus::STOPPED);
-<<<<<<< HEAD
-    list_entry->set_current_release("N/A");
+    list_entry->set_current_release("42");
+    list_entry->set_os("Fedora");
     zone = list_entry->mutable_zone();
     zone->set_name("zone2");
     zone->set_available(false);
-=======
-    list_entry->set_current_release("42");
-    list_entry->set_os("Fedora");
->>>>>>> 72edbd7c
 
     list_entry = list_reply.mutable_instance_list()->add_instances();
     list_entry->set_name("trusty-190611-1539");
@@ -894,35 +878,15 @@
      "table_list_snapshot_empty"},
     {&table_formatter,
      &single_instance_list_reply,
-<<<<<<< HEAD
-     "Name                    State             IPv4             Image               Zone\n"
-     "foo                     Running           10.168.32.2      Ubuntu 16.04 LTS    zone1(a)\n"
-     "                                          200.3.123.30\n",
-=======
      mpt::load_test_file("formatters/table/single_instance_list_reply.txt").toStdString(),
->>>>>>> 72edbd7c
      "table_list_single"},
     {&table_formatter,
      &multiple_instances_list_reply,
-<<<<<<< HEAD
-     "Name                    State             IPv4             Image               Zone\n"
-     "bogus-instance          Running           10.21.124.56     Ubuntu 16.04 LTS    zone1(a)\n"
-     "bombastic               Stopped           --               Ubuntu 18.04 LTS    zone2(u/a)\n",
-=======
      mpt::load_test_file("formatters/table/multiple_instances_list_reply.txt").toStdString(),
->>>>>>> 72edbd7c
      "table_list_multiple"},
     {&table_formatter,
      &unsorted_list_reply,
-<<<<<<< HEAD
-     "Name                    State             IPv4             Image               Zone\n"
-     "trusty-190611-1529      Deleted           --               Not Available       zone2(u/a)\n"
-     "trusty-190611-1535      Stopped           --               Ubuntu N/A          zone2(u/a)\n"
-     "trusty-190611-1539      Suspended         --               Not Available       zone1(a)\n"
-     "trusty-190611-1542      Running           --               Ubuntu N/A          zone1(a)\n",
-=======
      mpt::load_test_file("formatters/table/unsorted_list_reply.txt").toStdString(),
->>>>>>> 72edbd7c
      "table_list_unsorted"},
     {&table_formatter,
      &single_snapshot_list_reply,
@@ -943,63 +907,11 @@
      "table_info_snapshot_empty"},
     {&table_formatter,
      &single_instance_info_reply,
-<<<<<<< HEAD
-     "Name:           foo\n"
-     "State:          Running\n"
-     "Zone:           zone1(a)\n"
-     "Snapshots:      0\n"
-     "IPv4:           10.168.32.2\n"
-     "                200.3.123.29\n"
-     "IPv6:           2001:67c:1562:8007::aac:423a\n"
-     "                fd52:2ccf:f758:0:a342:79b5:e2ba:e05e\n"
-     "Release:        Ubuntu 16.04.3 LTS\n"
-     "Image hash:     1797c5c82016 (Ubuntu 16.04 LTS)\n"
-     "CPU(s):         1\n"
-     "Load:           0.45 0.51 0.15\n"
-     "Disk usage:     1.2GiB out of 4.8GiB\n"
-     "Memory usage:   58.0MiB out of 1.4GiB\n"
-     "Mounts:         /home/user/foo      => foo\n"
-     "                    UID map: 1000:1000\n"
-     "                    GID map: 1000:1000\n"
-     "                /home/user/test_dir => test_dir\n"
-     "                    UID map: 1000:1000\n"
-     "                    GID map: 1000:1000\n",
-     "table_info_single_instance"},
-    {&table_formatter,
-     &multiple_instances_info_reply,
-     "Name:           bogus-instance\n"
-     "State:          Running\n"
-     "Zone:           zone1(a)\n"
-     "Snapshots:      1\n"
-     "IPv4:           10.21.124.56\n"
-     "Release:        Ubuntu 16.04.3 LTS\n"
-     "Image hash:     1797c5c82016 (Ubuntu 16.04 LTS)\n"
-     "CPU(s):         4\n"
-     "Load:           0.03 0.10 0.15\n"
-     "Disk usage:     1.8GiB out of 6.3GiB\n"
-     "Memory usage:   37.0MiB out of 1.5GiB\n"
-     "Mounts:         /home/user/source => source\n"
-     "                    UID map: 1000:501\n"
-     "                    GID map: 1000:501\n\n"
-     "Name:           bombastic\n"
-     "State:          Stopped\n"
-     "Zone:           zone2(u/a)\n"
-     "Snapshots:      3\n"
-     "IPv4:           --\n"
-     "Release:        --\n"
-     "Image hash:     ab5191cc1725 (Ubuntu 18.04 LTS)\n"
-     "CPU(s):         --\n"
-     "Load:           --\n"
-     "Disk usage:     --\n"
-     "Memory usage:   --\n"
-     "Mounts:         --\n",
-=======
      mpt::load_test_file("formatters/table/single_instance_info_reply.txt").toStdString(),
      "table_info_single_instance"},
     {&table_formatter,
      &multiple_instances_info_reply,
      mpt::load_test_file("formatters/table/multiple_instances_info_reply.txt").toStdString(),
->>>>>>> 72edbd7c
      "table_info_multiple_instances"},
     {&table_formatter,
      &single_snapshot_info_reply,
@@ -1011,93 +923,6 @@
      "table_info_multiple_snapshots"},
     {&table_formatter,
      &mixed_instance_and_snapshot_info_reply,
-<<<<<<< HEAD
-     "Name:           bombastic\n"
-     "State:          Stopped\n"
-     "Zone:           zone2(u/a)\n"
-     "Snapshots:      3\n"
-     "IPv4:           --\n"
-     "Release:        --\n"
-     "Image hash:     ab5191cc1725 (Ubuntu 18.04 LTS)\n"
-     "CPU(s):         --\n"
-     "Load:           --\n"
-     "Disk usage:     --\n"
-     "Memory usage:   --\n"
-     "Mounts:         --\n\n"
-     "Snapshot:       snapshot2\n"
-     "Instance:       bogus-instance\n"
-     "CPU(s):         2\n"
-     "Disk space:     4.9GiB\n"
-     "Memory size:    0.9GiB\n"
-     "Mounts:         /home/user/source => source\n"
-     "                /home/user => Home\n"
-     "Created:        1972-01-01T10:00:20.021Z\n"
-     "Parent:         snapshot1\n"
-     "Children:       snapshot3\n"
-     "                snapshot4\n"
-     "Comment:        --\n",
-     "table_info_mixed_instance_and_snapshot"},
-    {&table_formatter,
-     &multiple_mixed_instances_and_snapshots_info_reply,
-     "Name:           bogus-instance\n"
-     "State:          Running\n"
-     "Zone:           zone1(a)\n"
-     "Snapshots:      2\n"
-     "IPv4:           10.21.124.56\n"
-     "Release:        Ubuntu 16.04.3 LTS\n"
-     "Image hash:     1797c5c82016 (Ubuntu 16.04 LTS)\n"
-     "CPU(s):         4\n"
-     "Load:           0.03 0.10 0.15\n"
-     "Disk usage:     1.8GiB out of 6.3GiB\n"
-     "Memory usage:   37.0MiB out of 1.5GiB\n"
-     "Mounts:         /home/user/source => source\n"
-     "                    UID map: 1000:501\n"
-     "                    GID map: 1000:501\n\n"
-     "Name:           bombastic\n"
-     "State:          Stopped\n"
-     "Zone:           zone2(u/a)\n"
-     "Snapshots:      3\n"
-     "IPv4:           --\n"
-     "Release:        --\n"
-     "Image hash:     ab5191cc1725 (Ubuntu 18.04 LTS)\n"
-     "CPU(s):         --\n"
-     "Load:           --\n"
-     "Disk usage:     --\n"
-     "Memory usage:   --\n"
-     "Mounts:         --\n\n"
-     "Snapshot:       snapshot1\n"
-     "Instance:       bogus-instance\n"
-     "CPU(s):         2\n"
-     "Disk space:     4.9GiB\n"
-     "Memory size:    0.9GiB\n"
-     "Mounts:         --\n"
-     "Created:        1972-01-01T09:59:59.021Z\n"
-     "Parent:         --\n"
-     "Children:       --\n"
-     "Comment:        --\n\n"
-     "Snapshot:       snapshot2\n"
-     "Instance:       bogus-instance\n"
-     "CPU(s):         2\n"
-     "Disk space:     4.9GiB\n"
-     "Memory size:    0.9GiB\n"
-     "Mounts:         /home/user/source => source\n"
-     "                /home/user => Home\n"
-     "Created:        1972-01-01T10:00:20.021Z\n"
-     "Parent:         snapshot1\n"
-     "Children:       snapshot3\n"
-     "                snapshot4\n"
-     "Comment:        --\n\n"
-     "Snapshot:       black-hole\n"
-     "Instance:       messier-87\n"
-     "CPU(s):         1\n"
-     "Disk space:     1024GiB\n"
-     "Memory size:    128GiB\n"
-     "Mounts:         --\n"
-     "Created:        2019-04-10T11:59:59Z\n"
-     "Parent:         --\n"
-     "Children:       --\n"
-     "Comment:        Captured by EHT\n",
-=======
      mpt::load_test_file("formatters/table/mixed_instance_and_snapshot_info_reply.txt")
          .toStdString(),
      "table_info_mixed_instance_and_snapshot"},
@@ -1105,34 +930,10 @@
      &multiple_mixed_instances_and_snapshots_info_reply,
      mpt::load_test_file("formatters/table/multiple_mixed_instances_and_snapshots_info_reply.txt")
          .toStdString(),
->>>>>>> 72edbd7c
      "table_info_multiple_mixed_instances_and_snapshots"},
 
     {&csv_formatter,
      &empty_list_reply,
-<<<<<<< HEAD
-     "Name,State,IPv4,IPv6,Release,AllIPv4,Zone,Zone available\n",
-     "csv_list_empty"},
-    {&csv_formatter,
-     &single_instance_list_reply,
-     "Name,State,IPv4,IPv6,Release,AllIPv4,Zone,Zone available\n"
-     "foo,Running,10.168.32.2,fdde:2681:7a2::4ca,Ubuntu 16.04 "
-     "LTS,\"10.168.32.2,200.3.123.30\",zone1,true\n",
-     "csv_list_single"},
-    {&csv_formatter,
-     &multiple_instances_list_reply,
-     "Name,State,IPv4,IPv6,Release,AllIPv4,Zone,Zone available\n"
-     "bogus-instance,Running,10.21.124.56,,Ubuntu 16.04 LTS,\"10.21.124.56\",zone1,true\n"
-     "bombastic,Stopped,,,Ubuntu 18.04 LTS,\"\",zone2,false\n",
-     "csv_list_multiple"},
-    {&csv_formatter,
-     &unsorted_list_reply,
-     "Name,State,IPv4,IPv6,Release,AllIPv4,Zone,Zone available\n"
-     "trusty-190611-1529,Deleted,,,Not Available,\"\",zone2,false\n"
-     "trusty-190611-1535,Stopped,,,Ubuntu N/A,\"\",zone2,false\n"
-     "trusty-190611-1539,Suspended,,,Not Available,\"\",zone1,true\n"
-     "trusty-190611-1542,Running,,,Ubuntu N/A,\"\",zone1,true\n",
-=======
      mpt::load_test_file("formatters/csv/empty_list_reply.csv").toStdString(),
      "csv_list_empty"},
     {&csv_formatter,
@@ -1146,7 +947,6 @@
     {&csv_formatter,
      &unsorted_list_reply,
      mpt::load_test_file("formatters/csv/unsorted_list_reply.csv").toStdString(),
->>>>>>> 72edbd7c
      "csv_list_unsorted"},
     {&csv_formatter,
      &empty_list_snapshot_reply,
@@ -1164,19 +964,7 @@
     {&csv_formatter, &empty_info_reply, "", "csv_info_empty"},
     {&csv_formatter,
      &single_instance_info_reply,
-<<<<<<< HEAD
-     "Name,State,Zone,Zone available,Ipv4,Ipv6,Release,Image hash,Image release,Load,Disk "
-     "usage,Disk total,Memory "
-     "usage,Memory "
-     "total,Mounts,AllIPv4,CPU(s),Snapshots\nfoo,Running,zone1,true,10.168.32.2,2001:67c:1562:8007:"
-     ":aac:423a,Ubuntu "
-     "16.04.3 "
-     "LTS,1797c5c82016c1e65f4008fcf89deae3a044ef76087a9ec5b907c6d64a3609ac,16.04 LTS,0.45 0.51 "
-     "0.15,1288490188,5153960756,60817408,1503238554,/home/user/foo => foo;/home/user/test_dir "
-     "=> test_dir,10.168.32.2;200.3.123.29,1,0\n",
-=======
      mpt::load_test_file("formatters/csv/single_instance_info_reply.csv").toStdString(),
->>>>>>> 72edbd7c
      "csv_info_single_instance"},
     {&csv_formatter,
      &single_snapshot_info_reply,
@@ -1188,20 +976,7 @@
      "csv_info_multiple_snapshot_info_reply"},
     {&csv_formatter,
      &multiple_instances_info_reply,
-<<<<<<< HEAD
-     "Name,State,Zone,Zone available,Ipv4,Ipv6,Release,Image hash,Image release,Load,Disk "
-     "usage,Disk total,Memory "
-     "usage,Memory "
-     "total,Mounts,AllIPv4,CPU(s),Snapshots\nbogus-instance,Running,zone1,true,10.21.124.56,,"
-     "Ubuntu "
-     "16.04.3 "
-     "LTS,1797c5c82016c1e65f4008fcf89deae3a044ef76087a9ec5b907c6d64a3609ac,16.04 LTS,0.03 0.10 "
-     "0.15,1932735284,6764573492,38797312,1610612736,/home/user/source => "
-     "source,10.21.124.56,4,1\nbombastic,Stopped,zone2,false,,,,"
-     "ab5191cc172564e7cc0eafd397312a32598823e645279c820f0935393aead509,18.04 LTS,,,,,,,,,3\n",
-=======
      mpt::load_test_file("formatters/csv/multiple_instances_info_reply.csv").toStdString(),
->>>>>>> 72edbd7c
      "csv_info_multiple_instances"},
 
     {&yaml_formatter,
@@ -1210,71 +985,6 @@
      "yaml_list_empty"},
     {&yaml_formatter,
      &single_instance_list_reply,
-<<<<<<< HEAD
-     "foo:\n"
-     "  - state: Running\n"
-     "    zone:\n"
-     "      name: zone1\n"
-     "      available: true\n"
-     "    ipv4:\n"
-     "      - 10.168.32.2\n"
-     "      - 200.3.123.30\n"
-     "    release: Ubuntu 16.04 LTS\n",
-     "yaml_list_single"},
-    {&yaml_formatter,
-     &multiple_instances_list_reply,
-     "bogus-instance:\n"
-     "  - state: Running\n"
-     "    zone:\n"
-     "      name: zone1\n"
-     "      available: true\n"
-     "    ipv4:\n"
-     "      - 10.21.124.56\n"
-     "    release: Ubuntu 16.04 LTS\n"
-     "bombastic:\n"
-     "  - state: Stopped\n"
-     "    zone:\n"
-     "      name: zone2\n"
-     "      available: false\n"
-     "    ipv4:\n"
-     "      []\n"
-     "    release: Ubuntu 18.04 LTS\n",
-     "yaml_list_multiple"},
-    {&yaml_formatter,
-     &unsorted_list_reply,
-     "trusty-190611-1529:\n"
-     "  - state: Deleted\n"
-     "    zone:\n"
-     "      name: zone2\n"
-     "      available: false\n"
-     "    ipv4:\n"
-     "      []\n"
-     "    release: Not Available\n"
-     "trusty-190611-1535:\n"
-     "  - state: Stopped\n"
-     "    zone:\n"
-     "      name: zone2\n"
-     "      available: false\n"
-     "    ipv4:\n"
-     "      []\n"
-     "    release: Ubuntu N/A\n"
-     "trusty-190611-1539:\n"
-     "  - state: Suspended\n"
-     "    zone:\n"
-     "      name: zone1\n"
-     "      available: true\n"
-     "    ipv4:\n"
-     "      []\n"
-     "    release: Not Available\n"
-     "trusty-190611-1542:\n"
-     "  - state: Running\n"
-     "    zone:\n"
-     "      name: zone1\n"
-     "      available: true\n"
-     "    ipv4:\n"
-     "      []\n"
-     "    release: Ubuntu N/A\n",
-=======
      mpt::load_test_file("formatters/yaml/single_instance_list_reply.yaml").toStdString(),
      "yaml_list_single"},
     {&yaml_formatter,
@@ -1284,7 +994,6 @@
     {&yaml_formatter,
      &unsorted_list_reply,
      mpt::load_test_file("formatters/yaml/unsorted_list_reply.yaml").toStdString(),
->>>>>>> 72edbd7c
      "yaml_list_unsorted"},
     {&yaml_formatter, &empty_list_snapshot_reply, "\n", "yaml_list_snapshot_empty"},
     {&yaml_formatter,
@@ -1302,108 +1011,11 @@
      "yaml_info_empty"},
     {&yaml_formatter,
      &single_instance_info_reply,
-<<<<<<< HEAD
-     "errors:\n"
-     "  - ~\n"
-     "foo:\n"
-     "  - state: Running\n"
-     "    zone:\n"
-     "      name: zone1\n"
-     "      available: true\n"
-     "    snapshot_count: 0\n"
-     "    image_hash: 1797c5c82016c1e65f4008fcf89deae3a044ef76087a9ec5b907c6d64a3609ac\n"
-     "    image_release: 16.04 LTS\n"
-     "    release: Ubuntu 16.04.3 LTS\n"
-     "    cpu_count: 1\n"
-     "    load:\n"
-     "      - 0.45\n"
-     "      - 0.51\n"
-     "      - 0.15\n"
-     "    disks:\n"
-     "      - sda1:\n"
-     "          used: 1288490188\n"
-     "          total: 5153960756\n"
-     "    memory:\n"
-     "      usage: 60817408\n"
-     "      total: 1503238554\n"
-     "    ipv4:\n"
-     "      - 10.168.32.2\n"
-     "      - 200.3.123.29\n"
-     "    mounts:\n"
-     "      foo:\n"
-     "        uid_mappings:\n"
-     "          - \"1000:1000\"\n"
-     "        gid_mappings:\n"
-     "          - \"1000:1000\"\n"
-     "        source_path: /home/user/foo\n"
-     "      test_dir:\n"
-     "        uid_mappings:\n"
-     "          - \"1000:1000\"\n"
-     "        gid_mappings:\n"
-     "          - \"1000:1000\"\n"
-     "        source_path: /home/user/test_dir\n",
-     "yaml_info_single_instance"},
-    {&yaml_formatter,
-     &multiple_instances_info_reply,
-     "errors:\n"
-     "  - ~\n"
-     "bogus-instance:\n"
-     "  - state: Running\n"
-     "    zone:\n"
-     "      name: zone1\n"
-     "      available: true\n"
-     "    snapshot_count: 1\n"
-     "    image_hash: 1797c5c82016c1e65f4008fcf89deae3a044ef76087a9ec5b907c6d64a3609ac\n"
-     "    image_release: 16.04 LTS\n"
-     "    release: Ubuntu 16.04.3 LTS\n"
-     "    cpu_count: 4\n"
-     "    load:\n"
-     "      - 0.03\n"
-     "      - 0.10\n"
-     "      - 0.15\n"
-     "    disks:\n"
-     "      - sda1:\n"
-     "          used: 1932735284\n"
-     "          total: 6764573492\n"
-     "    memory:\n"
-     "      usage: 38797312\n"
-     "      total: 1610612736\n"
-     "    ipv4:\n"
-     "      - 10.21.124.56\n"
-     "    mounts:\n"
-     "      source:\n"
-     "        uid_mappings:\n"
-     "          - \"1000:501\"\n"
-     "        gid_mappings:\n"
-     "          - \"1000:501\"\n"
-     "        source_path: /home/user/source\n"
-     "bombastic:\n"
-     "  - state: Stopped\n"
-     "    zone:\n"
-     "      name: zone2\n"
-     "      available: false\n"
-     "    snapshot_count: 3\n"
-     "    image_hash: ab5191cc172564e7cc0eafd397312a32598823e645279c820f0935393aead509\n"
-     "    image_release: 18.04 LTS\n"
-     "    release: ~\n"
-     "    cpu_count: ~\n"
-     "    disks:\n"
-     "      - sda1:\n"
-     "          used: ~\n"
-     "          total: ~\n"
-     "    memory:\n"
-     "      usage: ~\n"
-     "      total: ~\n"
-     "    ipv4:\n"
-     "      []\n"
-     "    mounts: ~\n",
-=======
      mpt::load_test_file("formatters/yaml/single_instance_info_reply.yaml").toStdString(),
      "yaml_info_single_instance"},
     {&yaml_formatter,
      &multiple_instances_info_reply,
      mpt::load_test_file("formatters/yaml/multiple_instances_info_reply.yaml").toStdString(),
->>>>>>> 72edbd7c
      "yaml_info_multiple_instances"},
     {&yaml_formatter,
      &single_snapshot_info_reply,
@@ -1415,144 +1027,6 @@
      "yaml_info_multiple_snapshots_info_reply"},
     {&yaml_formatter,
      &mixed_instance_and_snapshot_info_reply,
-<<<<<<< HEAD
-     "errors:\n"
-     "  - ~\n"
-     "bombastic:\n"
-     "  - state: Stopped\n"
-     "    zone:\n"
-     "      name: zone2\n"
-     "      available: false\n"
-     "    snapshot_count: 3\n"
-     "    image_hash: ab5191cc172564e7cc0eafd397312a32598823e645279c820f0935393aead509\n"
-     "    image_release: 18.04 LTS\n"
-     "    release: ~\n"
-     "    cpu_count: ~\n"
-     "    disks:\n"
-     "      - sda1:\n"
-     "          used: ~\n"
-     "          total: ~\n"
-     "    memory:\n"
-     "      usage: ~\n"
-     "      total: ~\n"
-     "    ipv4:\n"
-     "      []\n"
-     "    mounts: ~\n"
-     "bogus-instance:\n"
-     "  - snapshots:\n"
-     "      - snapshot2:\n"
-     "          size: ~\n"
-     "          cpu_count: 2\n"
-     "          disk_space: 4.9GiB\n"
-     "          memory_size: 0.9GiB\n"
-     "          mounts:\n"
-     "            source:\n"
-     "              source_path: /home/user/source\n"
-     "            Home:\n"
-     "              source_path: /home/user\n"
-     "          created: \"1972-01-01T10:00:20.021Z\"\n"
-     "          parent: snapshot1\n"
-     "          children:\n"
-     "            - snapshot3\n"
-     "            - snapshot4\n"
-     "          comment: ~\n",
-     "yaml_info_mixed_instance_and_snapshot_info_reply"},
-    {&yaml_formatter,
-     &multiple_mixed_instances_and_snapshots_info_reply,
-     "errors:\n"
-     "  - ~\n"
-     "bogus-instance:\n"
-     "  - state: Running\n"
-     "    zone:\n"
-     "      name: zone1\n"
-     "      available: true\n"
-     "    snapshot_count: 2\n"
-     "    image_hash: 1797c5c82016c1e65f4008fcf89deae3a044ef76087a9ec5b907c6d64a3609ac\n"
-     "    image_release: 16.04 LTS\n"
-     "    release: Ubuntu 16.04.3 LTS\n"
-     "    cpu_count: 4\n"
-     "    load:\n"
-     "      - 0.03\n"
-     "      - 0.10\n"
-     "      - 0.15\n"
-     "    disks:\n"
-     "      - sda1:\n"
-     "          used: 1932735284\n"
-     "          total: 6764573492\n"
-     "    memory:\n"
-     "      usage: 38797312\n"
-     "      total: 1610612736\n"
-     "    ipv4:\n"
-     "      - 10.21.124.56\n"
-     "    mounts:\n"
-     "      source:\n"
-     "        uid_mappings:\n"
-     "          - \"1000:501\"\n"
-     "        gid_mappings:\n"
-     "          - \"1000:501\"\n"
-     "        source_path: /home/user/source\n"
-     "    snapshots:\n"
-     "      - snapshot1:\n"
-     "          size: ~\n"
-     "          cpu_count: 2\n"
-     "          disk_space: 4.9GiB\n"
-     "          memory_size: 0.9GiB\n"
-     "          mounts: ~\n"
-     "          created: \"1972-01-01T09:59:59.021Z\"\n"
-     "          parent: ~\n"
-     "          children:\n"
-     "            []\n"
-     "          comment: ~\n"
-     "      - snapshot2:\n"
-     "          size: ~\n"
-     "          cpu_count: 2\n"
-     "          disk_space: 4.9GiB\n"
-     "          memory_size: 0.9GiB\n"
-     "          mounts:\n"
-     "            source:\n"
-     "              source_path: /home/user/source\n"
-     "            Home:\n"
-     "              source_path: /home/user\n"
-     "          created: \"1972-01-01T10:00:20.021Z\"\n"
-     "          parent: snapshot1\n"
-     "          children:\n"
-     "            - snapshot3\n"
-     "            - snapshot4\n"
-     "          comment: ~\n"
-     "bombastic:\n"
-     "  - state: Stopped\n"
-     "    zone:\n"
-     "      name: zone2\n"
-     "      available: false\n"
-     "    snapshot_count: 3\n"
-     "    image_hash: ab5191cc172564e7cc0eafd397312a32598823e645279c820f0935393aead509\n"
-     "    image_release: 18.04 LTS\n"
-     "    release: ~\n"
-     "    cpu_count: ~\n"
-     "    disks:\n"
-     "      - sda1:\n"
-     "          used: ~\n"
-     "          total: ~\n"
-     "    memory:\n"
-     "      usage: ~\n"
-     "      total: ~\n"
-     "    ipv4:\n"
-     "      []\n"
-     "    mounts: ~\n"
-     "messier-87:\n"
-     "  - snapshots:\n"
-     "      - black-hole:\n"
-     "          size: ~\n"
-     "          cpu_count: 1\n"
-     "          disk_space: 1024GiB\n"
-     "          memory_size: 128GiB\n"
-     "          mounts: ~\n"
-     "          created: \"2019-04-10T11:59:59Z\"\n"
-     "          parent: ~\n"
-     "          children:\n"
-     "            []\n"
-     "          comment: Captured by EHT\n",
-=======
      mpt::load_test_file("formatters/yaml/mixed_instance_and_snapshot_info_reply.yaml")
          .toStdString(),
      "yaml_info_mixed_instance_and_snapshot_info_reply"},
@@ -1560,7 +1034,6 @@
      &multiple_mixed_instances_and_snapshots_info_reply,
      mpt::load_test_file("formatters/yaml/multiple_mixed_instances_and_snapshots_info_reply.yaml")
          .toStdString(),
->>>>>>> 72edbd7c
      "yaml_info_multiple_mixed_instances_and_snapshots"}};
 
 const std::vector<FormatterParamType> non_orderable_list_info_formatter_outputs{
@@ -1570,61 +1043,11 @@
      "json_list_empty"},
     {&json_formatter,
      &single_instance_list_reply,
-<<<<<<< HEAD
-     "{\n"
-     "    \"list\": [\n"
-     "        {\n"
-     "            \"ipv4\": [\n"
-     "                \"10.168.32.2\",\n"
-     "                \"200.3.123.30\"\n"
-     "            ],\n"
-     "            \"name\": \"foo\",\n"
-     "            \"release\": \"Ubuntu 16.04 LTS\",\n"
-     "            \"state\": \"Running\",\n"
-     "            \"zone\": {\n"
-     "                \"available\": true,\n"
-     "                \"name\": \"zone1\"\n"
-     "            }\n"
-     "        }\n"
-     "    ]\n"
-     "}\n",
-     "json_list_single"},
-    {&json_formatter,
-     &multiple_instances_list_reply,
-     "{\n"
-     "    \"list\": [\n"
-     "        {\n"
-     "            \"ipv4\": [\n"
-     "                \"10.21.124.56\"\n"
-     "            ],\n"
-     "            \"name\": \"bogus-instance\",\n"
-     "            \"release\": \"Ubuntu 16.04 LTS\",\n"
-     "            \"state\": \"Running\",\n"
-     "            \"zone\": {\n"
-     "                \"available\": true,\n"
-     "                \"name\": \"zone1\"\n"
-     "            }\n"
-     "        },\n"
-     "        {\n"
-     "            \"ipv4\": [\n"
-     "            ],\n"
-     "            \"name\": \"bombastic\",\n"
-     "            \"release\": \"Ubuntu 18.04 LTS\",\n"
-     "            \"state\": \"Stopped\",\n"
-     "            \"zone\": {\n"
-     "                \"available\": false,\n"
-     "                \"name\": \"zone2\"\n"
-     "            }\n"
-     "        }\n"
-     "    ]\n"
-     "}\n",
-=======
      mpt::load_test_file("formatters/json/single_instance_list_reply.json").toStdString(),
      "json_list_single"},
     {&json_formatter,
      &multiple_instances_list_reply,
      mpt::load_test_file("formatters/json/multiple_instances_list_reply.json").toStdString(),
->>>>>>> 72edbd7c
      "json_list_multiple"},
     {&json_formatter,
      &single_snapshot_list_reply,
@@ -1640,148 +1063,11 @@
      "json_info_empty"},
     {&json_formatter,
      &single_instance_info_reply,
-<<<<<<< HEAD
-     "{\n"
-     "    \"errors\": [\n"
-     "    ],\n"
-     "    \"info\": {\n"
-     "        \"foo\": {\n"
-     "            \"cpu_count\": \"1\",\n"
-     "            \"disks\": {\n"
-     "                \"sda1\": {\n"
-     "                    \"total\": \"5153960756\",\n"
-     "                    \"used\": \"1288490188\"\n"
-     "                }\n"
-     "            },\n"
-     "            \"image_hash\": "
-     "\"1797c5c82016c1e65f4008fcf89deae3a044ef76087a9ec5b907c6d64a3609ac\",\n"
-     "            \"image_release\": \"16.04 LTS\",\n"
-     "            \"ipv4\": [\n"
-     "                \"10.168.32.2\",\n"
-     "                \"200.3.123.29\"\n"
-     "            ],\n"
-     "            \"load\": [\n"
-     "                0.45,\n"
-     "                0.51,\n"
-     "                0.15\n"
-     "            ],\n"
-     "            \"memory\": {\n"
-     "                \"total\": 1503238554,\n"
-     "                \"used\": 60817408\n"
-     "            },\n"
-     "            \"mounts\": {\n"
-     "                \"foo\": {\n"
-     "                    \"gid_mappings\": [\n"
-     "                        \"1000:1000\"\n"
-     "                    ],\n"
-     "                    \"source_path\": \"/home/user/foo\",\n"
-     "                    \"uid_mappings\": [\n"
-     "                        \"1000:1000\"\n"
-     "                    ]\n"
-     "                },\n"
-     "                \"test_dir\": {\n"
-     "                    \"gid_mappings\": [\n"
-     "                        \"1000:1000\"\n"
-     "                    ],\n"
-     "                    \"source_path\": \"/home/user/test_dir\",\n"
-     "                    \"uid_mappings\": [\n"
-     "                        \"1000:1000\"\n"
-     "                    ]\n"
-     "                }\n"
-     "            },\n"
-     "            \"release\": \"Ubuntu 16.04.3 LTS\",\n"
-     "            \"snapshot_count\": \"0\",\n"
-     "            \"state\": \"Running\",\n"
-     "            \"zone\": {\n"
-     "                \"available\": true,\n"
-     "                \"name\": \"zone1\"\n"
-     "            }\n"
-     "        }\n"
-     "    }\n"
-     "}\n",
-     "json_info_single_instance"},
-    {&json_formatter,
-     &multiple_instances_info_reply,
-     "{\n"
-     "    \"errors\": [\n"
-     "    ],\n"
-     "    \"info\": {\n"
-     "        \"bogus-instance\": {\n"
-     "            \"cpu_count\": \"4\",\n"
-     "            \"disks\": {\n"
-     "                \"sda1\": {\n"
-     "                    \"total\": \"6764573492\",\n"
-     "                    \"used\": \"1932735284\"\n"
-     "                }\n"
-     "            },\n"
-     "            \"image_hash\": "
-     "\"1797c5c82016c1e65f4008fcf89deae3a044ef76087a9ec5b907c6d64a3609ac\",\n"
-     "            \"image_release\": \"16.04 LTS\",\n"
-     "            \"ipv4\": [\n"
-     "                \"10.21.124.56\"\n"
-     "            ],\n"
-     "            \"load\": [\n"
-     "                0.03,\n"
-     "                0.1,\n"
-     "                0.15\n"
-     "            ],\n"
-     "            \"memory\": {\n"
-     "                \"total\": 1610612736,\n"
-     "                \"used\": 38797312\n"
-     "            },\n"
-     "            \"mounts\": {\n"
-     "                \"source\": {\n"
-     "                    \"gid_mappings\": [\n"
-     "                        \"1000:501\"\n"
-     "                    ],\n"
-     "                    \"source_path\": \"/home/user/source\",\n"
-     "                    \"uid_mappings\": [\n"
-     "                        \"1000:501\"\n"
-     "                    ]\n"
-     "                }\n"
-     "            },\n"
-     "            \"release\": \"Ubuntu 16.04.3 LTS\",\n"
-     "            \"snapshot_count\": \"1\",\n"
-     "            \"state\": \"Running\",\n"
-     "            \"zone\": {\n"
-     "                \"available\": true,\n"
-     "                \"name\": \"zone1\"\n"
-     "            }\n"
-     "        },\n"
-     "        \"bombastic\": {\n"
-     "            \"cpu_count\": \"\",\n"
-     "            \"disks\": {\n"
-     "                \"sda1\": {\n"
-     "                }\n"
-     "            },\n"
-     "            \"image_hash\": "
-     "\"ab5191cc172564e7cc0eafd397312a32598823e645279c820f0935393aead509\",\n"
-     "            \"image_release\": \"18.04 LTS\",\n"
-     "            \"ipv4\": [\n"
-     "            ],\n"
-     "            \"load\": [\n"
-     "            ],\n"
-     "            \"memory\": {\n"
-     "            },\n"
-     "            \"mounts\": {\n"
-     "            },\n"
-     "            \"release\": \"\",\n"
-     "            \"snapshot_count\": \"3\",\n"
-     "            \"state\": \"Stopped\",\n"
-     "            \"zone\": {\n"
-     "                \"available\": false,\n"
-     "                \"name\": \"zone2\"\n"
-     "            }\n"
-     "        }\n"
-     "    }\n"
-     "}\n",
-=======
      mpt::load_test_file("formatters/json/single_instance_info_reply.json").toStdString(),
      "json_info_single_instance"},
     {&json_formatter,
      &multiple_instances_info_reply,
      mpt::load_test_file("formatters/json/multiple_instances_info_reply.json").toStdString(),
->>>>>>> 72edbd7c
      "json_info_multiple_instances"},
     {&json_formatter,
      &single_snapshot_info_reply,
@@ -1793,193 +1079,6 @@
      "json_info_multiple_snapshots_info_reply"},
     {&json_formatter,
      &mixed_instance_and_snapshot_info_reply,
-<<<<<<< HEAD
-     "{\n"
-     "    \"errors\": [\n"
-     "    ],\n"
-     "    \"info\": {\n"
-     "        \"bogus-instance\": {\n"
-     "            \"snapshots\": {\n"
-     "                \"snapshot2\": {\n"
-     "                    \"children\": [\n"
-     "                        \"snapshot3\",\n"
-     "                        \"snapshot4\"\n"
-     "                    ],\n"
-     "                    \"comment\": \"\",\n"
-     "                    \"cpu_count\": \"2\",\n"
-     "                    \"created\": \"1972-01-01T10:00:20.021Z\",\n"
-     "                    \"disk_space\": \"4.9GiB\",\n"
-     "                    \"memory_size\": \"0.9GiB\",\n"
-     "                    \"mounts\": {\n"
-     "                        \"Home\": {\n"
-     "                            \"source_path\": \"/home/user\"\n"
-     "                        },\n"
-     "                        \"source\": {\n"
-     "                            \"source_path\": \"/home/user/source\"\n"
-     "                        }\n"
-     "                    },\n"
-     "                    \"parent\": \"snapshot1\",\n"
-     "                    \"size\": \"\"\n"
-     "                }\n"
-     "            }\n"
-     "        },\n"
-     "        \"bombastic\": {\n"
-     "            \"cpu_count\": \"\",\n"
-     "            \"disks\": {\n"
-     "                \"sda1\": {\n"
-     "                }\n"
-     "            },\n"
-     "            \"image_hash\": "
-     "\"ab5191cc172564e7cc0eafd397312a32598823e645279c820f0935393aead509\",\n"
-     "            \"image_release\": \"18.04 LTS\",\n"
-     "            \"ipv4\": [\n"
-     "            ],\n"
-     "            \"load\": [\n"
-     "            ],\n"
-     "            \"memory\": {\n"
-     "            },\n"
-     "            \"mounts\": {\n"
-     "            },\n"
-     "            \"release\": \"\",\n"
-     "            \"snapshot_count\": \"3\",\n"
-     "            \"state\": \"Stopped\",\n"
-     "            \"zone\": {\n"
-     "                \"available\": false,\n"
-     "                \"name\": \"zone2\"\n"
-     "            }\n"
-     "        }\n"
-     "    }\n"
-     "}\n",
-     "json_info_mixed_instance_and_snapshot_info_reply"},
-    {&json_formatter,
-     &multiple_mixed_instances_and_snapshots_info_reply,
-     "{\n"
-     "    \"errors\": [\n"
-     "    ],\n"
-     "    \"info\": {\n"
-     "        \"bogus-instance\": {\n"
-     "            \"cpu_count\": \"4\",\n"
-     "            \"disks\": {\n"
-     "                \"sda1\": {\n"
-     "                    \"total\": \"6764573492\",\n"
-     "                    \"used\": \"1932735284\"\n"
-     "                }\n"
-     "            },\n"
-     "            \"image_hash\": "
-     "\"1797c5c82016c1e65f4008fcf89deae3a044ef76087a9ec5b907c6d64a3609ac\",\n"
-     "            \"image_release\": \"16.04 LTS\",\n"
-     "            \"ipv4\": [\n"
-     "                \"10.21.124.56\"\n"
-     "            ],\n"
-     "            \"load\": [\n"
-     "                0.03,\n"
-     "                0.1,\n"
-     "                0.15\n"
-     "            ],\n"
-     "            \"memory\": {\n"
-     "                \"total\": 1610612736,\n"
-     "                \"used\": 38797312\n"
-     "            },\n"
-     "            \"mounts\": {\n"
-     "                \"source\": {\n"
-     "                    \"gid_mappings\": [\n"
-     "                        \"1000:501\"\n"
-     "                    ],\n"
-     "                    \"source_path\": \"/home/user/source\",\n"
-     "                    \"uid_mappings\": [\n"
-     "                        \"1000:501\"\n"
-     "                    ]\n"
-     "                }\n"
-     "            },\n"
-     "            \"release\": \"Ubuntu 16.04.3 LTS\",\n"
-     "            \"snapshot_count\": \"2\",\n"
-     "            \"snapshots\": {\n"
-     "                \"snapshot1\": {\n"
-     "                    \"children\": [\n"
-     "                    ],\n"
-     "                    \"comment\": \"\",\n"
-     "                    \"cpu_count\": \"2\",\n"
-     "                    \"created\": \"1972-01-01T09:59:59.021Z\",\n"
-     "                    \"disk_space\": \"4.9GiB\",\n"
-     "                    \"memory_size\": \"0.9GiB\",\n"
-     "                    \"mounts\": {\n"
-     "                    },\n"
-     "                    \"parent\": \"\",\n"
-     "                    \"size\": \"\"\n"
-     "                },\n"
-     "                \"snapshot2\": {\n"
-     "                    \"children\": [\n"
-     "                        \"snapshot3\",\n"
-     "                        \"snapshot4\"\n"
-     "                    ],\n"
-     "                    \"comment\": \"\",\n"
-     "                    \"cpu_count\": \"2\",\n"
-     "                    \"created\": \"1972-01-01T10:00:20.021Z\",\n"
-     "                    \"disk_space\": \"4.9GiB\",\n"
-     "                    \"memory_size\": \"0.9GiB\",\n"
-     "                    \"mounts\": {\n"
-     "                        \"Home\": {\n"
-     "                            \"source_path\": \"/home/user\"\n"
-     "                        },\n"
-     "                        \"source\": {\n"
-     "                            \"source_path\": \"/home/user/source\"\n"
-     "                        }\n"
-     "                    },\n"
-     "                    \"parent\": \"snapshot1\",\n"
-     "                    \"size\": \"\"\n"
-     "                }\n"
-     "            },\n"
-     "            \"state\": \"Running\",\n"
-     "            \"zone\": {\n"
-     "                \"available\": true,\n"
-     "                \"name\": \"zone1\"\n"
-     "            }\n"
-     "        },\n"
-     "        \"bombastic\": {\n"
-     "            \"cpu_count\": \"\",\n"
-     "            \"disks\": {\n"
-     "                \"sda1\": {\n"
-     "                }\n"
-     "            },\n"
-     "            \"image_hash\": "
-     "\"ab5191cc172564e7cc0eafd397312a32598823e645279c820f0935393aead509\",\n"
-     "            \"image_release\": \"18.04 LTS\",\n"
-     "            \"ipv4\": [\n"
-     "            ],\n"
-     "            \"load\": [\n"
-     "            ],\n"
-     "            \"memory\": {\n"
-     "            },\n"
-     "            \"mounts\": {\n"
-     "            },\n"
-     "            \"release\": \"\",\n"
-     "            \"snapshot_count\": \"3\",\n"
-     "            \"state\": \"Stopped\",\n"
-     "            \"zone\": {\n"
-     "                \"available\": false,\n"
-     "                \"name\": \"zone2\"\n"
-     "            }\n"
-     "        },\n"
-     "        \"messier-87\": {\n"
-     "            \"snapshots\": {\n"
-     "                \"black-hole\": {\n"
-     "                    \"children\": [\n"
-     "                    ],\n"
-     "                    \"comment\": \"Captured by EHT\",\n"
-     "                    \"cpu_count\": \"1\",\n"
-     "                    \"created\": \"2019-04-10T11:59:59Z\",\n"
-     "                    \"disk_space\": \"1024GiB\",\n"
-     "                    \"memory_size\": \"128GiB\",\n"
-     "                    \"mounts\": {\n"
-     "                    },\n"
-     "                    \"parent\": \"\",\n"
-     "                    \"size\": \"\"\n"
-     "                }\n"
-     "            }\n"
-     "        }\n"
-     "    }\n"
-     "}\n",
-=======
      mpt::load_test_file("formatters/json/mixed_instance_and_snapshot_info_reply.json")
          .toStdString(),
      "json_info_mixed_instance_and_snapshot_info_reply"},
@@ -1987,7 +1086,6 @@
      &multiple_mixed_instances_and_snapshots_info_reply,
      mpt::load_test_file("formatters/json/multiple_mixed_instances_and_snapshots_info_reply.json")
          .toStdString(),
->>>>>>> 72edbd7c
      "json_info_multiple_mixed_instances_and_snapshots"}};
 
 const std::vector<FormatterParamType> non_orderable_networks_formatter_outputs{
