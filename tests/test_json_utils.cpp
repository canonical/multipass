/*
 * Copyright (C) Canonical, Ltd.
 *
 * This program is free software; you can redistribute it and/or modify
 * it under the terms of the GNU General Public License as published by
 * the Free Software Foundation; version 3.
 *
 * This program is distributed in the hope that it will be useful,
 * but WITHOUT ANY WARRANTY; without even the implied warranty of
 * MERCHANTABILITY or FITNESS FOR A PARTICULAR PURPOSE.  See the
 * GNU General Public License for more details.
 *
 * You should have received a copy of the GNU General Public License
 * along with this program.  If not, see <http://www.gnu.org/licenses/>.
 *
 */

#include "common.h"
#include "mock_file_ops.h"

#include <multipass/json_utils.h>

#include <QFileDevice>
#include <QJsonDocument>
#include <QJsonObject>
#include <QString>

#include <stdexcept>

namespace mp = multipass;
namespace mpt = multipass::test;
using namespace testing;

namespace
{
<<<<<<< HEAD
struct TestJsonUtils : public Test
{
    mpt::MockFileOps::GuardedMock guarded_mock_file_ops = mpt::MockFileOps::inject();
    mpt::MockFileOps& mock_file_ops = *guarded_mock_file_ops.first;
    inline static const QString dir = QStringLiteral("a/b/c");
    inline static const QString file_name = QStringLiteral("asd.blag");
    inline static const QString file_path = QStringLiteral("%1/%2").arg(dir, file_name);
    inline static const QString lockfile_path = file_path + ".lock";
    inline static const char* json_text = R"({"a": [1,2,3]})";
    inline static const QJsonObject json = QJsonDocument::fromJson(json_text).object();
    inline static const auto expected_stale_lock_time = std::chrono::seconds{10};
    inline static const auto expected_lock_timeout = std::chrono::seconds{10};
    inline static const auto expected_retry_attempts = 10;

    template <typename T>
    static Matcher<T&>
    file_matcher() // not using static template var to workaround bad init order in AppleClang
    {
        static const auto ret = Property(&T::fileName, Eq(file_path));
        return ret;
    }

    template <typename T>
    static Matcher<T&>
    lockfile_matcher() // not using static template var to workaround bad init order in AppleClang
    {
        static const auto ret = Property(&T::fileName, Eq(lockfile_path));
        return ret;
    }
};

TEST_F(TestJsonUtils, writesJsonTransactionally)
{
    auto json_matcher = ResultOf(
        [](auto&& text) {
            return QJsonDocument::fromJson(std::forward<decltype(text)>(text), nullptr);
        },
        Property(&QJsonDocument::object, Eq(json)));
    EXPECT_CALL(mock_file_ops,
                setStaleLockTime(lockfile_matcher<QLockFile>(), Eq(expected_stale_lock_time)));
    EXPECT_CALL(mock_file_ops, tryLock(lockfile_matcher<QLockFile>(), Eq(expected_lock_timeout)))
        .WillOnce(Return(true));

    EXPECT_CALL(mock_file_ops, mkpath(Eq(dir), Eq("."))).WillOnce(Return(true));
    EXPECT_CALL(mock_file_ops, open(file_matcher<QFileDevice>(), _)).WillOnce(Return(true));
    EXPECT_CALL(mock_file_ops, write(file_matcher<QFileDevice>(), json_matcher))
        .WillOnce(Return(14));
    EXPECT_CALL(mock_file_ops, commit(file_matcher<QSaveFile>())).WillOnce(Return(true));
    EXPECT_NO_THROW(MP_JSONUTILS.write_json(json, file_path));
}

TEST_F(TestJsonUtils, writesJsonTransactionallyEventually)
{
    auto json_matcher = ResultOf(
        [](auto&& text) {
            return QJsonDocument::fromJson(std::forward<decltype(text)>(text), nullptr);
        },
        Property(&QJsonDocument::object, Eq(json)));
    EXPECT_CALL(mock_file_ops,
                setStaleLockTime(lockfile_matcher<QLockFile>(), Eq(expected_stale_lock_time)));
    EXPECT_CALL(mock_file_ops, tryLock(lockfile_matcher<QLockFile>(), Eq(expected_lock_timeout)))
        .WillOnce(Return(true));

    EXPECT_CALL(mock_file_ops, mkpath(Eq(dir), Eq("."))).WillOnce(Return(true));
    EXPECT_CALL(mock_file_ops, open(file_matcher<QFileDevice>(), _))
        .Times(expected_retry_attempts)
        .WillRepeatedly(Return(true));
    EXPECT_CALL(mock_file_ops, write(file_matcher<QFileDevice>(), json_matcher))
        .Times(expected_retry_attempts)
        .WillRepeatedly(Return(14));

    auto commit_called_times = 0;
    EXPECT_CALL(mock_file_ops, commit(file_matcher<QSaveFile>()))
        .Times(expected_retry_attempts)
        .WillRepeatedly(
            InvokeWithoutArgs([&]() { return ++commit_called_times == expected_retry_attempts; }));

    EXPECT_NO_THROW(MP_JSONUTILS.write_json(json, file_path));
}

TEST_F(TestJsonUtils, writeJsonThrowsOnFailureToCreateDirectory)
{
    EXPECT_CALL(mock_file_ops, mkpath).WillOnce(Return(false));
    MP_EXPECT_THROW_THAT(
        MP_JSONUTILS.write_json(json, file_path),
        std::runtime_error,
        mpt::match_what(AllOf(HasSubstr("Could not create"), HasSubstr(dir.toStdString()))));
}

TEST_F(TestJsonUtils, writeJsonThrowsOnFailureToOpenFile)
{
    EXPECT_CALL(mock_file_ops,
                setStaleLockTime(lockfile_matcher<QLockFile>(), Eq(expected_stale_lock_time)));
    EXPECT_CALL(mock_file_ops, tryLock(lockfile_matcher<QLockFile>(), Eq(expected_lock_timeout)))
        .WillOnce(Return(true));
    EXPECT_CALL(mock_file_ops, mkpath).WillOnce(Return(true));
    EXPECT_CALL(mock_file_ops, open(_, _)).WillOnce(Return(false));
    MP_EXPECT_THROW_THAT(
        MP_JSONUTILS.write_json(json, file_path),
        std::runtime_error,
        mpt::match_what(AllOf(HasSubstr("Could not open"), HasSubstr(file_path.toStdString()))));
}

TEST_F(TestJsonUtils, writeJsonThrowsOnFailureToWriteFile)
{
    EXPECT_CALL(mock_file_ops,
                setStaleLockTime(lockfile_matcher<QLockFile>(), Eq(expected_stale_lock_time)));
    EXPECT_CALL(mock_file_ops, tryLock(lockfile_matcher<QLockFile>(), Eq(expected_lock_timeout)))
        .WillOnce(Return(true));
    EXPECT_CALL(mock_file_ops, mkpath).WillOnce(Return(true));
    EXPECT_CALL(mock_file_ops, open(_, _)).WillOnce(Return(true));
    EXPECT_CALL(mock_file_ops, write(_, _)).WillOnce(Return(-1));
    MP_EXPECT_THROW_THAT(
        MP_JSONUTILS.write_json(json, file_path),
        std::runtime_error,
        mpt::match_what(AllOf(HasSubstr("Could not write"), HasSubstr(file_path.toStdString()))));
}

TEST_F(TestJsonUtils, writeJsonThrowsOnFailureToAcquireLock)
{
    EXPECT_CALL(mock_file_ops,
                setStaleLockTime(lockfile_matcher<QLockFile>(), Eq(expected_stale_lock_time)));
    EXPECT_CALL(mock_file_ops, tryLock(lockfile_matcher<QLockFile>(), Eq(expected_lock_timeout)))
        .WillOnce(Return(false));
    EXPECT_CALL(mock_file_ops, mkpath).WillOnce(Return(true));

    MP_EXPECT_THROW_THAT(MP_JSONUTILS.write_json(json, file_path),
                         std::runtime_error,
                         mpt::match_what(AllOf(HasSubstr("Could not acquire lock"),
                                               HasSubstr(file_path.toStdString()))));
}

TEST_F(TestJsonUtils, writeJsonThrowsOnFailureToCommit)
{
    EXPECT_CALL(mock_file_ops,
                setStaleLockTime(lockfile_matcher<QLockFile>(), Eq(expected_stale_lock_time)));
    EXPECT_CALL(mock_file_ops, tryLock(lockfile_matcher<QLockFile>(), Eq(expected_lock_timeout)))
        .WillOnce(Return(true));
    EXPECT_CALL(mock_file_ops, mkpath).WillOnce(Return(true));
    EXPECT_CALL(mock_file_ops, open(_, _))
        .Times(expected_retry_attempts)
        .WillRepeatedly(Return(true));
    EXPECT_CALL(mock_file_ops, write(_, _))
        .Times(expected_retry_attempts)
        .WillRepeatedly(Return(1234));
    EXPECT_CALL(mock_file_ops, commit).Times(expected_retry_attempts).WillRepeatedly(Return(false));
    MP_EXPECT_THROW_THAT(
        MP_JSONUTILS.write_json(json, file_path),
        std::runtime_error,
        mpt::match_what(AllOf(HasSubstr("Could not commit"), HasSubstr(file_path.toStdString()))));
}

TEST_F(TestJsonUtils, readObjectFromFileReadsFromFile)
{
    auto filedata = std::make_unique<std::stringstream>();
    *filedata << "{ \"test\": 123 }";

    EXPECT_CALL(mock_file_ops, open_read(_, _)).WillOnce(Return(std::move(filedata)));
    const auto json = MP_JSONUTILS.read_object_from_file(":)");

    ASSERT_NE(json.find("test"), json.end());
    ASSERT_TRUE(json.find("test").value().isDouble());
    EXPECT_EQ(json.find("test").value().toInt(), 123);
}

TEST_F(TestJsonUtils, readObjectFromFileThrowsOnFailbit)
{
    auto filedata = std::make_unique<std::stringstream>();
    filedata->setstate(std::ios_base::failbit);

    EXPECT_CALL(mock_file_ops, open_read(_, _)).WillOnce(Return(std::move(filedata)));

    EXPECT_THROW(MP_JSONUTILS.read_object_from_file(":("), std::ios_base::failure);
}

TEST_F(TestJsonUtils, readObjectFromFileThrowsOnBadbit)
{
    auto filedata = std::make_unique<std::stringstream>();
    filedata->setstate(std::ios_base::badbit);

    EXPECT_CALL(mock_file_ops, open_read(_, _)).WillOnce(Return(std::move(filedata)));

    EXPECT_THROW(MP_JSONUTILS.read_object_from_file(":("), std::ios_base::failure);
}

struct ExtraInterfacesRead : public TestJsonUtils,
                             public WithParamInterface<std::vector<mp::NetworkInterface>>
=======
struct ExtraInterfacesRead : public TestWithParam<std::vector<mp::NetworkInterface>>
>>>>>>> 72edbd7c
{
};

TEST_P(ExtraInterfacesRead, writeAndReadExtraInterfaces)
{
    std::vector<mp::NetworkInterface> extra_ifaces = GetParam();

    auto written_ifaces = MP_JSONUTILS.extra_interfaces_to_json_array(extra_ifaces);

    QJsonObject doc;
    doc.insert("extra_interfaces", written_ifaces);

    auto read_ifaces = MP_JSONUTILS.read_extra_interfaces(doc);

    ASSERT_EQ(read_ifaces, extra_ifaces);
}

INSTANTIATE_TEST_SUITE_P(
    TestJsonUtils,
    ExtraInterfacesRead,
    Values(std::vector<mp::NetworkInterface>{{"eth1", "52:54:00:00:00:01", true},
                                             {"eth2", "52:54:00:00:00:02", false}},
           std::vector<mp::NetworkInterface>{}));

TEST(TestJsonUtils, givesNulloptOnEmptyExtraInterfaces)
{
    QJsonObject doc;
    doc.insert("some_data", "nothing to see here");

    ASSERT_FALSE(MP_JSONUTILS.read_extra_interfaces(doc).has_value());
}

TEST(TestJsonUtils, throwsOnWrongMac)
{
    std::vector<mp::NetworkInterface> extra_ifaces{
        mp::NetworkInterface{"eth3", "52:54:00:00:00:0x", true}};

    auto written_ifaces = MP_JSONUTILS.extra_interfaces_to_json_array(extra_ifaces);

    QJsonObject doc;
    doc.insert("extra_interfaces", written_ifaces);

    MP_ASSERT_THROW_THAT(MP_JSONUTILS.read_extra_interfaces(doc),
                         std::runtime_error,
                         mpt::match_what(StrEq("Invalid MAC address 52:54:00:00:00:0x")));
}

TEST(TestJsonUtils, updateCloudInitInstanceIdSucceed)
{
    EXPECT_EQ(MP_JSONUTILS.update_cloud_init_instance_id(QJsonValue{"vm1_e_e_e"}, "vm1", "vm2"),
              QJsonValue{"vm2_e_e_e"});
}
} // namespace<|MERGE_RESOLUTION|>--- conflicted
+++ resolved
@@ -33,158 +33,11 @@
 
 namespace
 {
-<<<<<<< HEAD
 struct TestJsonUtils : public Test
 {
     mpt::MockFileOps::GuardedMock guarded_mock_file_ops = mpt::MockFileOps::inject();
     mpt::MockFileOps& mock_file_ops = *guarded_mock_file_ops.first;
-    inline static const QString dir = QStringLiteral("a/b/c");
-    inline static const QString file_name = QStringLiteral("asd.blag");
-    inline static const QString file_path = QStringLiteral("%1/%2").arg(dir, file_name);
-    inline static const QString lockfile_path = file_path + ".lock";
-    inline static const char* json_text = R"({"a": [1,2,3]})";
-    inline static const QJsonObject json = QJsonDocument::fromJson(json_text).object();
-    inline static const auto expected_stale_lock_time = std::chrono::seconds{10};
-    inline static const auto expected_lock_timeout = std::chrono::seconds{10};
-    inline static const auto expected_retry_attempts = 10;
-
-    template <typename T>
-    static Matcher<T&>
-    file_matcher() // not using static template var to workaround bad init order in AppleClang
-    {
-        static const auto ret = Property(&T::fileName, Eq(file_path));
-        return ret;
-    }
-
-    template <typename T>
-    static Matcher<T&>
-    lockfile_matcher() // not using static template var to workaround bad init order in AppleClang
-    {
-        static const auto ret = Property(&T::fileName, Eq(lockfile_path));
-        return ret;
-    }
 };
-
-TEST_F(TestJsonUtils, writesJsonTransactionally)
-{
-    auto json_matcher = ResultOf(
-        [](auto&& text) {
-            return QJsonDocument::fromJson(std::forward<decltype(text)>(text), nullptr);
-        },
-        Property(&QJsonDocument::object, Eq(json)));
-    EXPECT_CALL(mock_file_ops,
-                setStaleLockTime(lockfile_matcher<QLockFile>(), Eq(expected_stale_lock_time)));
-    EXPECT_CALL(mock_file_ops, tryLock(lockfile_matcher<QLockFile>(), Eq(expected_lock_timeout)))
-        .WillOnce(Return(true));
-
-    EXPECT_CALL(mock_file_ops, mkpath(Eq(dir), Eq("."))).WillOnce(Return(true));
-    EXPECT_CALL(mock_file_ops, open(file_matcher<QFileDevice>(), _)).WillOnce(Return(true));
-    EXPECT_CALL(mock_file_ops, write(file_matcher<QFileDevice>(), json_matcher))
-        .WillOnce(Return(14));
-    EXPECT_CALL(mock_file_ops, commit(file_matcher<QSaveFile>())).WillOnce(Return(true));
-    EXPECT_NO_THROW(MP_JSONUTILS.write_json(json, file_path));
-}
-
-TEST_F(TestJsonUtils, writesJsonTransactionallyEventually)
-{
-    auto json_matcher = ResultOf(
-        [](auto&& text) {
-            return QJsonDocument::fromJson(std::forward<decltype(text)>(text), nullptr);
-        },
-        Property(&QJsonDocument::object, Eq(json)));
-    EXPECT_CALL(mock_file_ops,
-                setStaleLockTime(lockfile_matcher<QLockFile>(), Eq(expected_stale_lock_time)));
-    EXPECT_CALL(mock_file_ops, tryLock(lockfile_matcher<QLockFile>(), Eq(expected_lock_timeout)))
-        .WillOnce(Return(true));
-
-    EXPECT_CALL(mock_file_ops, mkpath(Eq(dir), Eq("."))).WillOnce(Return(true));
-    EXPECT_CALL(mock_file_ops, open(file_matcher<QFileDevice>(), _))
-        .Times(expected_retry_attempts)
-        .WillRepeatedly(Return(true));
-    EXPECT_CALL(mock_file_ops, write(file_matcher<QFileDevice>(), json_matcher))
-        .Times(expected_retry_attempts)
-        .WillRepeatedly(Return(14));
-
-    auto commit_called_times = 0;
-    EXPECT_CALL(mock_file_ops, commit(file_matcher<QSaveFile>()))
-        .Times(expected_retry_attempts)
-        .WillRepeatedly(
-            InvokeWithoutArgs([&]() { return ++commit_called_times == expected_retry_attempts; }));
-
-    EXPECT_NO_THROW(MP_JSONUTILS.write_json(json, file_path));
-}
-
-TEST_F(TestJsonUtils, writeJsonThrowsOnFailureToCreateDirectory)
-{
-    EXPECT_CALL(mock_file_ops, mkpath).WillOnce(Return(false));
-    MP_EXPECT_THROW_THAT(
-        MP_JSONUTILS.write_json(json, file_path),
-        std::runtime_error,
-        mpt::match_what(AllOf(HasSubstr("Could not create"), HasSubstr(dir.toStdString()))));
-}
-
-TEST_F(TestJsonUtils, writeJsonThrowsOnFailureToOpenFile)
-{
-    EXPECT_CALL(mock_file_ops,
-                setStaleLockTime(lockfile_matcher<QLockFile>(), Eq(expected_stale_lock_time)));
-    EXPECT_CALL(mock_file_ops, tryLock(lockfile_matcher<QLockFile>(), Eq(expected_lock_timeout)))
-        .WillOnce(Return(true));
-    EXPECT_CALL(mock_file_ops, mkpath).WillOnce(Return(true));
-    EXPECT_CALL(mock_file_ops, open(_, _)).WillOnce(Return(false));
-    MP_EXPECT_THROW_THAT(
-        MP_JSONUTILS.write_json(json, file_path),
-        std::runtime_error,
-        mpt::match_what(AllOf(HasSubstr("Could not open"), HasSubstr(file_path.toStdString()))));
-}
-
-TEST_F(TestJsonUtils, writeJsonThrowsOnFailureToWriteFile)
-{
-    EXPECT_CALL(mock_file_ops,
-                setStaleLockTime(lockfile_matcher<QLockFile>(), Eq(expected_stale_lock_time)));
-    EXPECT_CALL(mock_file_ops, tryLock(lockfile_matcher<QLockFile>(), Eq(expected_lock_timeout)))
-        .WillOnce(Return(true));
-    EXPECT_CALL(mock_file_ops, mkpath).WillOnce(Return(true));
-    EXPECT_CALL(mock_file_ops, open(_, _)).WillOnce(Return(true));
-    EXPECT_CALL(mock_file_ops, write(_, _)).WillOnce(Return(-1));
-    MP_EXPECT_THROW_THAT(
-        MP_JSONUTILS.write_json(json, file_path),
-        std::runtime_error,
-        mpt::match_what(AllOf(HasSubstr("Could not write"), HasSubstr(file_path.toStdString()))));
-}
-
-TEST_F(TestJsonUtils, writeJsonThrowsOnFailureToAcquireLock)
-{
-    EXPECT_CALL(mock_file_ops,
-                setStaleLockTime(lockfile_matcher<QLockFile>(), Eq(expected_stale_lock_time)));
-    EXPECT_CALL(mock_file_ops, tryLock(lockfile_matcher<QLockFile>(), Eq(expected_lock_timeout)))
-        .WillOnce(Return(false));
-    EXPECT_CALL(mock_file_ops, mkpath).WillOnce(Return(true));
-
-    MP_EXPECT_THROW_THAT(MP_JSONUTILS.write_json(json, file_path),
-                         std::runtime_error,
-                         mpt::match_what(AllOf(HasSubstr("Could not acquire lock"),
-                                               HasSubstr(file_path.toStdString()))));
-}
-
-TEST_F(TestJsonUtils, writeJsonThrowsOnFailureToCommit)
-{
-    EXPECT_CALL(mock_file_ops,
-                setStaleLockTime(lockfile_matcher<QLockFile>(), Eq(expected_stale_lock_time)));
-    EXPECT_CALL(mock_file_ops, tryLock(lockfile_matcher<QLockFile>(), Eq(expected_lock_timeout)))
-        .WillOnce(Return(true));
-    EXPECT_CALL(mock_file_ops, mkpath).WillOnce(Return(true));
-    EXPECT_CALL(mock_file_ops, open(_, _))
-        .Times(expected_retry_attempts)
-        .WillRepeatedly(Return(true));
-    EXPECT_CALL(mock_file_ops, write(_, _))
-        .Times(expected_retry_attempts)
-        .WillRepeatedly(Return(1234));
-    EXPECT_CALL(mock_file_ops, commit).Times(expected_retry_attempts).WillRepeatedly(Return(false));
-    MP_EXPECT_THROW_THAT(
-        MP_JSONUTILS.write_json(json, file_path),
-        std::runtime_error,
-        mpt::match_what(AllOf(HasSubstr("Could not commit"), HasSubstr(file_path.toStdString()))));
-}
 
 TEST_F(TestJsonUtils, readObjectFromFileReadsFromFile)
 {
@@ -221,9 +74,6 @@
 
 struct ExtraInterfacesRead : public TestJsonUtils,
                              public WithParamInterface<std::vector<mp::NetworkInterface>>
-=======
-struct ExtraInterfacesRead : public TestWithParam<std::vector<mp::NetworkInterface>>
->>>>>>> 72edbd7c
 {
 };
 
@@ -248,7 +98,7 @@
                                              {"eth2", "52:54:00:00:00:02", false}},
            std::vector<mp::NetworkInterface>{}));
 
-TEST(TestJsonUtils, givesNulloptOnEmptyExtraInterfaces)
+TEST_F(TestJsonUtils, givesNulloptOnEmptyExtraInterfaces)
 {
     QJsonObject doc;
     doc.insert("some_data", "nothing to see here");
@@ -256,7 +106,7 @@
     ASSERT_FALSE(MP_JSONUTILS.read_extra_interfaces(doc).has_value());
 }
 
-TEST(TestJsonUtils, throwsOnWrongMac)
+TEST_F(TestJsonUtils, throwsOnWrongMac)
 {
     std::vector<mp::NetworkInterface> extra_ifaces{
         mp::NetworkInterface{"eth3", "52:54:00:00:00:0x", true}};
@@ -271,7 +121,7 @@
                          mpt::match_what(StrEq("Invalid MAC address 52:54:00:00:00:0x")));
 }
 
-TEST(TestJsonUtils, updateCloudInitInstanceIdSucceed)
+TEST_F(TestJsonUtils, updateCloudInitInstanceIdSucceed)
 {
     EXPECT_EQ(MP_JSONUTILS.update_cloud_init_instance_id(QJsonValue{"vm1_e_e_e"}, "vm1", "vm2"),
               QJsonValue{"vm2_e_e_e"});
