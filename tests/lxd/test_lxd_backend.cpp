/*
 * Copyright (C) 2020 Canonical, Ltd.
 *
 * This program is free software; you can redistribute it and/or modify
 * it under the terms of the GNU General Public License as published by
 * the Free Software Foundation; version 3.
 *
 * This program is distributed in the hope that it will be useful,
 * but WITHOUT ANY WARRANTY; without even the implied warranty of
 * MERCHANTABILITY or FITNESS FOR A PARTICULAR PURPOSE.  See the
 * GNU General Public License for more details.
 *
 * You should have received a copy of the GNU General Public License
 * along with this program.  If not, see <http://www.gnu.org/licenses/>.
 *
 */

#include <src/platform/backends/lxd/lxd_virtual_machine.h>
#include <src/platform/backends/lxd/lxd_virtual_machine_factory.h>
#include <src/platform/backends/lxd/lxd_vm_image_vault.h>

#include "mock_local_socket_reply.h"
#include "mock_lxd_server_responses.h"
#include "mock_network_access_manager.h"
#include "tests/extra_assertions.h"
#include "tests/mock_environment_helpers.h"
#include "tests/mock_logger.h"
#include "tests/mock_status_monitor.h"
#include "tests/stub_status_monitor.h"
#include "tests/stub_url_downloader.h"
#include "tests/temp_dir.h"

#include <multipass/auto_join_thread.h>
#include <multipass/exceptions/start_exception.h>
#include <multipass/format.h>
#include <multipass/memory_size.h>
#include <multipass/virtual_machine_description.h>

#include <QString>
#include <QUrl>

#include <gmock/gmock.h>

namespace mp = multipass;
namespace mpl = multipass::logging;
namespace mpt = multipass::test;

using namespace testing;

namespace
{
using LXDInstanceStatusParamType = std::pair<QByteArray, mp::VirtualMachine::State>;
const QString bridge_name{"mpbr0"};

struct LXDBackend : public Test
{
    LXDBackend() : mock_network_access_manager{std::make_unique<NiceMock<mpt::MockNetworkAccessManager>>()}
    {
        mpl::set_logger(logger);

        EXPECT_CALL(*logger, log(Matcher<multipass::logging::Level>(_), Matcher<multipass::logging::CString>(_),
                                 Matcher<multipass::logging::CString>(_)))
            .WillRepeatedly(Return());
    }

    mp::VirtualMachineDescription default_description{2,
                                                      mp::MemorySize{"3M"},
                                                      mp::MemorySize{}, // not used
                                                      "pied-piper-valley",
<<<<<<< HEAD
                                                      {{"default", ""}},
=======
                                                      "00:16:3e:fe:f2:b9",
>>>>>>> 38a8a3f5
                                                      "yoda",
                                                      {},
                                                      "",
                                                      {},
                                                      {},
                                                      {},
                                                      {}};

    std::shared_ptr<NiceMock<mpt::MockLogger>> logger = std::make_shared<NiceMock<mpt::MockLogger>>();
    mpt::TempDir data_dir;
    std::unique_ptr<NiceMock<mpt::MockNetworkAccessManager>> mock_network_access_manager;
    QUrl base_url{"unix:///foo@1.0"};
};

struct LXDInstanceStatusTestSuite : LXDBackend, WithParamInterface<LXDInstanceStatusParamType>
{
};

const std::vector<LXDInstanceStatusParamType> lxd_instance_status_suite_inputs{
    {mpt::vm_state_stopped_data, mp::VirtualMachine::State::stopped},
    {mpt::vm_state_starting_data, mp::VirtualMachine::State::starting},
    {mpt::vm_state_freezing_data, mp::VirtualMachine::State::suspending},
    {mpt::vm_state_frozen_data, mp::VirtualMachine::State::suspended},
    {mpt::vm_state_cancelling_data, mp::VirtualMachine::State::unknown},
    {mpt::vm_state_other_data, mp::VirtualMachine::State::unknown},
    {mpt::vm_state_fully_running_data, mp::VirtualMachine::State::running}};
} // namespace

TEST_F(LXDBackend, creates_project_and_network_on_healthcheck)
{
    bool project_created{false};
    bool profile_updated{false};
    bool network_created{false};

    ON_CALL(*mock_network_access_manager.get(), createRequest(_, _, _))
        .WillByDefault([&project_created, &profile_updated, &network_created](auto, auto request, auto outgoingData) {
            outgoingData->open(QIODevice::ReadOnly);
            auto data = outgoingData->readAll();
            auto op = request.attribute(QNetworkRequest::CustomVerbAttribute).toString();
            auto url = request.url().toString();

            if (op == "GET")
            {
                if ((url.contains("1.0/projects/multipass") || url.contains("1.0/networks/mpbr0")))
                {
                    return new mpt::MockLocalSocketReply(mpt::not_found_data, QNetworkReply::ContentNotFoundError);
                }
                else if (url.contains("1.0"))
                {
                    return new mpt::MockLocalSocketReply(mpt::lxd_server_info_data);
                }
            }
            else if (op == "POST" || op == "PUT")
            {
                if (url.contains("1.0/projects"))
                {
                    const QByteArray expected_data{"{"
                                                   "\"description\":\"Project for Multipass instances\","
                                                   "\"name\":\"multipass\""
                                                   "}"};

                    EXPECT_EQ(data, expected_data);
                    project_created = true;
                }
                else if (url.contains("1.0/profiles/default?project=multipass"))
                {
                    const QByteArray expected_data{"{"
                                                   "\"description\":\"Default profile for Multipass project\","
                                                   "\"devices\":{\"eth0\":{\"name\":\"eth0\",\"nictype\":\"bridged\","
                                                   "\"parent\":\"mpbr0\",\"type\":\"nic\"}}}"};

                    EXPECT_EQ(data, expected_data);
                    profile_updated = true;
                }
                else if (url.contains("1.0/networks"))
                {
                    const QByteArray expected_data{"{"
                                                   "\"description\":\"Network bridge for Multipass\","
                                                   "\"name\":\"mpbr0\"}"};

                    EXPECT_EQ(data, expected_data);
                    network_created = true;
                }

                return new mpt::MockLocalSocketReply(mpt::post_no_error_data);
            }

            return new mpt::MockLocalSocketReply(mpt::not_found_data, QNetworkReply::ContentNotFoundError);
        });

    mp::LXDVirtualMachineFactory backend{std::move(mock_network_access_manager), data_dir.path(), base_url};

    backend.hypervisor_health_check();

    EXPECT_TRUE(project_created);
    EXPECT_TRUE(profile_updated);
    EXPECT_TRUE(network_created);
}

TEST_F(LXDBackend, factory_creates_valid_virtual_machine_ptr)
{
    mpt::StubVMStatusMonitor stub_monitor;

    ON_CALL(*mock_network_access_manager.get(), createRequest(_, _, _))
        .WillByDefault([](auto, auto request, auto outgoingData) {
            outgoingData->open(QIODevice::ReadOnly);
            auto data = outgoingData->readAll();
            auto op = request.attribute(QNetworkRequest::CustomVerbAttribute).toString();
            auto url = request.url().toString();

            if (op == "GET" && url.contains("1.0/virtual-machines/pied-piper-valley/state"))
            {
                return new mpt::MockLocalSocketReply(mpt::vm_state_fully_running_data);
            }
            else if (op == "PUT" && url.contains("1.0/virtual-machines/pied-piper-valley/state") &&
                     data.contains("stop"))
            {
                return new mpt::MockLocalSocketReply(mpt::stop_vm_data);
            }

            return new mpt::MockLocalSocketReply(mpt::not_found_data, QNetworkReply::ContentNotFoundError);
        });

    mp::LXDVirtualMachineFactory backend{std::move(mock_network_access_manager), data_dir.path(), base_url};

    auto machine = backend.create_virtual_machine(default_description, stub_monitor);

    EXPECT_NE(nullptr, machine);
}

TEST_F(LXDBackend, factory_creates_expected_image_vault)
{
    mpt::StubVMStatusMonitor stub_monitor;
    mpt::StubURLDownloader stub_downloader;
    mpt::TempDir cache_dir;
    mpt::TempDir data_dir;
    std::vector<mp::VMImageHost*> hosts;

    mp::LXDVirtualMachineFactory backend{std::move(mock_network_access_manager), data_dir.path(), base_url};

    auto vault = backend.create_image_vault(hosts, &stub_downloader, cache_dir.path(), data_dir.path(), mp::days{0});

    EXPECT_TRUE(dynamic_cast<mp::LXDVMImageVault*>(vault.get()));
}

TEST_F(LXDBackend, creates_in_stopped_state)
{
    mpt::StubVMStatusMonitor stub_monitor;

    bool vm_created{false};

    ON_CALL(*mock_network_access_manager.get(), createRequest(_, _, _))
        .WillByDefault([&vm_created](auto, auto request, auto) {
            auto op = request.attribute(QNetworkRequest::CustomVerbAttribute).toString();
            auto url = request.url().toString();

            if (op == "GET")
            {
                if (url.contains("1.0/operations/0020444c-2e4c-49d5-83ed-3275e3f6d005"))
                {
                    vm_created = true;
                    return new mpt::MockLocalSocketReply(mpt::create_vm_finished_data);
                }
                else if (vm_created && url.contains("1.0/virtual-machines/pied-piper-valley"))
                {
                    return new mpt::MockLocalSocketReply(mpt::vm_info_data);
                }

                return new mpt::MockLocalSocketReply(mpt::not_found_data, QNetworkReply::ContentNotFoundError);
            }
            else if (op == "POST" && url.contains("1.0/virtual-machines"))
            {
                return new mpt::MockLocalSocketReply(mpt::create_vm_data);
            }

            return new mpt::MockLocalSocketReply(mpt::not_found_data, QNetworkReply::ContentNotFoundError);
        });

    mp::LXDVirtualMachine machine{default_description, stub_monitor, mock_network_access_manager.get(), base_url,
                                  bridge_name};

    EXPECT_TRUE(vm_created);
    EXPECT_EQ(machine.current_state(), mp::VirtualMachine::State::stopped);
}

TEST_F(LXDBackend, machine_persists_and_sets_state_on_start)
{
    NiceMock<mpt::MockVMStatusMonitor> mock_monitor;

    ON_CALL(*mock_network_access_manager.get(), createRequest(_, _, _))
        .WillByDefault([](auto, auto request, auto outgoingData) {
            outgoingData->open(QIODevice::ReadOnly);
            auto data = outgoingData->readAll();
            auto op = request.attribute(QNetworkRequest::CustomVerbAttribute).toString();
            auto url = request.url().toString();

            if (op == "GET" && url.contains("1.0/virtual-machines/pied-piper-valley"))
            {
                if (url.contains("state"))
                {
                    return new mpt::MockLocalSocketReply(mpt::vm_state_stopped_data);
                }
                else
                {
                    return new mpt::MockLocalSocketReply(mpt::vm_info_data);
                }
            }
            else if (op == "PUT" && url.contains("1.0/virtual-machines/pied-piper-valley/state") &&
                     data.contains("start"))
            {
                return new mpt::MockLocalSocketReply(mpt::start_vm_data);
            }

            return new mpt::MockLocalSocketReply(mpt::not_found_data, QNetworkReply::ContentNotFoundError);
        });

    mp::LXDVirtualMachine machine{default_description, mock_monitor, mock_network_access_manager.get(), base_url,
                                  bridge_name};

    EXPECT_CALL(mock_monitor, persist_state_for(_, _));
    machine.start();

    EXPECT_EQ(machine.current_state(), mp::VirtualMachine::State::starting);
}

TEST_F(LXDBackend, machine_persists_and_sets_state_on_shutdown)
{
    NiceMock<mpt::MockVMStatusMonitor> mock_monitor;

    bool vm_shutdown{false};

    ON_CALL(*mock_network_access_manager.get(), createRequest(_, _, _))
        .WillByDefault([&vm_shutdown](auto, auto request, auto outgoingData) {
            outgoingData->open(QIODevice::ReadOnly);
            auto data = outgoingData->readAll();
            auto op = request.attribute(QNetworkRequest::CustomVerbAttribute).toString();
            auto url = request.url().toString();

            if (op == "GET")
            {
                if (url.contains("1.0/operations/b043d632-5c48-44b3-983c-a25660d61164"))
                {
                    vm_shutdown = true;
                    return new mpt::MockLocalSocketReply(mpt::vm_stop_wait_task_data);
                }
                else if (url.contains("1.0/virtual-machines/pied-piper-valley/state"))
                {
                    if (vm_shutdown)
                    {
                        return new mpt::MockLocalSocketReply(mpt::vm_state_stopped_data);
                    }
                    else
                    {
                        return new mpt::MockLocalSocketReply(mpt::vm_state_fully_running_data);
                    }
                }
            }
            else if (op == "PUT" && url.contains("1.0/virtual-machines/pied-piper-valley/state") &&
                     data.contains("stop"))
            {
                return new mpt::MockLocalSocketReply(mpt::stop_vm_data);
            }

            return new mpt::MockLocalSocketReply(mpt::not_found_data, QNetworkReply::ContentNotFoundError);
        });

    mp::LXDVirtualMachine machine{default_description, mock_monitor, mock_network_access_manager.get(), base_url,
                                  bridge_name};

    EXPECT_CALL(mock_monitor, persist_state_for(_, _));
    machine.shutdown();

    EXPECT_TRUE(vm_shutdown);
    EXPECT_EQ(machine.current_state(), mp::VirtualMachine::State::stopped);
}

TEST_F(LXDBackend, machine_does_not_update_state_in_dtor)
{
    NiceMock<mpt::MockVMStatusMonitor> mock_monitor;

    bool vm_shutdown{false}, stop_requested{false};

    ON_CALL(*mock_network_access_manager.get(), createRequest(_, _, _))
        .WillByDefault([&vm_shutdown, &stop_requested](auto, auto request, auto outgoingData) {
            outgoingData->open(QIODevice::ReadOnly);
            auto data = outgoingData->readAll();
            auto op = request.attribute(QNetworkRequest::CustomVerbAttribute).toString();
            auto url = request.url().toString();

            if (op == "GET")
            {
                if (url.contains("1.0/operations/b043d632-5c48-44b3-983c-a25660d61164"))
                {
                    vm_shutdown = true;
                    return new mpt::MockLocalSocketReply(mpt::vm_stop_wait_task_data);
                }
                else if (url.contains("1.0/virtual-machines/pied-piper-valley/state"))
                {
                    if (vm_shutdown)
                    {
                        return new mpt::MockLocalSocketReply(mpt::vm_state_stopped_data);
                    }
                    else
                    {
                        return new mpt::MockLocalSocketReply(mpt::vm_state_fully_running_data);
                    }
                }
            }
            else if (op == "PUT" && url.contains("1.0/virtual-machines/pied-piper-valley/state") &&
                     data.contains("stop"))
            {
                stop_requested = true;
                return new mpt::MockLocalSocketReply(mpt::stop_vm_data);
            }

            return new mpt::MockLocalSocketReply(mpt::not_found_data, QNetworkReply::ContentNotFoundError);
        });

    EXPECT_CALL(mock_monitor, persist_state_for(_, _)).Times(0);

    // create in its own scope so the dtor is called
    {
        mp::LXDVirtualMachine machine{default_description, mock_monitor, mock_network_access_manager.get(), base_url,
                                      bridge_name};
    }

    EXPECT_TRUE(vm_shutdown);
    EXPECT_TRUE(stop_requested);
}

TEST_F(LXDBackend, does_not_call_stop_when_snap_refresh_is_detected)
{
    NiceMock<mpt::MockVMStatusMonitor> mock_monitor;

    bool stop_requested{false};

    ON_CALL(*mock_network_access_manager.get(), createRequest(_, _, _))
        .WillByDefault([&stop_requested](auto, auto request, auto outgoingData) {
            outgoingData->open(QIODevice::ReadOnly);
            auto data = outgoingData->readAll();
            auto op = request.attribute(QNetworkRequest::CustomVerbAttribute).toString();
            auto url = request.url().toString();

            if (op == "GET")
            {
                if (url.contains("1.0/virtual-machines/pied-piper-valley/state"))
                {
                    return new mpt::MockLocalSocketReply(mpt::vm_state_fully_running_data);
                }
            }
            else if (op == "PUT" && url.contains("1.0/virtual-machines/pied-piper-valley/state") &&
                     data.contains("stop"))
            {
                stop_requested = true;
                return new mpt::MockLocalSocketReply(mpt::stop_vm_data);
            }

            return new mpt::MockLocalSocketReply(mpt::not_found_data, QNetworkReply::ContentNotFoundError);
        });

    QTemporaryDir common_dir;
    mpt::SetEnvScope env("SNAP_COMMON", common_dir.path().toUtf8());
    mpt::SetEnvScope env2("SNAP_NAME", "multipass");
    QFile refresh_file{common_dir.path() + "/snap_refresh"};
    refresh_file.open(QIODevice::WriteOnly);

    EXPECT_CALL(mock_monitor, persist_state_for(_, _)).Times(0);

    // create in its own scope so the dtor is called
    {
        mp::LXDVirtualMachine machine{default_description, mock_monitor, mock_network_access_manager.get(), base_url,
                                      bridge_name};
    }

    EXPECT_FALSE(stop_requested);
}

TEST_F(LXDBackend, calls_stop_when_snap_refresh_does_not_exist)
{
    NiceMock<mpt::MockVMStatusMonitor> mock_monitor;

    bool stop_requested{false};

    ON_CALL(*mock_network_access_manager.get(), createRequest(_, _, _))
        .WillByDefault([&stop_requested](auto, auto request, auto outgoingData) {
            outgoingData->open(QIODevice::ReadOnly);
            auto data = outgoingData->readAll();
            auto op = request.attribute(QNetworkRequest::CustomVerbAttribute).toString();
            auto url = request.url().toString();

            if (op == "GET")
            {
                if (url.contains("1.0/virtual-machines/pied-piper-valley/state"))
                {
                    return new mpt::MockLocalSocketReply(mpt::vm_state_fully_running_data);
                }
            }
            else if (op == "PUT" && url.contains("1.0/virtual-machines/pied-piper-valley/state") &&
                     data.contains("stop"))
            {
                stop_requested = true;
                return new mpt::MockLocalSocketReply(mpt::stop_vm_data);
            }

            return new mpt::MockLocalSocketReply(mpt::not_found_data, QNetworkReply::ContentNotFoundError);
        });

    QTemporaryDir common_dir;
    mpt::SetEnvScope env("SNAP_COMMON", common_dir.path().toUtf8());
    mpt::SetEnvScope env2("SNAP_NAME", "multipass");

    EXPECT_CALL(mock_monitor, persist_state_for(_, _)).Times(0);

    // create in its own scope so the dtor is called
    {
        mp::LXDVirtualMachine machine{default_description, mock_monitor, mock_network_access_manager.get(), base_url,
                                      bridge_name};
    }

    EXPECT_TRUE(stop_requested);
}

TEST_F(LXDBackend, posts_expected_data_when_creating_instance)
{
    mpt::StubVMStatusMonitor stub_monitor;

    default_description.meta_data_config = YAML::Load("Luke: Jedi");
    default_description.user_data_config = YAML::Load("Vader: Sith");
    default_description.vendor_data_config = YAML::Load("Solo: Scoundrel");

    QByteArray expected_data{"{"
                             "\"config\":{"
                             "\"limits.cpu\":\"2\","
                             "\"limits.memory\":\"3145728\","
                             "\"user.meta-data\":\"#cloud-config\\nLuke: Jedi\\n\\n\","
                             "\"user.user-data\":\"#cloud-config\\nVader: Sith\\n\\n\","
                             "\"user.vendor-data\":\"#cloud-config\\nSolo: Scoundrel\\n\\n\""
                             "},"
                             "\"devices\":{"
                             "\"config\":{"
                             "\"source\":\"cloud-init:config\","
                             "\"type\":\"disk\""
                             "},"
                             "\"eth0\":{"
                             "\"hwaddr\":\"00:16:3e:fe:f2:b9\","
                             "\"name\":\"eth0\","
                             "\"nictype\":\"bridged\","
                             "\"parent\":\"mpbr0\","
                             "\"type\":\"nic\""
                             "},"
                             "\"root\":{"
                             "\"path\":\"/\","
                             "\"pool\":\"default\","
                             "\"size\":\"10737418240\","
                             "\"type\":\"disk\""
                             "}"
                             "},"
                             "\"name\":\"pied-piper-valley\","
                             "\"source\":{"
                             "\"fingerprint\":\"\","
                             "\"type\":\"image\""
                             "}"
                             "}"};

    bool vm_created{false};

    ON_CALL(*mock_network_access_manager.get(), createRequest(_, _, _))
        .WillByDefault([&vm_created, &expected_data](auto, auto request, auto outgoingData) {
            outgoingData->open(QIODevice::ReadOnly);
            auto data = outgoingData->readAll();
            auto op = request.attribute(QNetworkRequest::CustomVerbAttribute).toString();
            auto url = request.url().toString();

            if (op == "GET")
            {
                if (url.contains("1.0/operations/0020444c-2e4c-49d5-83ed-3275e3f6d005"))
                {
                    vm_created = true;
                    return new mpt::MockLocalSocketReply(mpt::create_vm_finished_data);
                }
                else if (vm_created && url.contains("1.0/virtual-machines/pied-piper-valley"))
                {
                    return new mpt::MockLocalSocketReply(mpt::vm_info_data);
                }

                return new mpt::MockLocalSocketReply(mpt::not_found_data, QNetworkReply::ContentNotFoundError);
            }
            else if (op == "POST" && url.contains("1.0/virtual-machines"))
            {
                // This is the test to ensure the expected data
                EXPECT_EQ(data, expected_data);
                return new mpt::MockLocalSocketReply(mpt::create_vm_data);
            }

            return new mpt::MockLocalSocketReply(mpt::not_found_data, QNetworkReply::ContentNotFoundError);
        });

    mp::LXDVirtualMachine machine{default_description, stub_monitor, mock_network_access_manager.get(), base_url,
                                  bridge_name};
}

TEST_F(LXDBackend, posts_expected_data_including_disk_size_when_creating_instance)
{
    mpt::StubVMStatusMonitor stub_monitor;

    default_description.meta_data_config = YAML::Load("Luke: Jedi");
    default_description.user_data_config = YAML::Load("Vader: Sith");
    default_description.vendor_data_config = YAML::Load("Solo: Scoundrel");
    default_description.disk_space = mp::MemorySize("16000000000");

    QByteArray expected_data{"{"
                             "\"config\":{"
                             "\"limits.cpu\":\"2\","
                             "\"limits.memory\":\"3145728\","
                             "\"user.meta-data\":\"#cloud-config\\nLuke: Jedi\\n\\n\","
                             "\"user.user-data\":\"#cloud-config\\nVader: Sith\\n\\n\","
                             "\"user.vendor-data\":\"#cloud-config\\nSolo: Scoundrel\\n\\n\""
                             "},"
                             "\"devices\":{"
                             "\"config\":{"
                             "\"source\":\"cloud-init:config\","
                             "\"type\":\"disk\""
                             "},"
                             "\"eth0\":{"
                             "\"hwaddr\":\"00:16:3e:fe:f2:b9\","
                             "\"name\":\"eth0\","
                             "\"nictype\":\"bridged\","
                             "\"parent\":\"mpbr0\","
                             "\"type\":\"nic\""
                             "},"
                             "\"root\":{"
                             "\"path\":\"/\","
                             "\"pool\":\"default\","
                             "\"size\":\"16000000000\","
                             "\"type\":\"disk\""
                             "}"
                             "},"
                             "\"name\":\"pied-piper-valley\","
                             "\"source\":{"
                             "\"fingerprint\":\"\","
                             "\"type\":\"image\""
                             "}"
                             "}"};

    bool vm_created{false};

    ON_CALL(*mock_network_access_manager.get(), createRequest(_, _, _))
        .WillByDefault([&vm_created, &expected_data](auto, auto request, auto outgoingData) {
            outgoingData->open(QIODevice::ReadOnly);
            auto data = outgoingData->readAll();
            auto op = request.attribute(QNetworkRequest::CustomVerbAttribute).toString();
            auto url = request.url().toString();

            if (op == "GET")
            {
                if (url.contains("1.0/operations/0020444c-2e4c-49d5-83ed-3275e3f6d005"))
                {
                    vm_created = true;
                    return new mpt::MockLocalSocketReply(mpt::create_vm_finished_data);
                }
                else if (vm_created && url.contains("1.0/virtual-machines/pied-piper-valley"))
                {
                    return new mpt::MockLocalSocketReply(mpt::vm_info_data);
                }

                return new mpt::MockLocalSocketReply(mpt::not_found_data, QNetworkReply::ContentNotFoundError);
            }
            else if (op == "POST" && url.contains("1.0/virtual-machines"))
            {
                // This is the test to ensure the expected data
                EXPECT_EQ(data, expected_data);
                return new mpt::MockLocalSocketReply(mpt::create_vm_data);
            }

            return new mpt::MockLocalSocketReply(mpt::not_found_data, QNetworkReply::ContentNotFoundError);
        });

    mp::LXDVirtualMachine machine{default_description, stub_monitor, mock_network_access_manager.get(), base_url,
                                  bridge_name};
}

TEST_F(LXDBackend, prepare_source_image_does_not_modify)
{
    mp::LXDVirtualMachineFactory backend{std::move(mock_network_access_manager), data_dir.path(), base_url};
    const mp::VMImage original_image{"/path/to/image",          "", "", "deadbeef", "bin", "baz", "the past",
                                     {"fee", "fi", "fo", "fum"}};

    auto source_image = backend.prepare_source_image(original_image);

    EXPECT_EQ(source_image.image_path, original_image.image_path);
    EXPECT_EQ(source_image.kernel_path, original_image.kernel_path);
    EXPECT_EQ(source_image.initrd_path, original_image.initrd_path);
    EXPECT_EQ(source_image.id, original_image.id);
    EXPECT_EQ(source_image.original_release, original_image.original_release);
    EXPECT_EQ(source_image.current_release, original_image.current_release);
    EXPECT_EQ(source_image.release_date, original_image.release_date);
    EXPECT_EQ(source_image.aliases, original_image.aliases);
}

TEST_F(LXDBackend, returns_expected_backend_string)
{
    const QByteArray server_data{"{"
                                 "\"type\": \"sync\","
                                 "\"status\": \"Success\","
                                 "\"status_code\": 200,"
                                 "\"operation\": \"\","
                                 "\"error_code\": 0,"
                                 "\"error\": \"\","
                                 "\"metadata\": {"
                                 "  \"config\": {},"
                                 "  \"api_status\": \"stable\","
                                 "  \"api_version\": \"1.0\","
                                 "  \"auth\": \"untrusted\","
                                 "  \"public\": false,"
                                 "  \"auth_methods\": ["
                                 "    \"tls\""
                                 "    ],"
                                 "  \"environment\": {"
                                 "    \"server_version\": \"4.3\""
                                 "    }"
                                 "  }"
                                 "}\n"};

    ON_CALL(*mock_network_access_manager.get(), createRequest(_, _, _))
        .WillByDefault([&server_data](auto, auto request, auto) {
            auto op = request.attribute(QNetworkRequest::CustomVerbAttribute).toString();
            auto url = request.url().toString();

            if (op == "GET" && url.contains("1.0"))
            {
                return new mpt::MockLocalSocketReply(server_data);
            }

            return new mpt::MockLocalSocketReply(mpt::not_found_data, QNetworkReply::ContentNotFoundError);
        });

    mp::LXDVirtualMachineFactory backend{std::move(mock_network_access_manager), data_dir.path(), base_url};

    const QString backend_string{"lxd-4.3"};

    EXPECT_EQ(backend.get_backend_version_string(), backend_string);
}

TEST_F(LXDBackend, unimplemented_functions_logs_trace_message)
{
    mp::LXDVirtualMachineFactory backend{std::move(mock_network_access_manager), data_dir.path(), base_url};

    const std::string name{"foo"};

    EXPECT_CALL(*logger, log(Eq(mpl::Level::trace), mpt::MockLogger::make_cstring_matcher(StrEq("lxd factory")),
                             mpt::MockLogger::make_cstring_matcher(
                                 StrEq(fmt::format("No resources to remove for \"{}\"", name)))));

    EXPECT_CALL(*logger, log(Eq(mpl::Level::trace), mpt::MockLogger::make_cstring_matcher(StrEq("lxd factory")),
                             mpt::MockLogger::make_cstring_matcher(StrEq("No driver preparation for instance image"))));

    mp::VMImage image;
    YAML::Node node;

    backend.remove_resources_for(name);
    backend.prepare_instance_image(image, default_description);
}

TEST_F(LXDBackend, image_fetch_type_returns_expected_type)
{
    mp::LXDVirtualMachineFactory backend{std::move(mock_network_access_manager), data_dir.path(), base_url};

    EXPECT_EQ(backend.fetch_type(), mp::FetchType::ImageOnly);
}

TEST_F(LXDBackend, healthcheck_throws_when_untrusted)
{
    const QByteArray untrusted_data{"{"
                                    "\"type\": \"sync\","
                                    "\"status\": \"Success\","
                                    "\"status_code\": 200,"
                                    "\"operation\": \"\","
                                    "\"error_code\": 0,"
                                    "\"error\": \"\","
                                    "\"metadata\": {"
                                    "  \"config\": {},"
                                    "  \"api_status\": \"stable\","
                                    "  \"api_version\": \"1.0\","
                                    "  \"auth\": \"untrusted\","
                                    "  \"public\": false,"
                                    "  \"auth_methods\": ["
                                    "    \"tls\""
                                    "    ]"
                                    "  }"
                                    "}\n"};

    ON_CALL(*mock_network_access_manager.get(), createRequest(_, _, _))
        .WillByDefault([&untrusted_data](auto, auto request, auto) {
            auto op = request.attribute(QNetworkRequest::CustomVerbAttribute).toString();
            auto url = request.url().toString();

            if (op == "GET" && url.contains("1.0"))
            {
                return new mpt::MockLocalSocketReply(untrusted_data);
            }

            return new mpt::MockLocalSocketReply(mpt::not_found_data, QNetworkReply::ContentNotFoundError);
        });

    mp::LXDVirtualMachineFactory backend{std::move(mock_network_access_manager), data_dir.path(), base_url};

    MP_EXPECT_THROW_THAT(backend.hypervisor_health_check(), std::runtime_error,
                         Property(&std::runtime_error::what, StrEq("Failed to authenticate to LXD.")));
}

TEST_F(LXDBackend, returns_expected_network_info)
{
    mpt::StubVMStatusMonitor stub_monitor;

    ON_CALL(*mock_network_access_manager.get(), createRequest(_, _, _))
        .WillByDefault([](auto, auto request, auto outgoingData) {
            outgoingData->open(QIODevice::ReadOnly);
            auto data = outgoingData->readAll();
            auto op = request.attribute(QNetworkRequest::CustomVerbAttribute).toString();
            auto url = request.url().toString();

            if (op == "GET")
            {
                if (url.contains("1.0/virtual-machines/pied-piper-valley/state"))
                {
                    return new mpt::MockLocalSocketReply(mpt::vm_state_fully_running_data);
                }
                else if (url.contains("1.0/networks/" + bridge_name + "/leases"))
                {
                    return new mpt::MockLocalSocketReply(mpt::network_leases_data);
                }
            }
            else if (op == "PUT" && url.contains("1.0/virtual-machines/pied-piper-valley/state") &&
                     data.contains("stop"))
            {
                return new mpt::MockLocalSocketReply(mpt::stop_vm_data);
            }

            return new mpt::MockLocalSocketReply(mpt::not_found_data, QNetworkReply::ContentNotFoundError);
        });

    mp::LXDVirtualMachine machine{default_description, stub_monitor, mock_network_access_manager.get(), base_url,
                                  bridge_name};

    EXPECT_EQ(machine.ipv4(), "10.217.27.168");
    EXPECT_TRUE(machine.ipv6().empty());
    EXPECT_EQ(machine.ssh_username(), default_description.ssh_username);
    EXPECT_EQ(machine.ssh_port(), 22);
    EXPECT_EQ(machine.ssh_hostname(), "10.217.27.168");
}

TEST_F(LXDBackend, no_ip_address_returns_unknown)
{
    mpt::StubVMStatusMonitor stub_monitor;

    ON_CALL(*mock_network_access_manager.get(), createRequest(_, _, _))
        .WillByDefault([](auto, auto request, auto outgoingData) {
            outgoingData->open(QIODevice::ReadOnly);
            auto data = outgoingData->readAll();
            auto op = request.attribute(QNetworkRequest::CustomVerbAttribute).toString();
            auto url = request.url().toString();

            if (op == "GET")
            {
                if (url.contains("1.0/virtual-machines/pied-piper-valley/state"))
                {
                    return new mpt::MockLocalSocketReply(mpt::vm_state_partial_running_data);
                }
                else if (url.contains("1.0/networks/" + bridge_name + "/leases"))
                {
                    return new mpt::MockLocalSocketReply(mpt::network_no_leases_data);
                }
            }
            else if (op == "PUT" && url.contains("1.0/virtual-machines/pied-piper-valley/state") &&
                     data.contains("stop"))
            {
                return new mpt::MockLocalSocketReply(mpt::stop_vm_data);
            }

            return new mpt::MockLocalSocketReply(mpt::not_found_data, QNetworkReply::ContentNotFoundError);
        });

    mp::LXDVirtualMachine machine{default_description, stub_monitor, mock_network_access_manager.get(), base_url,
                                  bridge_name};

    EXPECT_EQ(machine.ipv4(), "UNKNOWN");
}

TEST_F(LXDBackend, lxd_request_timeout_aborts_and_throws)
{
    ON_CALL(*mock_network_access_manager.get(), createRequest(_, _, _)).WillByDefault([](auto...) {
        QByteArray data;
        auto reply = new mpt::MockLocalSocketReply(data);
        reply->setFinished(false);

        return reply;
    });

    MP_EXPECT_THROW_THAT(mp::lxd_request(mock_network_access_manager.get(), "GET", base_url, mp::nullopt, 3),
                         std::runtime_error,
                         Property(&std::runtime_error::what, AllOf(HasSubstr(base_url.toString().toStdString()),
                                                                   HasSubstr("Operation canceled"))));
}

TEST_F(LXDBackend, lxd_request_invalid_json_throws)
{
    ON_CALL(*mock_network_access_manager.get(), createRequest(_, _, _)).WillByDefault([](auto, auto request, auto) {
        auto op = request.attribute(QNetworkRequest::CustomVerbAttribute).toString();
        auto url = request.url().toString();
        QByteArray invalid_json{"not json\r\n"};

        return new mpt::MockLocalSocketReply(invalid_json);
    });

    MP_EXPECT_THROW_THAT(mp::lxd_request(mock_network_access_manager.get(), "GET", base_url), std::runtime_error,
                         Property(&std::runtime_error::what,
                                  AllOf(HasSubstr(base_url.toString().toStdString()), HasSubstr("illegal value"))));
}

TEST_F(LXDBackend, lxd_request_wrong_json_throws)
{
    QByteArray invalid_json{"[]\r\n"};

    ON_CALL(*mock_network_access_manager.get(), createRequest(_, _, _))
        .WillByDefault([&invalid_json](auto, auto request, auto) {
            auto op = request.attribute(QNetworkRequest::CustomVerbAttribute).toString();
            auto url = request.url().toString();

            return new mpt::MockLocalSocketReply(invalid_json);
        });

    MP_EXPECT_THROW_THAT(mp::lxd_request(mock_network_access_manager.get(), "GET", base_url), std::runtime_error,
                         Property(&std::runtime_error::what, AllOf(HasSubstr(base_url.toString().toStdString()),
                                                                   HasSubstr(invalid_json.toStdString()))));
}

TEST_F(LXDBackend, unsupported_suspend_throws)
{
    mpt::StubVMStatusMonitor stub_monitor;

    ON_CALL(*mock_network_access_manager.get(), createRequest(_, _, _))
        .WillByDefault([](auto, auto request, auto outgoingData) {
            outgoingData->open(QIODevice::ReadOnly);
            auto data = outgoingData->readAll();
            auto op = request.attribute(QNetworkRequest::CustomVerbAttribute).toString();
            auto url = request.url().toString();

            if (op == "GET" && url.contains("1.0/virtual-machines/pied-piper-valley/state"))
            {
                return new mpt::MockLocalSocketReply(mpt::vm_state_fully_running_data);
            }
            else if (op == "PUT" && url.contains("1.0/virtual-machines/pied-piper-valley/state") &&
                     data.contains("stop"))
            {
                return new mpt::MockLocalSocketReply(mpt::stop_vm_data);
            }

            return new mpt::MockLocalSocketReply(mpt::not_found_data, QNetworkReply::ContentNotFoundError);
        });

    mp::LXDVirtualMachine machine{default_description, stub_monitor, mock_network_access_manager.get(), base_url,
                                  bridge_name};

    MP_EXPECT_THROW_THAT(machine.suspend(), std::runtime_error,
                         Property(&std::runtime_error::what, StrEq("suspend is currently not supported")));
}

TEST_F(LXDBackend, start_while_suspending_throws)
{
    mpt::StubVMStatusMonitor stub_monitor;

    ON_CALL(*mock_network_access_manager.get(), createRequest(_, _, _)).WillByDefault([](auto, auto request, auto) {
        auto op = request.attribute(QNetworkRequest::CustomVerbAttribute).toString();
        auto url = request.url().toString();

        if (op == "GET" && url.contains("1.0/virtual-machines/pied-piper-valley/state"))
        {
            return new mpt::MockLocalSocketReply(mpt::vm_state_freezing_data);
        }

        return new mpt::MockLocalSocketReply(mpt::not_found_data, QNetworkReply::ContentNotFoundError);
    });

    mp::LXDVirtualMachine machine{default_description, stub_monitor, mock_network_access_manager.get(), base_url,
                                  bridge_name};

    MP_EXPECT_THROW_THAT(machine.start(), std::runtime_error,
                         Property(&std::runtime_error::what, StrEq("cannot start the instance while suspending")));
}

TEST_F(LXDBackend, start_while_frozen_unfreezes)
{
    mpt::StubVMStatusMonitor stub_monitor;
    bool unfreeze_called{false};

    ON_CALL(*mock_network_access_manager.get(), createRequest(_, _, _))
        .WillByDefault([&unfreeze_called](auto, auto request, auto outgoingData) {
            outgoingData->open(QIODevice::ReadOnly);
            auto data = outgoingData->readAll();
            auto op = request.attribute(QNetworkRequest::CustomVerbAttribute).toString();
            auto url = request.url().toString();

            if (op == "GET" && url.contains("1.0/virtual-machines/pied-piper-valley/state"))
            {
                return new mpt::MockLocalSocketReply(mpt::vm_state_frozen_data);
            }
            else if (op == "PUT" && url.contains("1.0/virtual-machines/pied-piper-valley/state") &&
                     data.contains("unfreeze"))
            {
                unfreeze_called = true;
                return new mpt::MockLocalSocketReply(mpt::start_vm_data);
            }

            return new mpt::MockLocalSocketReply(mpt::not_found_data, QNetworkReply::ContentNotFoundError);
        });

    mp::LXDVirtualMachine machine{default_description, stub_monitor, mock_network_access_manager.get(), base_url,
                                  bridge_name};

    EXPECT_CALL(*logger, log(Eq(mpl::Level::info), mpt::MockLogger::make_cstring_matcher(StrEq("pied-piper-valley")),
                             mpt::MockLogger::make_cstring_matcher(StrEq("Resuming from a suspended state"))));

    machine.start();

    EXPECT_TRUE(unfreeze_called);
}

TEST_F(LXDBackend, start_while_running_does_nothing)
{
    mpt::StubVMStatusMonitor stub_monitor;

    bool put_called{false};

    ON_CALL(*mock_network_access_manager.get(), createRequest(_, _, _))
        .WillByDefault([&put_called](auto, auto request, auto outgoingData) {
            outgoingData->open(QIODevice::ReadOnly);
            auto data = outgoingData->readAll();
            auto op = request.attribute(QNetworkRequest::CustomVerbAttribute).toString();
            auto url = request.url().toString();

            if (op == "GET" && url.contains("1.0/virtual-machines/pied-piper-valley/state"))
            {
                return new mpt::MockLocalSocketReply(mpt::vm_state_fully_running_data);
            }
            else if (op == "PUT" && url.contains("1.0/virtual-machines/pied-piper-valley/state"))
            {
                if (data.contains("start"))
                {
                    put_called = true;
                    return new mpt::MockLocalSocketReply(mpt::start_vm_data);
                }
                else if (data.contains("stop"))
                {
                    return new mpt::MockLocalSocketReply(mpt::stop_vm_data);
                }
            }

            return new mpt::MockLocalSocketReply(mpt::not_found_data, QNetworkReply::ContentNotFoundError);
        });

    mp::LXDVirtualMachine machine{default_description, stub_monitor, mock_network_access_manager.get(), base_url,
                                  bridge_name};

    ASSERT_EQ(machine.current_state(), mp::VirtualMachine::State::running);

    machine.start();

    EXPECT_EQ(machine.current_state(), mp::VirtualMachine::State::running);
    EXPECT_FALSE(put_called);
}

TEST_F(LXDBackend, shutdown_while_frozen_does_nothing_and_logs_info)
{
    mpt::MockVMStatusMonitor mock_monitor;

    ON_CALL(*mock_network_access_manager.get(), createRequest(_, _, _)).WillByDefault([](auto, auto request, auto) {
        auto op = request.attribute(QNetworkRequest::CustomVerbAttribute).toString();
        auto url = request.url().toString();

        if (op == "GET" && url.contains("1.0/virtual-machines/pied-piper-valley/state"))
        {
            return new mpt::MockLocalSocketReply(mpt::vm_state_frozen_data);
        }

        return new mpt::MockLocalSocketReply(mpt::not_found_data, QNetworkReply::ContentNotFoundError);
    });

    mp::LXDVirtualMachine machine{default_description, mock_monitor, mock_network_access_manager.get(), base_url,
                                  bridge_name};

    ASSERT_EQ(machine.current_state(), mp::VirtualMachine::State::suspended);

    EXPECT_CALL(mock_monitor, persist_state_for(_, _)).Times(0);
    EXPECT_CALL(*logger, log(Eq(mpl::Level::info), mpt::MockLogger::make_cstring_matcher(StrEq("pied-piper-valley")),
                             mpt::MockLogger::make_cstring_matcher(StrEq("Ignoring shutdown issued while suspended"))));

    machine.shutdown();

    EXPECT_EQ(machine.current_state(), mp::VirtualMachine::State::suspended);
}

TEST_F(LXDBackend, shutdown_while_starting_throws_and_sets_correct_state)
{
    mpt::StubVMStatusMonitor stub_monitor;

    bool stop_called{false}, start_called{false};

    ON_CALL(*mock_network_access_manager.get(), createRequest(_, _, _))
        .WillByDefault([&stop_called, &start_called](auto, auto request, auto outgoingData) {
            outgoingData->open(QIODevice::ReadOnly);
            auto data = outgoingData->readAll();
            auto op = request.attribute(QNetworkRequest::CustomVerbAttribute).toString();
            auto url = request.url().toString();

            if (op == "GET" && url.contains("1.0/virtual-machines/pied-piper-valley/state"))
            {
                if ((!stop_called && !start_called) || (stop_called && start_called))
                {
                    return new mpt::MockLocalSocketReply(mpt::vm_state_stopped_data);
                }
                else
                {
                    return new mpt::MockLocalSocketReply(mpt::vm_state_starting_data);
                }
            }
            else if (op == "PUT" && url.contains("1.0/virtual-machines/pied-piper-valley/state"))
            {
                if (data.contains("start"))
                {
                    start_called = true;
                    return new mpt::MockLocalSocketReply(mpt::start_vm_data);
                }
                else if (data.contains("stop"))
                {
                    stop_called = true;
                    return new mpt::MockLocalSocketReply(mpt::stop_vm_data);
                }
            }

            return new mpt::MockLocalSocketReply(mpt::not_found_data, QNetworkReply::ContentNotFoundError);
        });

    mp::LXDVirtualMachine machine{default_description, stub_monitor, mock_network_access_manager.get(), base_url,
                                  bridge_name};

    machine.start();

    ASSERT_EQ(machine.state, mp::VirtualMachine::State::starting);

    mp::AutoJoinThread thread = [&machine] { machine.shutdown(); };

    // sleep just long enough for the thread above to run
    using namespace std::chrono_literals;
    std::this_thread::sleep_for(100ms);

    MP_EXPECT_THROW_THAT(machine.ensure_vm_is_running(), mp::StartException,
                         Property(&mp::StartException::what, StrEq("Instance shutdown during start")));

    EXPECT_TRUE(start_called);
    EXPECT_TRUE(stop_called);
    EXPECT_EQ(machine.current_state(), mp::VirtualMachine::State::stopped);
}

TEST_P(LXDInstanceStatusTestSuite, lxd_state_returns_expected_VirtualMachine_state)
{
    mpt::StubVMStatusMonitor stub_monitor;

    const auto status_data = GetParam().first;
    const auto expected_state = GetParam().second;

    ON_CALL(*mock_network_access_manager.get(), createRequest(_, _, _))
        .WillByDefault([&status_data](auto, auto request, auto outgoingData) {
            outgoingData->open(QIODevice::ReadOnly);
            auto data = outgoingData->readAll();
            auto op = request.attribute(QNetworkRequest::CustomVerbAttribute).toString();
            auto url = request.url().toString();

            if (op == "GET" && url.contains("1.0/virtual-machines/pied-piper-valley/state"))
            {
                return new mpt::MockLocalSocketReply(status_data);
            }
            else if (op == "PUT" && url.contains("1.0/virtual-machines/pied-piper-valley/state") &&
                     data.contains("stop"))
            {
                return new mpt::MockLocalSocketReply(mpt::stop_vm_data);
            }

            return new mpt::MockLocalSocketReply(mpt::not_found_data, QNetworkReply::ContentNotFoundError);
        });

    mp::LXDVirtualMachine machine{default_description, stub_monitor, mock_network_access_manager.get(), base_url,
                                  bridge_name};

    EXPECT_EQ(machine.current_state(), expected_state);
}

INSTANTIATE_TEST_SUITE_P(LXDBackend, LXDInstanceStatusTestSuite, ValuesIn(lxd_instance_status_suite_inputs));<|MERGE_RESOLUTION|>--- conflicted
+++ resolved
@@ -67,11 +67,7 @@
                                                       mp::MemorySize{"3M"},
                                                       mp::MemorySize{}, // not used
                                                       "pied-piper-valley",
-<<<<<<< HEAD
-                                                      {{"default", ""}},
-=======
-                                                      "00:16:3e:fe:f2:b9",
->>>>>>> 38a8a3f5
+                                                      {{"default", "00:16:3e:fe:f2:b9"}},
                                                       "yoda",
                                                       {},
                                                       "",
