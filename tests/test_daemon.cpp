/*
 * Copyright (C) Canonical, Ltd.
 *
 * This program is free software; you can redistribute it and/or modify
 * it under the terms of the GNU General Public License as published by
 * the Free Software Foundation; version 3.
 *
 * This program is distributed in the hope that it will be useful,
 * but WITHOUT ANY WARRANTY; without even the implied warranty of
 * MERCHANTABILITY or FITNESS FOR A PARTICULAR PURPOSE.  See the
 * GNU General Public License for more details.
 *
 * You should have received a copy of the GNU General Public License
 * along with this program.  If not, see <http://www.gnu.org/licenses/>.
 *
 */

#include "common.h"
#include "daemon_test_fixture.h"
#include "dummy_ssh_key_provider.h"
#include "fake_alias_config.h"
#include "json_test_utils.h"
#include "mock_availability_zone.h"
#include "mock_availability_zone_manager.h"
#include "mock_cert_provider.h"
#include "mock_daemon.h"
#include "mock_environment_helpers.h"
#include "mock_file_ops.h"
#include "mock_image_host.h"
#include "mock_logger.h"
#include "mock_permission_utils.h"
#include "mock_platform.h"
#include "mock_server_reader_writer.h"
#include "mock_settings.h"
#include "mock_standard_paths.h"
#include "mock_utils.h"
#include "mock_virtual_machine.h"
#include "mock_vm_image_vault.h"
#include "path.h"
#include "stub_availability_zone.h"
#include "stub_availability_zone_manager.h"
#include "stub_virtual_machine.h"
#include "stub_virtual_machine_factory.h"
#include "stub_vm_image_vault.h"
#include "tracking_url_downloader.h"

#include <src/daemon/default_vm_image_vault.h>
#include <src/daemon/instance_settings_handler.h>

#include <multipass/constants.h>
#include <multipass/image_host/vm_image_host.h>
#include <multipass/logging/log.h>
#include <multipass/name_generator.h>
#include <multipass/signal.h>
#include <multipass/version.h>
#include <multipass/virtual_machine_factory.h>

#include <yaml-cpp/yaml.h>

#include <scope_guard.hpp>

#include <QJsonArray>
#include <QJsonDocument>
#include <QNetworkProxyFactory>
#include <QStorageInfo>
#include <QString>
#include <QSysInfo>

#include <memory>
#include <ostream>
#include <stdexcept>
#include <string>
#include <variant>

namespace mp = multipass;
namespace mpl = multipass::logging;
namespace mpt = multipass::test;
using namespace testing;
using namespace multipass::utils;

namespace YAML
{
void PrintTo(const YAML::Node& node, ::std::ostream* os)
{
    YAML::Emitter emitter;
    emitter.SetIndent(4);
    emitter << node;
    *os << "\n" << emitter.c_str();
}
} // namespace YAML

namespace
{
const qint64 default_total_bytes{16'106'127'360}; // 15G

const std::string csv_header{"Alias,Instance,Command,Working directory,Context\n"};

struct StubNameGenerator : public mp::NameGenerator
{
    explicit StubNameGenerator(std::string name) : name{std::move(name)}
    {
    }
    std::string make_name() override
    {
        return name;
    }
    std::string name;
};
} // namespace

struct Daemon : public mpt::DaemonTestFixture
{
    Daemon()
    {
        ON_CALL(mock_utils, filesystem_bytes_available(_))
            .WillByDefault([this](const QString& data_directory) {
                return mock_utils.Utils::filesystem_bytes_available(data_directory);
            });
        ON_CALL(mock_utils, contents_of(_)).WillByDefault(Return(mpt::root_cert));

        EXPECT_CALL(mock_platform, multipass_storage_location())
            .Times(AnyNumber())
            .WillRepeatedly(Return(QString()));
        EXPECT_CALL(mock_platform, create_alias_script(_, _)).WillRepeatedly(Return());
        EXPECT_CALL(mock_platform, remove_alias_script(_)).WillRepeatedly(Return());
        EXPECT_CALL(mock_platform, setup_permission_inheritance(_))
            .Times(AnyNumber())
            .WillRepeatedly(Return());
        EXPECT_CALL(mock_platform, bridge_nomenclature)
            .Times(AnyNumber())
            .WillRepeatedly(Return("notabridge"));

        config_builder.az_manager = std::make_unique<mpt::StubAvailabilityZoneManager>();
    }

    void SetUp() override
    {
        EXPECT_CALL(mock_settings, register_handler).WillRepeatedly(Return(nullptr));
        EXPECT_CALL(mock_settings, unregister_handler).Times(AnyNumber());
        EXPECT_CALL(mock_settings, get(Eq(mp::petenv_key))).WillRepeatedly(Return("pet-instance"));
        EXPECT_CALL(mock_settings, get(Eq(mp::mounts_key)))
            .WillRepeatedly(Return("true")); /* TODO should probably add
a few more tests for `false`, since there are different portions of code depending on it */
        EXPECT_CALL(mock_settings, get(Eq(mp::winterm_key))).WillRepeatedly(Return("none"));
        EXPECT_CALL(mock_settings, get(Eq(mp::bridged_interface_key)))
            .WillRepeatedly(Return("eth8"));
    }

    mpt::MockUtils::GuardedMock mock_utils_injection{mpt::MockUtils::inject<NiceMock>()};
    mpt::MockUtils& mock_utils = *mock_utils_injection.first;

    mpt::MockPlatform::GuardedMock mock_platform_injection{mpt::MockPlatform::inject<NiceMock>()};
    mpt::MockPlatform& mock_platform = *mock_platform_injection.first;

    mpt::MockSettings::GuardedMock mock_settings_injection =
        mpt::MockSettings::inject<StrictMock>();
    mpt::MockSettings& mock_settings = *mock_settings_injection.first;

    const mpt::MockPermissionUtils::GuardedMock mock_permission_utils_injection =
        mpt::MockPermissionUtils::inject<NiceMock>();
    mpt::MockPermissionUtils& mock_permission_utils = *mock_permission_utils_injection.first;
<<<<<<< HEAD

    const mpt::MockJsonUtils::GuardedMock mock_json_utils_injection =
        mpt::MockJsonUtils::inject<NiceMock>();
    mpt::MockJsonUtils& mock_json_utils = *mock_json_utils_injection.first;

    mpt::StubAvailabilityZone zone{};
=======
>>>>>>> 72edbd7c
};

TEST_F(Daemon, buildsConfig)
{
    // Clear our stub image host so that DaemonConfigBuilder::build generates the default.
    config_builder.image_hosts.clear();

    auto config = config_builder.build();
    EXPECT_EQ(config->ssh_username, "ubuntu");
    EXPECT_THAT(config->image_hosts, Not(IsEmpty()));
}

TEST_F(Daemon, receivesCommandsAndCallsCorrespondingSlot)
{
    mpt::MockDaemon daemon{config_builder.build()};

    EXPECT_CALL(daemon, keys)
        .WillOnce(
            Invoke(&daemon, &mpt::MockDaemon::set_promise_value<mp::KeysRequest, mp::KeysReply>));
    EXPECT_CALL(daemon, get)
        .WillOnce(
            Invoke(&daemon, &mpt::MockDaemon::set_promise_value<mp::GetRequest, mp::GetReply>));
    EXPECT_CALL(daemon, set)
        .WillOnce(
            Invoke(&daemon, &mpt::MockDaemon::set_promise_value<mp::SetRequest, mp::SetReply>));
    EXPECT_CALL(daemon, create(_, _, _))
        .WillOnce(Invoke(&daemon,
                         &mpt::MockDaemon::set_promise_value<mp::CreateRequest, mp::CreateReply>));
    EXPECT_CALL(daemon, launch(_, _, _))
        .WillOnce(Invoke(&daemon,
                         &mpt::MockDaemon::set_promise_value<mp::LaunchRequest, mp::LaunchReply>));
    EXPECT_CALL(daemon, purge(_, _, _))
        .WillOnce(
            Invoke(&daemon, &mpt::MockDaemon::set_promise_value<mp::PurgeRequest, mp::PurgeReply>));
    EXPECT_CALL(daemon, find(_, _, _))
        .WillOnce(
            Invoke(&daemon, &mpt::MockDaemon::set_promise_value<mp::FindRequest, mp::FindReply>));
    EXPECT_CALL(daemon, ssh_info(_, _, _))
        .WillOnce(
            Invoke(&daemon,
                   &mpt::MockDaemon::set_promise_value<mp::SSHInfoRequest, mp::SSHInfoReply>));
    EXPECT_CALL(daemon, info(_, _, _))
        .WillOnce(
            Invoke(&daemon, &mpt::MockDaemon::set_promise_value<mp::InfoRequest, mp::InfoReply>));
    EXPECT_CALL(daemon, list(_, _, _)).WillOnce([](auto, auto server, auto status_promise) {
        mp::ListReply reply;
        reply.mutable_instance_list();

        server->Write(reply);
        status_promise->set_value(grpc::Status::OK);

        return grpc::Status{};
    });
    EXPECT_CALL(daemon, recover(_, _, _))
        .WillOnce(
            Invoke(&daemon,
                   &mpt::MockDaemon::set_promise_value<mp::RecoverRequest, mp::RecoverReply>));
    EXPECT_CALL(daemon, start(_, _, _))
        .WillOnce(
            Invoke(&daemon, &mpt::MockDaemon::set_promise_value<mp::StartRequest, mp::StartReply>));
    EXPECT_CALL(daemon, stop(_, _, _))
        .WillOnce(
            Invoke(&daemon, &mpt::MockDaemon::set_promise_value<mp::StopRequest, mp::StopReply>));
    EXPECT_CALL(daemon, suspend(_, _, _))
        .WillOnce(
            Invoke(&daemon,
                   &mpt::MockDaemon::set_promise_value<mp::SuspendRequest, mp::SuspendReply>));
    EXPECT_CALL(daemon, restart(_, _, _))
        .WillOnce(
            Invoke(&daemon,
                   &mpt::MockDaemon::set_promise_value<mp::RestartRequest, mp::RestartReply>));
    EXPECT_CALL(daemon, delet(_, _, _))
        .WillOnce(Invoke(&daemon,
                         &mpt::MockDaemon::set_promise_value<mp::DeleteRequest, mp::DeleteReply>));
    EXPECT_CALL(daemon, version(_, _, _))
        .WillOnce(
            Invoke(&daemon,
                   &mpt::MockDaemon::set_promise_value<mp::VersionRequest, mp::VersionReply>));
    EXPECT_CALL(daemon, mount(_, _, _))
        .WillOnce(
            Invoke(&daemon, &mpt::MockDaemon::set_promise_value<mp::MountRequest, mp::MountReply>));
    EXPECT_CALL(daemon, umount(_, _, _))
        .WillOnce(Invoke(&daemon,
                         &mpt::MockDaemon::set_promise_value<mp::UmountRequest, mp::UmountReply>));
    EXPECT_CALL(daemon, networks(_, _, _))
        .WillOnce(
            Invoke(&daemon,
                   &mpt::MockDaemon::set_promise_value<mp::NetworksRequest, mp::NetworksReply>));
    EXPECT_CALL(daemon, snapshot)
        .WillOnce(
            Invoke(&daemon,
                   &mpt::MockDaemon::set_promise_value<mp::SnapshotRequest, mp::SnapshotReply>));
    EXPECT_CALL(daemon, restore)
        .WillOnce(
            Invoke(&daemon,
                   &mpt::MockDaemon::set_promise_value<mp::RestoreRequest, mp::RestoreReply>));
    EXPECT_CALL(daemon, clone)
        .WillOnce(
            Invoke(&daemon, &mpt::MockDaemon::set_promise_value<mp::CloneRequest, mp::CloneReply>));
    EXPECT_CALL(daemon, wait_ready(_, _, _))
        .WillOnce(
            Invoke(&daemon,
                   &mpt::MockDaemon::set_promise_value<mp::WaitReadyRequest, mp::WaitReadyReply>));
    EXPECT_CALL(daemon, zones)
        .WillOnce(
            Invoke(&daemon, &mpt::MockDaemon::set_promise_value<mp::ZonesRequest, mp::ZonesReply>));
    EXPECT_CALL(daemon, zones_state)
        .Times(2)
        .WillRepeatedly(Invoke(
            &daemon,
            &mpt::MockDaemon::set_promise_value<mp::ZonesStateRequest, mp::ZonesStateReply>));
    EXPECT_CALL(mock_settings, get(Eq("foo"))).WillRepeatedly(Return("bar"));

    send_commands({{"test_keys"},
                   {"test_get", "foo"},
                   {"test_set", "foo", "bar"},
                   {"test_create", "foo"},
                   {"launch", "foo"},
                   {"delete", "foo"},
                   {"exec", "foo", "--no-map-working-directory", "--", "cmd"},
                   {"info", "foo"},
                   {"list"},
                   {"purge"},
                   {"recover", "foo"},
                   {"snapshot", "foo"},
                   {"start", "foo"},
                   {"stop", "foo"},
                   {"suspend", "foo"},
                   {"restart", "foo"},
                   {"restore", "foo.bar"},
                   {"version"},
                   {"find", "something"},
                   {"mount", ".", "target"},
                   {"umount", "instance"},
                   {"networks"},
                   {"clone", "foo"},
                   {"wait-ready"},
                   {"zones"},
                   {"enable-zones", "foo"},
                   {"disable-zones", "foo", "--force"}});
}

TEST_F(Daemon, providesVersion)
{
    mp::Daemon daemon{config_builder.build()};
    StrictMock<mpt::MockServerReaderWriter<mp::VersionReply, mp::VersionRequest>> mock_server;
    EXPECT_CALL(mock_server,
                Write(Property(&mp::VersionReply::version, StrEq(mp::version_string)), _))
        .WillOnce(Return(true));

    EXPECT_TRUE(
        call_daemon_slot(daemon, &mp::Daemon::version, mp::VersionRequest{}, mock_server).ok());
}

TEST_F(Daemon, failedRestartCommandReturnsFulfilledPromise)
{
    mp::Daemon daemon{config_builder.build()};

    auto nonexistent_instance = new mp::InstanceNames; // on heap as *Request takes ownership
    nonexistent_instance->add_instance_name("nonexistent");
    mp::RestartRequest request;
    request.set_allocated_instance_names(nonexistent_instance);
    std::promise<grpc::Status> status_promise;

    daemon.restart(&request, nullptr, &status_promise);
    EXPECT_TRUE(is_ready(status_promise.get_future()));
}

TEST_F(Daemon, proxyContainsValidInfo)
{
    auto guard = sg::make_scope_guard([]() noexcept { // std::terminate ok if this throws
        QNetworkProxyFactory::setUseSystemConfiguration(
            true); // Resets proxy back to what the system is configured for
    });

    QString username{"username"};
    QString password{"password"};
    QString hostname{"192.168.1.1"};
    qint16 port{3128};
    QString proxy = QString("%1:%2@%3:%4").arg(username).arg(password).arg(hostname).arg(port);

    mpt::SetEnvScope env("http_proxy", proxy.toUtf8());

    auto config = config_builder.build();

    EXPECT_THAT(config->network_proxy->user(), username);
    EXPECT_THAT(config->network_proxy->password(), password);
    EXPECT_THAT(config->network_proxy->hostName(), hostname);
    EXPECT_THAT(config->network_proxy->port(), port);
}

TEST_F(Daemon, dataPathValid)
{
    QTemporaryDir data_dir, cache_dir;

    EXPECT_CALL(mpt::MockStandardPaths::mock_instance(),
                writableLocation(mp::StandardPaths::CacheLocation))
        .WillOnce(Return(cache_dir.path()));
    EXPECT_CALL(mpt::MockStandardPaths::mock_instance(),
                writableLocation(mp::StandardPaths::AppDataLocation))
        .WillOnce(Return(data_dir.path()));

    EXPECT_CALL(mock_platform, multipass_storage_location()).WillOnce(Return(QString()));

    config_builder.data_directory = "";
    config_builder.cache_directory = "";
    auto config = config_builder.build();

    EXPECT_EQ(config->data_directory, data_dir.path());
    EXPECT_EQ(config->cache_directory, cache_dir.path());
}

TEST_F(Daemon, dataPathWithStorageValid)
{
    QTemporaryDir storage_dir;

    mpt::SetEnvScope storage(mp::multipass_storage_env_var, storage_dir.path().toUtf8());

    EXPECT_CALL(mock_platform, multipass_storage_location())
        .WillOnce(Return(mp::utils::get_multipass_storage()));

    ON_CALL(mock_utils, make_dir(_, _, _))
        .WillByDefault(
            [this](const QDir& a_dir, const QString& name, std::filesystem::perms permissions) {
                return mock_utils.Utils::make_dir(a_dir, name, permissions);
            });

    config_builder.data_directory = "";
    config_builder.cache_directory = "";
    auto config = config_builder.build();

    EXPECT_EQ(config->data_directory, storage_dir.filePath("data"));
    EXPECT_EQ(config->cache_directory, storage_dir.filePath("cache"));
}

TEST_F(Daemon, rootCertPathDoesntChangeWithStorage)
{
    QTemporaryDir storage_dir;

    const auto base_location = MP_PLATFORM.get_root_cert_path();
    const auto base_storage = mp::utils::get_multipass_storage();

    mpt::SetEnvScope storage(mp::multipass_storage_env_var, storage_dir.path().toUtf8());

    EXPECT_EQ(base_location, MP_PLATFORM.get_root_cert_path());
    EXPECT_NE(base_storage, mp::utils::get_multipass_storage());
}

TEST_F(Daemon, ensureThatOnRestartFutureCompletes)
{
    auto mock_factory = use_a_mock_vm_factory();

    constexpr auto instance_json = R"({
        "yakety-yak": {
                "deleted": false,
                "disk_space": "3232323232",
                "mac_addr": "ab:cd:ef:12:34:56",
                "mem_size": "2323232323",
                "metadata": {},
                "mounts": [],
                "num_cores": 4,
                "ssh_username": "ubuntu",
                "state": 4
        }
})";
    const auto [temp_dir, _] = plant_instance_json(instance_json);
    config_builder.data_directory = temp_dir->path();
    config_builder.vault = std::make_unique<NiceMock<mpt::MockVMImageVault>>();

    // This VM was running before, but not now.
<<<<<<< HEAD
    auto mock_vm = std::make_unique<NiceMock<mpt::MockVirtualMachine>>("yakety-yak");
    EXPECT_CALL(*mock_vm, current_state)
        .Times(1)
        .WillRepeatedly(Return(mp::VirtualMachine::State::stopped));
=======
    auto mock_vm = std::make_unique<NiceMock<mpt::MockVirtualMachine>>();
    EXPECT_CALL(*mock_vm, get_name).WillRepeatedly(ReturnRefOfCopy(std::string{"yakety-yak"}));
    EXPECT_CALL(*mock_vm, current_state).WillOnce(Return(mp::VirtualMachine::State::stopped));
>>>>>>> 72edbd7c
    EXPECT_CALL(*mock_vm, start).Times(1);

    mp::Signal sig;
    // handle_state_update is called by the finished() handler of the future. If it's called, then
    // everything's ok.
    EXPECT_CALL(*mock_vm, handle_state_update).WillOnce([&sig] {
        // Ensure that handle_state_update is delayed until daemon's destructor call.
        sig.wait();
        // Wait a bit to ensure that daemon's destructor has been run
        std::this_thread::sleep_for(std::chrono::milliseconds{50});
    });
    EXPECT_CALL(*mock_vm, wait_until_ssh_up).Times(1);
    EXPECT_CALL(*mock_factory, create_virtual_machine).WillOnce(Return(std::move(mock_vm)));

    {
        mp::Daemon daemon{config_builder.build()};
        sig.signal();
    }
}

TEST_F(Daemon, startsPreviouslyRunningVmsBack)
{
    auto mock_factory = use_a_mock_vm_factory();
    multipass::test::fake_vm_properties vm_props{};
    vm_props.default_mac = "52:54:00:73:76:28";
    vm_props.state = multipass::VirtualMachine::State::running;
    const auto [temp_dir, _] = plant_instance_json(fake_json_contents(vm_props));
    config_builder.data_directory = temp_dir->path();
    config_builder.vault = std::make_unique<NiceMock<mpt::MockVMImageVault>>();

    // This VM was running before, but not now.
<<<<<<< HEAD
    auto mock_vm = std::make_unique<NiceMock<mpt::MockVirtualMachine>>(vm_props.name);
    EXPECT_CALL(*mock_vm, current_state)
        .Times(1)
        .WillRepeatedly(Return(mp::VirtualMachine::State::stopped));
=======
    auto mock_vm = std::make_unique<NiceMock<mpt::MockVirtualMachine>>();
    EXPECT_CALL(*mock_vm, get_name).WillRepeatedly(ReturnRef(vm_props.name));
    EXPECT_CALL(*mock_vm, current_state).WillOnce(Return(mp::VirtualMachine::State::stopped));
>>>>>>> 72edbd7c
    EXPECT_CALL(*mock_vm, start).Times(1);
    EXPECT_CALL(*mock_vm, handle_state_update).Times(1);
    EXPECT_CALL(*mock_vm, wait_until_ssh_up).Times(1);
    EXPECT_CALL(*mock_factory, create_virtual_machine).WillOnce(Return(std::move(mock_vm)));

    mp::Daemon daemon{config_builder.build()};
}

TEST_F(Daemon, callsOnRestartForAlreadyRunningVmsOnConstruction)
{
    auto mock_factory = use_a_mock_vm_factory();
    multipass::test::fake_vm_properties vm_props{};
    vm_props.default_mac = "52:54:00:73:76:28";
    vm_props.state = multipass::VirtualMachine::State::running;
    const auto [temp_dir, _] = plant_instance_json(fake_json_contents(vm_props));
    config_builder.data_directory = temp_dir->path();
    config_builder.vault = std::make_unique<NiceMock<mpt::MockVMImageVault>>();

    // This VM was running before, but not now.
<<<<<<< HEAD
    auto mock_vm = std::make_unique<NiceMock<mpt::MockVirtualMachine>>(vm_props.name);
    EXPECT_CALL(*mock_vm, current_state)
        .Times(1)
        .WillRepeatedly(Return(mp::VirtualMachine::State::running));
=======
    auto mock_vm = std::make_unique<NiceMock<mpt::MockVirtualMachine>>();
    EXPECT_CALL(*mock_vm, get_name).WillRepeatedly(ReturnRef(vm_props.name));
    EXPECT_CALL(*mock_vm, current_state).WillOnce(Return(mp::VirtualMachine::State::running));
>>>>>>> 72edbd7c
    EXPECT_CALL(*mock_vm, start).Times(0);
    EXPECT_CALL(*mock_vm, handle_state_update).Times(1);
    EXPECT_CALL(*mock_vm, wait_until_ssh_up).Times(1);
    EXPECT_CALL(*mock_factory, create_virtual_machine).WillOnce(Return(std::move(mock_vm)));

    mp::Daemon daemon{config_builder.build()};
}

TEST_F(Daemon, callsOnRestartForAlreadyStartingVmsOnConstruction)
{
    auto mock_factory = use_a_mock_vm_factory();
    multipass::test::fake_vm_properties vm_props{};
    vm_props.default_mac = "52:54:00:73:76:28";
    vm_props.state = multipass::VirtualMachine::State::running;
    const auto [temp_dir, _] = plant_instance_json(fake_json_contents(vm_props));
    config_builder.data_directory = temp_dir->path();
    config_builder.vault = std::make_unique<NiceMock<mpt::MockVMImageVault>>();

    // This VM was running before, but not now.
<<<<<<< HEAD
    auto mock_vm = std::make_unique<NiceMock<mpt::MockVirtualMachine>>(vm_props.name);
    EXPECT_CALL(*mock_vm, current_state)
        .Times(1)
        .WillRepeatedly(Return(mp::VirtualMachine::State::starting));
=======
    auto mock_vm = std::make_unique<NiceMock<mpt::MockVirtualMachine>>();
    EXPECT_CALL(*mock_vm, get_name).WillRepeatedly(ReturnRef(vm_props.name));
    EXPECT_CALL(*mock_vm, current_state).WillOnce(Return(mp::VirtualMachine::State::starting));
>>>>>>> 72edbd7c
    EXPECT_CALL(*mock_vm, start).Times(0);
    EXPECT_CALL(*mock_vm, handle_state_update).Times(1);
    EXPECT_CALL(*mock_vm, wait_until_ssh_up).Times(1);
    EXPECT_CALL(*mock_factory, create_virtual_machine).WillOnce(Return(std::move(mock_vm)));

    mp::Daemon daemon{config_builder.build()};
}

TEST_F(Daemon, updatesTheDeletedButNonStoppedVmState)
{
    auto mock_factory = use_a_mock_vm_factory();
    multipass::test::fake_vm_properties vm_props{};
    vm_props.default_mac = "52:54:00:73:76:28";
    vm_props.deleted = true;
    vm_props.state = multipass::VirtualMachine::State::running;
    const auto [temp_dir, _] = plant_instance_json(fake_json_contents(vm_props));
    config_builder.data_directory = temp_dir->path();
    config_builder.vault = std::make_unique<NiceMock<mpt::MockVMImageVault>>();

    // This VM was running before, but not now.
    auto mock_vm = std::make_unique<NiceMock<mpt::MockVirtualMachine>>();
    EXPECT_CALL(*mock_vm, get_name).WillRepeatedly(ReturnRef(vm_props.name));
    EXPECT_CALL(*mock_vm, current_state).Times(0);
    EXPECT_CALL(*mock_vm, start).Times(0);
    EXPECT_CALL(*mock_vm, handle_state_update).Times(0);
    EXPECT_CALL(*mock_vm, wait_until_ssh_up).Times(0);

    EXPECT_CALL(*mock_factory, create_virtual_machine).WillOnce(Return(std::move(mock_vm)));

    auto cfg = config_builder.build();
    // It's important that inject() happens AFTER the build, because
    // build() is also overwriting the global logger.
    auto logger_scope = mpt::MockLogger::inject();
    logger_scope.mock_logger->screen_logs(mpl::Level::warning);
    logger_scope.mock_logger->expect_log(
        mpl::Level::warning,
        fmt::format("{} is deleted but has incompatible state", vm_props.name));
    mp::Daemon daemon{std::move(cfg)};
}

namespace
{
struct DaemonCreateLaunchTestSuite : public Daemon, public WithParamInterface<std::string>
{
};

struct DaemonCreateLaunchPollinateDataTestSuite
    : public Daemon,
      public WithParamInterface<std::tuple<std::string, std::string>>
{
};

struct DaemonCreateLaunchAliasTestSuite : public Daemon,
                                          public FakeAliasConfig,
                                          public WithParamInterface<std::string>
{
    DaemonCreateLaunchAliasTestSuite()
    {
        EXPECT_CALL(mpt::MockStandardPaths::mock_instance(), writableLocation(_))
            .WillRepeatedly(Return(fake_alias_dir.path()));
    }
};

struct MinSpaceRespectedSuite
    : public Daemon,
      public WithParamInterface<std::tuple<std::string, std::string, std::string>>
{
};

struct MinSpaceViolatedSuite
    : public Daemon,
      public WithParamInterface<std::tuple<std::string, std::string, std::string>>
{
};

struct LaunchImgSizeSuite
    : public Daemon,
      public WithParamInterface<std::tuple<std::string, std::vector<std::string>, std::string>>
{
};

struct LaunchStorageCheckSuite : public Daemon, public WithParamInterface<std::string>
{
};

struct LaunchWithBridges
    : public Daemon,
      public WithParamInterface<
          std::pair<std::vector<std::tuple<std::string, std::string, std::string>>,
                    std::vector<std::string>>>
{
};

struct LaunchWithNoExtraNetworkCloudInit : public Daemon,
                                           public WithParamInterface<std::vector<std::string>>
{
};

struct RefuseBridging : public Daemon,
                        public WithParamInterface<std::tuple<std::string, std::string>>
{
};

struct ListIP
    : public Daemon,
      public WithParamInterface<
          std::tuple<mp::VirtualMachine::State, std::vector<std::string>, std::vector<std::string>>>
{
};

struct DaemonLaunchTimeoutValueTestSuite : public Daemon,
                                           public WithParamInterface<std::tuple<int, int, int>>
{
};

TEST_P(DaemonCreateLaunchTestSuite, createsVirtualMachines)
{
    auto mock_factory = use_a_mock_vm_factory();
    mp::Daemon daemon{config_builder.build()};

    EXPECT_CALL(*mock_factory, create_virtual_machine);
    send_command({GetParam()});
}

TEST_P(DaemonCreateLaunchTestSuite, onCreationHooksUpPlatformPrepareSourceImage)
{
    auto mock_factory = use_a_mock_vm_factory();
    mp::Daemon daemon{config_builder.build()};

    EXPECT_CALL(*mock_factory, prepare_source_image(_));
    send_command({GetParam()});
}

TEST_P(DaemonCreateLaunchTestSuite, onCreationHooksUpPlatformPrepareInstanceImage)
{
    auto mock_factory = use_a_mock_vm_factory();
    mp::Daemon daemon{config_builder.build()};

    EXPECT_CALL(*mock_factory, prepare_instance_image(_, _));
    send_command({GetParam()});
}

TEST_P(DaemonCreateLaunchTestSuite, onCreationHandlesInstanceImagePreparationFailure)
{
    auto mock_factory = use_a_mock_vm_factory();
    mp::Daemon daemon{config_builder.build()};

    std::string cause = "motive";
    EXPECT_CALL(*mock_factory, prepare_instance_image(_, _))
        .WillOnce(Throw(std::runtime_error{cause}));
    EXPECT_CALL(*mock_factory, remove_resources_for(_));

    std::stringstream err_stream;
    send_command({GetParam()}, trash_stream, err_stream);

    EXPECT_THAT(err_stream.str(), AllOf(HasSubstr("failed"), HasSubstr(cause)));
}

TEST_P(DaemonCreateLaunchTestSuite, generatesNameOnCreationWhenClientDoesNotProvideOne)
{
    const std::string expected_name{"pied-piper-valley"};

    config_builder.name_generator = std::make_unique<StubNameGenerator>(expected_name);
    mp::Daemon daemon{config_builder.build()};

    std::stringstream stream;
    send_command({GetParam()}, stream);

    EXPECT_THAT(stream.str(), HasSubstr(expected_name));
}

MATCHER_P2(YAMLNodeContainsString, key, val, "")
{
    if (!arg.IsMap())
    {
        return false;
    }
    if (!arg[key])
    {
        return false;
    }
    if (!arg[key].IsScalar())
    {
        return false;
    }
    return arg[key].Scalar() == val;
}

MATCHER_P2(YAMLNodeContainsStringStartingWith, key, val, "")
{
    if (!arg.IsMap())
    {
        return false;
    }
    if (!arg[key])
    {
        return false;
    }
    if (!arg[key].IsScalar())
    {
        return false;
    }
    return arg[key].Scalar().find(val) == 0;
}

MATCHER_P(YAMLNodeContainsSubString, val, "")
{
    if (!arg.IsSequence())
    {
        return false;
    }

    return arg[0].Scalar().find(val) != std::string::npos;
}

MATCHER_P2(YAMLNodeContainsStringArray, key, values, "")
{
    if (!arg.IsMap())
    {
        return false;
    }
    if (!arg[key])
    {
        return false;
    }
    if (!arg[key].IsSequence())
    {
        return false;
    }
    if (arg[key].size() != values.size())
    {
        return false;
    }
    for (auto i = 0u; i < values.size(); ++i)
    {
        if (arg[key][i].template as<std::string>() != values[i])
        {
            return false;
        }
    }
    return true;
}

MATCHER_P(YAMLNodeContainsMap, key, "")
{
    if (!arg.IsMap())
    {
        return false;
    }
    if (!arg[key])
    {
        return false;
    }
    return arg[key].IsMap();
}

MATCHER_P(YAMLNodeContainsSequence, key, "")
{
    if (!arg.IsMap())
    {
        return false;
    }
    if (!arg[key])
    {
        return false;
    }
    return arg[key].IsSequence();
}

MATCHER_P(YAMLSequenceContainsStringMap, values, "")
{
    if (!arg.IsSequence())
    {
        return false;
    }
    for (const auto& node : arg)
    {
        if (node.size() != values.size())
            continue;
        for (auto it = values.cbegin();; ++it)
        {
            if (it == values.cend())
                return true;
            else if (node[it->first].template as<std::string>() != it->second)
                break;
        }
    }
    return false;
}

TEST_P(DaemonCreateLaunchTestSuite, defaultCloudInitGrowsRootFs)
{
    auto mock_factory = use_a_mock_vm_factory();
    mp::Daemon daemon{config_builder.build()};

    EXPECT_CALL(*mock_factory, prepare_instance_image(_, _))
        .WillOnce([](const multipass::VMImage&, const mp::VirtualMachineDescription& desc) {
            EXPECT_THAT(desc.vendor_data_config, YAMLNodeContainsMap("growpart"));

            if (desc.vendor_data_config["growpart"])
            {
                auto const& growpart_stanza = desc.vendor_data_config["growpart"];

                EXPECT_THAT(growpart_stanza, YAMLNodeContainsString("mode", "auto"));
                EXPECT_THAT(
                    growpart_stanza,
                    YAMLNodeContainsStringArray("devices", std::vector<std::string>({"/"})));
                EXPECT_THAT(growpart_stanza,
                            YAMLNodeContainsString("ignore_growroot_disabled", "false"));
            }
        });

    send_command({GetParam()});
}

TEST_P(DaemonCreateLaunchTestSuite, addsSshKeysToCloudInitConfig)
{
    auto mock_factory = use_a_mock_vm_factory();
    std::string expected_key{"thisitnotansshkeyactually"};
    config_builder.ssh_key_provider = std::make_unique<mpt::DummyKeyProvider>(expected_key);
    mp::Daemon daemon{config_builder.build()};

    EXPECT_CALL(*mock_factory, prepare_instance_image(_, _))
        .WillOnce([&expected_key](const multipass::VMImage&,
                                  const mp::VirtualMachineDescription& desc) {
            ASSERT_THAT(desc.vendor_data_config, YAMLNodeContainsSequence("ssh_authorized_keys"));
            auto const& ssh_keys_stanza = desc.vendor_data_config["ssh_authorized_keys"];
            EXPECT_THAT(ssh_keys_stanza, YAMLNodeContainsSubString(expected_key));
        });

    send_command({GetParam()});
}

TEST_P(DaemonCreateLaunchPollinateDataTestSuite, addsPollinateUserAgentToCloudInitConfig)
{
    const auto [command, alias] = GetParam();
    auto mock_factory = use_a_mock_vm_factory();
    std::vector<std::pair<std::string, std::string>> const& expected_pollinate_map{
        {"path", "/etc/pollinate/add-user-agent"},
        {"content",
         fmt::format("multipass/version/{} # written by Multipass\n"
                     "multipass/driver/mock-1234 # written by Multipass\n"
                     "multipass/host/{}-{} # written by Multipass\n"
                     "multipass/alias/{} # written by Multipass\n",
                     multipass::version_string,
                     QSysInfo::productType(),
                     QSysInfo::productVersion(),
                     alias.empty() ? "default" : alias)}};
    mp::Daemon daemon{config_builder.build()};

    EXPECT_CALL(*mock_factory, prepare_instance_image(_, _))
        .WillOnce([&expected_pollinate_map](const multipass::VMImage&,
                                            const mp::VirtualMachineDescription& desc) {
            EXPECT_THAT(desc.vendor_data_config, YAMLNodeContainsSequence("write_files"));

            if (desc.vendor_data_config["write_files"])
            {
                auto const& write_stanza = desc.vendor_data_config["write_files"];

                EXPECT_THAT(write_stanza, YAMLSequenceContainsStringMap(expected_pollinate_map));
            }
        });

    send_command({command, alias});
}

TEST_P(LaunchWithNoExtraNetworkCloudInit, noExtraNetworkCloudInit)
{
    // generate_unused_mac_address works by randomly guessing
    MP_DELEGATE_MOCK_CALLS_ON_BASE(mock_utils, random_int, mp::Utils);

    mpt::MockVirtualMachineFactory* mock_factory = use_a_mock_vm_factory();
    mp::Daemon daemon{config_builder.build()};

    const auto launch_args = GetParam();

    EXPECT_CALL(*mock_factory, prepare_instance_image(_, _))
        .WillOnce([](const multipass::VMImage&, const mp::VirtualMachineDescription& desc) {
            ASSERT_TRUE(desc.network_data_config["ethernets"]);
            EXPECT_TRUE(desc.network_data_config["ethernets"]["eth0"]);
            EXPECT_FALSE(desc.network_data_config["ethernets"]["eth1"].IsDefined());
        });

    send_command(launch_args);
}

std::vector<std::string> make_args(const std::vector<std::string>& args)
{
    std::vector<std::string> all_args{"launch"};

    for (const auto& a : args)
        all_args.push_back(a);

    return all_args;
}

INSTANTIATE_TEST_SUITE_P(
    Daemon,
    LaunchWithNoExtraNetworkCloudInit,
    Values(make_args({}),
           make_args({"xenial"}),
           make_args({"xenial", "--network", "name=eth0,mode=manual"}),
           make_args({"groovy"}),
           make_args({"groovy", "--network", "name=eth0,mode=manual"}),
           make_args({"--network", "name=eth0,mode=manual"}),
           make_args({"devel"}),
           make_args({"hirsute", "--network", "name=eth0,mode=manual"}),
           make_args({"daily:21.04"}),
           make_args({"daily:21.04", "--network", "name=eth0,mode=manual"}),
           make_args({"snapcraft:core18", "--network", "name=eth0,mode=manual"}),
           make_args({"snapcraft:core20"})));

TEST_P(LaunchWithBridges, createsNetworkCloudInitIso)
{
    // generate_unused_mac_address works by randomly guessing
    MP_DELEGATE_MOCK_CALLS_ON_BASE(mock_utils, random_int, mp::Utils);

    mpt::MockVirtualMachineFactory* mock_factory = use_a_mock_vm_factory();
    mp::Daemon daemon{config_builder.build()};

    const auto test_params = GetParam();
    const auto args = test_params.first;
    const auto forbidden_names = test_params.second;

    EXPECT_CALL(*mock_factory, prepare_instance_image(_, _))
        .WillOnce([&args, &forbidden_names](const multipass::VMImage&,
                                            const mp::VirtualMachineDescription& desc) {
            EXPECT_THAT(desc.network_data_config, YAMLNodeContainsMap("ethernets"));

            EXPECT_THAT(desc.network_data_config["ethernets"], YAMLNodeContainsMap("eth0"));
            auto const& default_network_stanza = desc.network_data_config["ethernets"]["eth0"];
            EXPECT_THAT(default_network_stanza, YAMLNodeContainsMap("match"));
            EXPECT_THAT(default_network_stanza["match"],
                        YAMLNodeContainsStringStartingWith("macaddress", "52:54:00:"));
            EXPECT_THAT(default_network_stanza, YAMLNodeContainsString("dhcp4", "true"));

            for (const auto& arg : args)
            {
                std::string name = std::get<1>(arg);
                if (!name.empty())
                {
                    EXPECT_THAT(desc.network_data_config["ethernets"], YAMLNodeContainsMap(name));
                    auto const& extra_stanza = desc.network_data_config["ethernets"][name];
                    EXPECT_THAT(extra_stanza, YAMLNodeContainsMap("match"));

                    std::string mac = std::get<2>(arg);
                    if (mac.size() == 17)
                        EXPECT_THAT(extra_stanza["match"],
                                    YAMLNodeContainsString("macaddress", mac));
                    else
                        EXPECT_THAT(extra_stanza["match"],
                                    YAMLNodeContainsStringStartingWith("macaddress", mac));

                    EXPECT_THAT(extra_stanza, YAMLNodeContainsString("dhcp4", "true"));
                    EXPECT_THAT(extra_stanza, YAMLNodeContainsMap("dhcp4-overrides"));
                    EXPECT_THAT(extra_stanza["dhcp4-overrides"],
                                YAMLNodeContainsString("route-metric", "200"));
                    EXPECT_THAT(extra_stanza, YAMLNodeContainsString("optional", "true"));
                }
            }

            for (const auto& forbidden : forbidden_names)
            {
                EXPECT_THAT(desc.network_data_config["ethernets"],
                            Not(YAMLNodeContainsMap(forbidden)));
            }
        });

    std::vector<std::string> command(1, "launch");

    for (const auto& arg : args)
    {
        command.push_back("--network");
        command.push_back(std::get<0>(arg));
    }

    send_command(command);
}

typedef typename std::pair<std::vector<std::tuple<std::string, std::string, std::string>>,
                           std::vector<std::string>>
    BridgeTestArgType;

INSTANTIATE_TEST_SUITE_P(Daemon,
                         LaunchWithBridges,
                         Values(BridgeTestArgType({{"eth0", "eth1", "52:54:00:"}}, {"eth2"}),
                                BridgeTestArgType({{"name=eth0,mac=01:23:45:ab:cd:ef,mode=auto",
                                                    "eth1",
                                                    "01:23:45:ab:cd:ef"},
                                                   {"wlan0", "eth2", "52:54:00:"}},
                                                  {"eth3"}),
                                BridgeTestArgType({{"name=eth0,mode=manual", "", ""},
                                                   {"name=wlan0", "eth1", "52:54:00:"}},
                                                  {"eth2"})));

TEST_P(MinSpaceRespectedSuite, acceptsLaunchWithEnoughExplicitMemory)
{
    auto mock_factory = use_a_mock_vm_factory();
    mp::Daemon daemon{config_builder.build()};

    const auto param = GetParam();
    const auto& cmd = std::get<0>(param);
    const auto& opt_name = std::get<1>(param);
    const auto& opt_value = std::get<2>(param);

    EXPECT_CALL(*mock_factory, create_virtual_machine);
    send_command({cmd, opt_name, opt_value});
}

TEST_P(MinSpaceViolatedSuite, refusesLaunchWithMemoryBelowThreshold)
{
    auto mock_factory = use_a_mock_vm_factory();
    mp::Daemon daemon{config_builder.build()};

    std::stringstream stream;
    const auto param = GetParam();
    const auto& cmd = std::get<0>(param);
    const auto& opt_name = std::get<1>(param);
    const auto& opt_value = std::get<2>(param);

    EXPECT_CALL(*mock_factory, create_virtual_machine).Times(0); // expect *no* call
    send_command({cmd, opt_name, opt_value}, trash_stream, stream);
    EXPECT_THAT(stream.str(),
                AllOf(HasSubstr("fail"), AnyOf(HasSubstr("memory"), HasSubstr("disk"))));
}

TEST_P(LaunchImgSizeSuite, launchesWithCorrectDiskSize)
{
    auto mock_factory = use_a_mock_vm_factory();
    const auto param = GetParam();
    const auto& first_command_line_parameter = std::get<0>(param);
    const auto& other_command_line_parameters = std::get<1>(param);
    const auto& img_size_str = std::get<2>(param);
    const auto img_size = mp::MemorySize(img_size_str);

    auto mock_image_vault = std::make_unique<NiceMock<mpt::MockVMImageVault>>();
    ON_CALL(*mock_image_vault, minimum_image_size_for(_)).WillByDefault([&img_size_str](auto...) {
        return mp::MemorySize{img_size_str};
    });

    EXPECT_CALL(mock_utils, filesystem_bytes_available(_))
        .WillRepeatedly(Return(default_total_bytes));

    config_builder.vault = std::move(mock_image_vault);
    mp::Daemon daemon{config_builder.build()};

    std::vector<std::string> all_parameters{first_command_line_parameter};
    for (const auto& p : other_command_line_parameters)
        all_parameters.push_back(p);

    if (other_command_line_parameters.size() > 0 &&
        mp::MemorySize(other_command_line_parameters[1]) < img_size)
    {
        std::stringstream stream;
        EXPECT_CALL(*mock_factory, create_virtual_machine).Times(0);
        send_command(all_parameters, trash_stream, stream);
        EXPECT_THAT(stream.str(),
                    AllOf(HasSubstr("Requested disk"), HasSubstr("below minimum for this image")));
    }
    else
    {
        EXPECT_CALL(*mock_factory, create_virtual_machine);
        send_command(all_parameters);
    }
}

TEST_P(LaunchStorageCheckSuite, launchWarnsWhenOvercommittingDisk)
{
    auto mock_factory = use_a_mock_vm_factory();
    mp::Daemon daemon{config_builder.build()};

    EXPECT_CALL(mock_utils, filesystem_bytes_available(_)).WillRepeatedly(Return(0));

    auto logger_scope = mpt::MockLogger::inject();
    logger_scope.mock_logger->screen_logs(mpl::Level::error);
    logger_scope.mock_logger->expect_log(mpl::Level::error, "autostart prerequisites", AtMost(1));
    logger_scope.mock_logger->expect_log(
        mpl::Level::warning,
        fmt::format("Reserving more disk space ({} bytes) than available (0 bytes)",
                    mp::MemorySize{mp::default_disk_size}.in_bytes()));
    EXPECT_CALL(*mock_factory, create_virtual_machine);
    send_command({GetParam()});
}

TEST_P(LaunchStorageCheckSuite, launchFailsWhenSpaceLessThanImage)
{
    auto mock_factory = use_a_mock_vm_factory();

    auto mock_image_vault = std::make_unique<NiceMock<mpt::MockVMImageVault>>();
    ON_CALL(*mock_image_vault.get(), minimum_image_size_for(_)).WillByDefault([](auto...) {
        return mp::MemorySize{"1"};
    });
    config_builder.vault = std::move(mock_image_vault);

    mp::Daemon daemon{config_builder.build()};

    EXPECT_CALL(mock_utils, filesystem_bytes_available(_)).WillRepeatedly(Return(0));

    std::stringstream stream;
    EXPECT_CALL(*mock_factory, create_virtual_machine).Times(0);
    send_command({GetParam()}, trash_stream, stream);
    EXPECT_THAT(stream.str(),
                HasSubstr("Available disk (0 bytes) below minimum for this image (1 bytes)"));
}

TEST_P(LaunchStorageCheckSuite, launchFailsWithInvalidDataDirectory)
{
    auto mock_factory = use_a_mock_vm_factory();
    config_builder.data_directory = QString("invalid_data_directory");
    mp::Daemon daemon{config_builder.build()};

    auto [mock_file_ops, guard] = mpt::MockFileOps::inject<NiceMock>();
    EXPECT_CALL(*mock_file_ops, write_transactionally).Times(1); // avoid creating directory

    std::stringstream stream;
    EXPECT_CALL(*mock_factory, create_virtual_machine).Times(0);
    send_command({GetParam()}, trash_stream, stream);
    EXPECT_THAT(stream.str(),
                HasSubstr("Failed to determine information about the volume containing"));
}

INSTANTIATE_TEST_SUITE_P(Daemon, DaemonCreateLaunchTestSuite, Values("launch", "test_create"));
INSTANTIATE_TEST_SUITE_P(Daemon,
                         DaemonCreateLaunchPollinateDataTestSuite,
                         Combine(Values("launch", "test_create"), Values("foo", "")));
INSTANTIATE_TEST_SUITE_P(Daemon,
                         MinSpaceRespectedSuite,
                         Combine(Values("test_create", "launch"),
                                 Values("--memory", "--disk"),
                                 Values("1024m", "2Gb", "987654321")));
INSTANTIATE_TEST_SUITE_P(Daemon,
                         MinSpaceViolatedSuite,
                         Combine(Values("test_create", "launch"),
                                 Values("--memory", "--disk"),
                                 Values("0", "0B", "0GB", "123B", "42kb", "100")));
INSTANTIATE_TEST_SUITE_P(Daemon,
                         LaunchImgSizeSuite,
                         Combine(Values("test_create", "launch"),
                                 Values(std::vector<std::string>{},
                                        std::vector<std::string>{"--disk", "4G"}),
                                 Values("1G", mp::default_disk_size, "10G")));
INSTANTIATE_TEST_SUITE_P(Daemon, LaunchStorageCheckSuite, Values("test_create", "launch"));

void check_maps_in_json(const QJsonObject& doc_object,
                        const mp::id_mappings& expected_gid_mappings,
                        const mp::id_mappings& expected_uid_mappings)
{
    const auto instance_object = doc_object["real-zebraphant"].toObject();

    const auto mounts = instance_object["mounts"].toArray();

    ASSERT_EQ(mounts.size(), 1);

    auto mount = mounts.first().toObject(); // There is at most one mount in our JSON.

    auto gid_mappings = mount["gid_mappings"].toArray();

    ASSERT_EQ((unsigned)gid_mappings.size(), expected_gid_mappings.size());

    for (unsigned i = 0; i < expected_gid_mappings.size(); ++i)
    {
        ASSERT_EQ(gid_mappings[i].toObject()["host_gid"], expected_gid_mappings[i].first);
        ASSERT_EQ(gid_mappings[i].toObject()["instance_gid"], expected_gid_mappings[i].second);
    }

    auto uid_mappings = mount["uid_mappings"].toArray();
    ASSERT_EQ((unsigned)uid_mappings.size(), expected_uid_mappings.size());

    for (unsigned i = 0; i < expected_uid_mappings.size(); ++i)
    {
        ASSERT_EQ(uid_mappings[i].toObject()["host_uid"], expected_uid_mappings[i].first);
        ASSERT_EQ(uid_mappings[i].toObject()["instance_uid"], expected_uid_mappings[i].second);
    }
}

TEST_F(Daemon, readsMacAddressesFromJson)
{
    config_builder.vault = std::make_unique<NiceMock<mpt::MockVMImageVault>>();

    std::string mac_addr("52:54:00:73:76:28");
    std::vector<mp::NetworkInterface> extra_interfaces{
        mp::NetworkInterface{"wlx60e3270f55fe", "52:54:00:bd:19:41", true},
        mp::NetworkInterface{"enp3s0", "01:23:45:67:89:ab", false}};

    const auto [temp_dir, filename] =
        plant_instance_json(fake_json_contents(mac_addr, extra_interfaces));

    EXPECT_CALL(*use_a_mock_vm_factory(), create_virtual_machine)
        .WillRepeatedly(WithArg<0>([](const auto& desc) {
            return std::make_unique<mpt::StubVirtualMachine>(desc.vm_name);
        }));

    // Make the daemon look for the JSON on our temporary directory. It will read the contents of
    // the file.
    config_builder.data_directory = temp_dir->path();
    mp::Daemon daemon{config_builder.build()};

    // Check that the instance was indeed read and there were no errors.
    {
        StrictMock<mpt::MockServerReaderWriter<mp::ListReply, mp::ListRequest>> mock_server;
        mp::ListReply list_reply;

        auto instance_matcher =
            UnorderedElementsAre(Property(&mp::ListVMInstance::name, "real-zebraphant"));
        EXPECT_CALL(mock_server, Write(_, _))
            .WillOnce(DoAll(SaveArg<0>(&list_reply), Return(true)));

        EXPECT_TRUE(
            call_daemon_slot(daemon, &mp::Daemon::list, mp::ListRequest{}, mock_server).ok());
        EXPECT_THAT(list_reply.instance_list().instances(), instance_matcher);
    }

    auto [mock_file_ops, guard] = mpt::MockFileOps::inject<StrictMock>();
    EXPECT_CALL(*mock_file_ops, write_transactionally(Eq(filename), _))
        .WillOnce(WithArg<1>([&mac_addr, &extra_interfaces](const QByteArrayView& data) {
            auto obj = QJsonDocument::fromJson(data.toByteArray(), nullptr).object();
            check_interfaces_in_json(obj, mac_addr, extra_interfaces);
        }));

    daemon.persist_instances();
}

TEST_F(Daemon, writesAndReadsMountsInJson)
{
    ON_CALL(mock_utils, make_dir(_, _, _))
        .WillByDefault(
            [this](const QDir& a_dir, const QString& name, std::filesystem::perms permissions) {
                return mock_utils.Utils::make_dir(a_dir, name, permissions);
            });

    config_builder.vault = std::make_unique<NiceMock<mpt::MockVMImageVault>>();

    std::string mac_addr("52:54:00:23:11:97");
    std::vector<mp::NetworkInterface> extra_interfaces{};

    // Create a temp folder containing three subfolders, and create mount points for all of them.
    auto temp_mount_dir = QDir(mpt::TempDir().path());
    auto temp_mount_1 =
        MP_UTILS.make_dir(temp_mount_dir, QString("a"), std::filesystem::perms::none).toStdString();
    auto temp_mount_2 =
        MP_UTILS.make_dir(temp_mount_dir, QString("b"), std::filesystem::perms::none).toStdString();
    auto temp_mount_3 =
        MP_UTILS.make_dir(temp_mount_dir, QString("c"), std::filesystem::perms::none).toStdString();

    mp::id_mappings uid_mappings_1{{123, 321}};
    mp::id_mappings gid_mappings_1{{456, 654}};

    mp::id_mappings uid_mappings_2{{234, 432}};
    mp::id_mappings gid_mappings_2{{567, 765}};

    mp::id_mappings uid_mappings_3{{345, 543}};
    mp::id_mappings gid_mappings_3{{678, 876}};

    std::unordered_map<std::string, mp::VMMount> mounts;

    mounts.emplace(
        "target_1",
        mp::VMMount{temp_mount_1, uid_mappings_1, gid_mappings_1, mp::VMMount::MountType::Classic});
    mounts.emplace(
        "target_2",
        mp::VMMount{temp_mount_2, uid_mappings_2, gid_mappings_2, mp::VMMount::MountType::Classic});
    mounts.emplace(
        "target_3",
        mp::VMMount{temp_mount_3, uid_mappings_3, gid_mappings_3, mp::VMMount::MountType::Classic});

    const auto [temp_dir, filename] =
        plant_instance_json(fake_json_contents(mac_addr, extra_interfaces, mounts));

    EXPECT_CALL(*use_a_mock_vm_factory(), create_virtual_machine)
        .WillRepeatedly(WithArg<0>([](const auto& desc) {
            return std::make_unique<mpt::StubVirtualMachine>(desc.vm_name);
        }));

    // Make the daemon look for the JSON on our temporary directory. It will read the contents of
    // the file.
    config_builder.data_directory = temp_dir->path();
    mp::Daemon daemon{config_builder.build()};

    // Check that the instance was indeed read and there were no errors.
    {
        StrictMock<mpt::MockServerReaderWriter<mp::ListReply, mp::ListRequest>> mock_server;
        mp::ListReply list_reply;

        auto instance_matcher =
            UnorderedElementsAre(Property(&mp::ListVMInstance::name, "real-zebraphant"));
        EXPECT_CALL(mock_server, Write(_, _))
            .WillOnce(DoAll(SaveArg<0>(&list_reply), Return(true)));

        EXPECT_TRUE(
            call_daemon_slot(daemon, &mp::Daemon::list, mp::ListRequest{}, mock_server).ok());
        EXPECT_THAT(list_reply.instance_list().instances(), instance_matcher);
    }

    auto [mock_file_ops, guard] = mpt::MockFileOps::inject<StrictMock>();
    EXPECT_CALL(*mock_file_ops, write_transactionally(Eq(filename), _))
        .WillOnce(WithArg<1>([&mounts](const QByteArrayView& data) {
            auto obj = QJsonDocument::fromJson(data.toByteArray(), nullptr).object();
            check_mounts_in_json(obj, mounts);
        }));

    daemon.persist_instances();
}

TEST_F(Daemon, writesAndReadsOrderedMapsInJson)
{
    config_builder.vault = std::make_unique<NiceMock<mpt::MockVMImageVault>>();

    mp::id_mappings uid_mappings{{1002, 0}, {1001, 1}};
    mp::id_mappings gid_mappings{{1002, 0}, {1000, 2}};
    std::unordered_map<std::string, mp::VMMount> mounts;
    mpt::TempDir dir;
    mounts.emplace("Home",
                   mp::VMMount{dir.path().toStdString(),
                               uid_mappings,
                               gid_mappings,
                               mp::VMMount::MountType::Classic});

    const auto [temp_dir, filename] = plant_instance_json(
        fake_json_contents("52:54:00:73:76:29", std::vector<mp::NetworkInterface>{}, mounts));

    EXPECT_CALL(*use_a_mock_vm_factory(), create_virtual_machine)
        .WillRepeatedly(WithArg<0>([](const auto& desc) {
            return std::make_unique<mpt::StubVirtualMachine>(desc.vm_name);
        }));

    config_builder.data_directory = temp_dir->path();
    mp::Daemon daemon{config_builder.build()};

    std::stringstream stream;
    send_command({"list"}, stream);
    EXPECT_THAT(stream.str(), HasSubstr("real-zebraphant"));

    auto [mock_file_ops, guard] = mpt::MockFileOps::inject<NiceMock>();
    EXPECT_CALL(*mock_file_ops, write_transactionally(Eq(filename), _))
        .WillOnce(WithArg<1>([&uid_mappings, &gid_mappings](const QByteArrayView& data) {
            auto obj = QJsonDocument::fromJson(data.toByteArray(), nullptr).object();
            check_maps_in_json(obj, uid_mappings, gid_mappings);
        }));

    send_command({"purge"});
}

TEST_F(Daemon, launchesWithValidNetworkInterface)
{
    mpt::MockVirtualMachineFactory* mock_factory = use_a_mock_vm_factory();
    auto mock_image_host = std::make_unique<NiceMock<mpt::MockImageHost>>();

    EXPECT_CALL(*mock_image_host, all_info_for(_))
        .WillOnce(Return(std::vector<std::pair<std::string, mp::VMImageInfo>>{
            std::pair<std::string, mp::VMImageInfo>{"default",
                                                    mock_image_host->mock_bionic_image_info}}));
    config_builder.image_hosts.clear();
    config_builder.image_hosts.push_back(std::move(mock_image_host));

    std::vector<mp::VMImageHost*> hosts;
    hosts.push_back(config_builder.image_hosts.back().get());

    mp::URLDownloader downloader(std::chrono::milliseconds(1));
    mp::DefaultVMImageVault default_vault(hosts,
                                          &downloader,
                                          mp::Path("/"),
                                          mp::Path("/"),
                                          mp::days(1));

    auto mock_image_vault = std::make_unique<NiceMock<mpt::MockVMImageVault>>();

    EXPECT_CALL(*mock_image_vault, all_info_for(_))
        .WillOnce(
            [&default_vault](const mp::Query& query) { return default_vault.all_info_for(query); });

    config_builder.vault = std::move(mock_image_vault);
    mp::Daemon daemon{config_builder.build()};

    EXPECT_CALL(*mock_factory, networks());

    ASSERT_NO_THROW(send_command({"launch", "--network", "eth0"}));
}

TEST_F(Daemon, refusesLaunchWithInvalidNetworkInterface)
{
    mpt::MockVirtualMachineFactory* mock_factory = use_a_mock_vm_factory();

    mp::Daemon daemon{config_builder.build()};

    EXPECT_CALL(*mock_factory, networks());

    std::stringstream err_stream;
    send_command({"launch", "--network", "eth2"}, trash_stream, err_stream);
    EXPECT_THAT(err_stream.str(), HasSubstr("Invalid network options."));
}

TEST_F(Daemon, refusesLaunchBecauseBridgingIsNotImplemented)
{
    // Use the stub factory, which throws when networks() is called.
    mp::Daemon daemon{config_builder.build()};

    std::stringstream err_stream;
    send_command({"launch", "--network", "eth0"}, trash_stream, err_stream);
    EXPECT_THAT(err_stream.str(),
                HasSubstr("The networks feature is not implemented on this backend"));
}

TEST_P(RefuseBridging, oldImage)
{
    const auto [remote, image] = GetParam();
    std::string full_image_name = remote.empty() ? image : remote + ":" + image;

    auto mock_factory = use_a_mock_vm_factory();

    mp::Daemon daemon{config_builder.build()};

    EXPECT_CALL(*mock_factory, networks());

    std::stringstream err_stream;
    send_command({"launch", full_image_name, "--network", "eth0"}, trash_stream, err_stream);
    EXPECT_THAT(err_stream.str(), HasSubstr("Automatic network configuration not available for"));
}

std::vector<std::string> old_releases{
    "10.04",  "lucid", "11.10", "oneiric", "12.04",  "precise", "12.10",  "quantal", "13.04",
    "raring", "13.10", "saucy", "14.04",   "trusty", "14.10",   "utopic", "15.04",   "vivid",
    "15.10",  "wily",  "16.04", "xenial",  "16.10",  "yakkety", "17.04",  "zesty"};

std::vector<std::string> old_remoteless_rels{"core", "core16"};

INSTANTIATE_TEST_SUITE_P(DaemonRefuseRelease,
                         RefuseBridging,
                         Combine(Values("release", "daily", ""), ValuesIn(old_releases)));
INSTANTIATE_TEST_SUITE_P(DaemonRefuseRemoteless,
                         RefuseBridging,
                         Combine(Values(""), ValuesIn(old_remoteless_rels)));

TEST_F(Daemon, failsWithImageNotFoundAlsoIfImageIsAlsoNonBridgeable)
{
    // Here there should be no image in mocked vault.
    auto mock_vm_vault = std::make_unique<NiceMock<mpt::MockVMImageVault>>();
    EXPECT_CALL(*mock_vm_vault, all_info_for(_))
        .WillOnce(Return(std::vector<std::pair<std::string, mp::VMImageInfo>>{}));
    config_builder.vault = std::move(mock_vm_vault);
    mp::Daemon daemon{config_builder.build()};

    std::stringstream err_stream;
    send_command({"launch", "release:xenial", "--network", "eth0"}, trash_stream, err_stream);
    EXPECT_THAT(err_stream.str(), HasSubstr("Unable to find an image matching \"xenial\""));
}

constexpr auto ghost_template = R"(
"{}": {{
    "deleted": false,
    "disk_space": "0",
    "mac_addr": "",
    "mem_size": "0",
    "metadata": {{}},
    "mounts": [],
    "num_cores": 0,
    "ssh_username": "",
    "state": 0
}})";
constexpr auto valid_template = R"(
"{}": {{
    "deleted": false,
    "disk_space": "3232323232",
    "mac_addr": "ab:cd:ef:12:34:{}",
    "mem_size": "2323232323",
    "metadata": {{}},
    "mounts": [],
    "num_cores": 4,
    "ssh_username": "ubuntu",
    "state": 1
}})";
constexpr auto deleted_template = R"(
"{}": {{
    "deleted": true,
    "disk_space": "3232323232",
    "mac_addr": "ab:cd:ef:12:34:{}",
    "mem_size": "2323232323",
    "metadata": {{}},
    "mounts": [],
    "num_cores": 4,
    "ssh_username": "ubuntu",
    "state": 1
}})";

TEST_F(Daemon, skipsOverInstanceGhostsInDb)
// which will have been sometimes written for purged instances
{
    config_builder.vault = std::make_unique<NiceMock<mpt::MockVMImageVault>>();

    const auto id1 = "valid1";
    const auto id2 = "valid2";
    auto ghost1 = fmt::format(ghost_template, "ghost1");
    auto ghost2 = fmt::format(ghost_template, "ghost2");
    auto valid1 = fmt::format(valid_template, id1, "56");
    auto valid2 = fmt::format(valid_template, id2, "78");
    const auto [temp_dir, filename] = plant_instance_json(fmt::format("{{\n{},\n{},\n{},\n{}\n}}",
                                                                      std::move(ghost1),
                                                                      std::move(ghost2),
                                                                      std::move(valid1),
                                                                      std::move(valid2)));

    config_builder.data_directory = temp_dir->path();
    auto mock_factory = use_a_mock_vm_factory();

    EXPECT_CALL(*mock_factory, create_virtual_machine).Times(0);
    EXPECT_CALL(*mock_factory,
                create_virtual_machine(Field(&mp::VirtualMachineDescription::vm_name, id1), _, _))
        .Times(1);
    EXPECT_CALL(*mock_factory,
                create_virtual_machine(Field(&mp::VirtualMachineDescription::vm_name, id2), _, _))
        .Times(1);

    mp::Daemon daemon{config_builder.build()};
}

TEST_F(Daemon, ctorLetsExceptionsArisingFromVmCreationThrough)
{
    config_builder.vault = std::make_unique<NiceMock<mpt::MockVMImageVault>>();
    const auto [temp_dir, filename] =
        plant_instance_json(fake_json_contents("ab:ab:ab:ab:ab:ab", {}));
    config_builder.data_directory = temp_dir->path();

    const std::string msg = "asdf";
    auto mock_factory = use_a_mock_vm_factory();
    EXPECT_CALL(*mock_factory, create_virtual_machine).WillOnce(Throw(std::runtime_error{msg}));

    MP_EXPECT_THROW_THAT(mp::Daemon{config_builder.build()},
                         std::runtime_error,
                         mpt::match_what(msg));
}

TEST_F(Daemon, ctorDropsRemovedInstances)
{
    const std::string stayed{"foo"}, gone{"fighters"};
    auto stayed_json = fmt::format(valid_template, stayed, "12");
    auto gone_json = fmt::format(valid_template, gone, "34");
    const auto [temp_dir, filename] = plant_instance_json(
        fmt::format("{{\n{},\n{}\n}}", std::move(stayed_json), std::move(gone_json)));
    config_builder.data_directory = temp_dir->path();

    auto mock_image_vault = std::make_unique<NiceMock<mpt::MockVMImageVault>>();
    EXPECT_CALL(*mock_image_vault, fetch_image(_, Field(&mp::Query::name, stayed), _, _, _, _))
        .WillRepeatedly(
            DoDefault()); // returns an image that can be verified to exist for this instance
    EXPECT_CALL(*mock_image_vault, fetch_image(_, Field(&mp::Query::name, gone), _, _, _, _))
        .WillOnce(Return(
            mp::VMImage{"/path/to/nowhere", "", "", "", "", "", {}})); // an image that can't be
                                                                       // verified to exist for
                                                                       // this instance
    config_builder.vault = std::move(mock_image_vault);

    auto mock_factory = use_a_mock_vm_factory();
    EXPECT_CALL(
        *mock_factory,
        create_virtual_machine(Field(&mp::VirtualMachineDescription::vm_name, stayed), _, _))
        .Times(1)
        .WillRepeatedly(WithArg<0>([](const auto& desc) {
            return std::make_unique<mpt::StubVirtualMachine>(desc.vm_name);
        }));
    EXPECT_CALL(*mock_factory,
                create_virtual_machine(Field(&mp::VirtualMachineDescription::vm_name, gone), _, _))
        .Times(0);

    auto [mock_file_ops, guard] = mpt::MockFileOps::inject<StrictMock>();
    EXPECT_CALL(*mock_file_ops, write_transactionally(Eq(filename), _))
        .WillOnce(Return())
        .WillOnce(WithArg<1>([&stayed, &gone](const QByteArrayView& data) {
            EXPECT_THAT(data.toByteArray().toStdString(),
                        AllOf(HasSubstr(stayed), Not(HasSubstr(gone))));
        }));

    mp::Daemon daemon{config_builder.build()};

    StrictMock<mpt::MockServerReaderWriter<mp::ListReply, mp::ListRequest>> mock_server;
    mp::ListReply list_reply;

    auto stayed_matcher = UnorderedElementsAre(Property(&mp::ListVMInstance::name, stayed));
    EXPECT_CALL(mock_server, Write(_, _)).WillOnce(DoAll(SaveArg<0>(&list_reply), Return(true)));

    EXPECT_TRUE(call_daemon_slot(daemon, &mp::Daemon::list, mp::ListRequest{}, mock_server).ok());
    EXPECT_THAT(list_reply.instance_list().instances(), stayed_matcher);
}

TEST_P(ListIP, listsWithIp)
{
    auto mock_factory = use_a_mock_vm_factory();

    mp::Daemon daemon{config_builder.build()};

    auto instance_ptr = std::make_unique<NiceMock<mpt::MockVirtualMachine>>();
    EXPECT_CALL(*mock_factory, create_virtual_machine).WillRepeatedly([&instance_ptr](auto&&...) {
        return std::move(instance_ptr);
    });

    auto [state, cmd, strs] = GetParam();

    EXPECT_CALL(*instance_ptr, current_state()).WillRepeatedly(Return(state));
<<<<<<< HEAD
    EXPECT_CALL(*instance_ptr, ensure_vm_is_running())
        .WillRepeatedly(Throw(std::runtime_error("Not running")));
    EXPECT_CALL(*instance_ptr, get_zone).WillRepeatedly(ReturnRef(zone));

=======
>>>>>>> 72edbd7c
    MP_DELEGATE_MOCK_CALLS_ON_BASE(mock_utils, is_running, mp::Utils);

    send_command({"launch"});

    std::stringstream stream;
    send_command(cmd, stream);

    for (const auto& s : strs)
        EXPECT_THAT(stream.str(), HasSubstr(s));
}

INSTANTIATE_TEST_SUITE_P(Daemon,
                         ListIP,
                         Values(std::make_tuple(mp::VirtualMachine::State::running,
                                                std::vector<std::string>{"list"},
                                                std::vector<std::string>{"Running",
                                                                         "192.168.2.123"}),
                                std::make_tuple(mp::VirtualMachine::State::running,
                                                std::vector<std::string>{"list", "--no-ipv4"},
                                                std::vector<std::string>{"Running", "--"}),
                                std::make_tuple(mp::VirtualMachine::State::off,
                                                std::vector<std::string>{"list"},
                                                std::vector<std::string>{"Stopped", "--"}),
                                std::make_tuple(mp::VirtualMachine::State::off,
                                                std::vector<std::string>{"list", "--no-ipv4"},
                                                std::vector<std::string>{"Stopped", "--"})));

TEST_F(Daemon, preventsRepetitionOfLoadedMacAddresses)
{
    config_builder.vault = std::make_unique<NiceMock<mpt::MockVMImageVault>>();

    std::string repeated_mac{"52:54:00:bd:19:41"};
    const auto [temp_dir, filename] = plant_instance_json(fake_json_contents(repeated_mac, {}));
    config_builder.data_directory = temp_dir->path();

    auto mock_factory = use_a_mock_vm_factory();
    mp::Daemon daemon{config_builder.build()};

    std::stringstream stream;
    EXPECT_CALL(*mock_factory, create_virtual_machine).Times(0); // expect *no* call
    send_command({"launch", "--network", fmt::format("name=eth0,mac={}", repeated_mac)},
                 trash_stream,
                 stream);
    EXPECT_THAT(stream.str(),
                AllOf(HasSubstr("fail"), HasSubstr("Repeated MAC"), HasSubstr(repeated_mac)));
}

TEST_F(Daemon, doesNotHoldOnToRepeatedMacAddressesWhenLoading)
{
    std::string mac_addr("52:54:00:73:76:28");
    std::vector<mp::NetworkInterface> extra_interfaces{
        mp::NetworkInterface{"eth0", mac_addr, true}};

    const auto [temp_dir, filename] =
        plant_instance_json(fake_json_contents(mac_addr, extra_interfaces));
    config_builder.data_directory = temp_dir->path();

    auto mock_factory = use_a_mock_vm_factory();
    mp::Daemon daemon{config_builder.build()};

    EXPECT_CALL(*mock_factory, create_virtual_machine);
    send_command({"launch", "--network", fmt::format("name=eth0,mac={}", mac_addr)});
}

TEST_F(Daemon, doesNotHoldOnToMacsWhenLoadingFails)
{
    // generate_unused_mac_address works by randomly guessing
    MP_DELEGATE_MOCK_CALLS_ON_BASE(mock_utils, random_int, mp::Utils);

    std::string mac1{"52:54:00:73:76:28"}, mac2{"52:54:00:bd:19:41"};
    std::vector<mp::NetworkInterface> extra_interfaces{mp::NetworkInterface{"eth0", mac2, true}};

    const auto [temp_dir, filename] =
        plant_instance_json(fake_json_contents(mac1, extra_interfaces));
    config_builder.data_directory = temp_dir->path();

    auto mock_image_vault = std::make_unique<NiceMock<mpt::MockVMImageVault>>();
    EXPECT_CALL(*mock_image_vault, fetch_image)
        .WillOnce(Return(
            mp::VMImage{"/path/to/nowhere", "", "", "", "", "", {}})) // cause the Daemon's ctor to
                                                                      // fail verifying that the img
                                                                      // exists
        .WillRepeatedly(DoDefault());
    config_builder.vault = std::move(mock_image_vault);

    auto mock_factory = use_a_mock_vm_factory();
    EXPECT_CALL(*mock_factory, create_virtual_machine)
        .Times(2); // no launch in ctor, two launch commands

    mp::Daemon daemon{config_builder.build()};

    for (const auto* mac : {&mac1, &mac2})
        send_command({"launch", "--network", fmt::format("name=eth0,mac={}", *mac)});
}

TEST_F(Daemon, doesNotHoldOnToMacsWhenImagePreparationFails)
{
    auto mock_factory = use_a_mock_vm_factory();
    mp::Daemon daemon{config_builder.build()};

    // fail the first prepare call, succeed the second one
    InSequence seq;
    EXPECT_CALL(*mock_factory, prepare_instance_image)
        .WillOnce(Throw(std::exception{}))
        .WillOnce(DoDefault());
    EXPECT_CALL(*mock_factory, create_virtual_machine).Times(1);

    auto cmd = std::vector<std::string>{"launch", "--network", "mac=52:54:00:73:76:28,name=wlan0"};
    send_command(cmd); // we cause this one to fail
    send_command(cmd); // and confirm we can repeat the same mac
}

TEST_F(Daemon, releasesMacsWhenLaunchFails)
{
    auto mock_factory = use_a_mock_vm_factory();
    mp::Daemon daemon{config_builder.build()};

    EXPECT_CALL(*mock_factory, create_virtual_machine)
        .WillOnce(Throw(std::exception{}))
        .WillOnce(DoDefault());

    auto cmd = std::vector<std::string>{"launch", "--network", "mac=52:54:00:73:76:28,name=wlan0"};
    send_command(cmd); // we cause this one to fail
    send_command(cmd); // and confirm we can repeat the same mac
}

TEST_F(Daemon, releasesMacsOfPurgedInstancesButKeepsTheRest)
{
    // generate_unused_mac_address works by randomly guessing
    MP_DELEGATE_MOCK_CALLS_ON_BASE(mock_utils, random_int, mp::Utils);

    auto mock_factory = use_a_mock_vm_factory();
    mp::Daemon daemon{config_builder.build()};

    auto mac1 = "52:54:00:73:76:28", mac2 = "52:54:00:bd:19:41", mac3 = "01:23:45:67:89:ab";

    auto mac_matcher = [](const auto& mac) {
        return Field(&mp::VirtualMachineDescription::extra_interfaces,
                     Contains(Field(&mp::NetworkInterface::mac_address, mac)));
    };
    EXPECT_CALL(*mock_factory, create_virtual_machine(mac_matcher(mac1), _, _)).Times(1);
    EXPECT_CALL(*mock_factory, create_virtual_machine(mac_matcher(mac2), _, _)).Times(1);
    EXPECT_CALL(*mock_factory, create_virtual_machine(mac_matcher(mac3), _, _))
        .Times(2); // this one gets reused

    send_command({"launch", "--network", fmt::format("name=eth0,mac={}", mac1), "--name", "vm1"});
    send_command({"launch", "--network", fmt::format("name=eth0,mac={}", mac2), "--name", "vm2"});
    send_command({"launch", "--network", fmt::format("name=eth0,mac={}", mac3), "--name", "vm3"});

    send_command({"delete", "vm1"});
    send_command({"delete", "--purge", "vm3"}); // so that mac3 can be reused

    send_command(
        {"launch", "--network", fmt::format("name=eth0,mac={}", mac1)}); // repeated mac is rejected
    send_command({"launch", "--network", fmt::format("name=eth0,mac={}", mac2)}); // idem
    send_command({"launch",
                  "--network",
                  fmt::format("name=eth0,mac={}", mac3)}); // mac is free after purge, so accepted
}

TEST_F(Daemon, launchesWithBridged)
{
    mpt::MockVirtualMachineFactory* mock_factory = use_a_mock_vm_factory();

    mp::Daemon daemon{config_builder.build()};

    EXPECT_CALL(*mock_factory, networks());
    EXPECT_CALL(mock_settings, get(Eq(mp::bridged_interface_key))).WillRepeatedly(Return("eth0"));

    ASSERT_NO_THROW(send_command({"launch", "--network", "bridged"}));
}

TEST_F(Daemon, refusesLaunchBridgedWithoutSetting)
{
    mpt::MockVirtualMachineFactory* mock_factory = use_a_mock_vm_factory();

    mp::Daemon daemon{config_builder.build()};

    EXPECT_CALL(mock_settings, get(Eq(mp::bridged_interface_key))).WillOnce(Return(""));
    EXPECT_CALL(*mock_factory, networks()).Times(0);

    std::stringstream err_stream;
    send_command({"launch", "--network", "bridged"}, trash_stream, err_stream);
    EXPECT_THAT(err_stream.str(),
                HasSubstr("You have to `multipass set local.bridged-network=<name>` to use the "
                          "\"bridged\" shortcut."));
}

TEST_F(Daemon, refusesLaunchWithInvalidBridgedInterface)
{
    mpt::MockVirtualMachineFactory* mock_factory = use_a_mock_vm_factory();

    mp::Daemon daemon{config_builder.build()};

    EXPECT_CALL(*mock_factory, networks());
    EXPECT_CALL(mock_settings, get(Eq(mp::bridged_interface_key)))
        .WillRepeatedly(Return("invalid"));

    std::stringstream err_stream;
    send_command({"launch", "--network", "bridged"}, trash_stream, err_stream);
    EXPECT_THAT(
        err_stream.str(),
        HasSubstr(
            "Invalid network 'invalid' set as bridged interface, use `multipass set "
            "local.bridged-network=<name>` to correct. See `multipass networks` for valid names."));
}

TEST_F(Daemon, keysReturnsSettingsKeys)
{
    mp::Daemon daemon{config_builder.build()};

    const auto keys = std::set{"some", "config.keys", "of.various.kinds"};
    EXPECT_CALL(mock_settings, keys).WillOnce(Return(std::set<QString>{keys.begin(), keys.end()}));

    StrictMock<mpt::MockServerReaderWriter<mp::KeysReply, mp::KeysRequest>> mock_server;
    EXPECT_CALL(mock_server,
                Write(Property(&mp::KeysReply::settings_keys, UnorderedElementsAreArray(keys)), _))
        .WillOnce(Return(true));

    auto status = call_daemon_slot(daemon, &mp::Daemon::keys, mp::KeysRequest{}, mock_server);
    EXPECT_TRUE(status.ok());
}

TEST_F(Daemon, keysReportsException)
{
    mp::Daemon daemon{config_builder.build()};

    const auto e = std::runtime_error{"some error"};
    EXPECT_CALL(mock_settings, keys).WillOnce(Throw(e));

    auto status =
        call_daemon_slot(daemon,
                         &mp::Daemon::keys,
                         mp::KeysRequest{},
                         StrictMock<mpt::MockServerReaderWriter<mp::KeysReply, mp::KeysRequest>>{});
    EXPECT_EQ(status.error_code(), grpc::StatusCode::INTERNAL);
    EXPECT_THAT(status.error_message(), HasSubstr(e.what()));
}

TEST_F(Daemon, getReturnsSetting)
{
    mp::Daemon daemon{config_builder.build()};

    const auto key = "foo";
    const auto val = "bar";
    EXPECT_CALL(mock_settings, get(Eq(key))).WillOnce(Return(val));

    StrictMock<mpt::MockServerReaderWriter<mp::GetReply, mp::GetRequest>> mock_server;
    EXPECT_CALL(mock_server, Write(Property(&mp::GetReply::value, Eq(val)), _))
        .WillOnce(Return(true));

    mp::GetRequest request;
    request.set_key(key);

    auto status = call_daemon_slot(daemon, &mp::Daemon::get, request, mock_server);
    EXPECT_TRUE(status.ok());
}

TEST_F(Daemon, getHandlesEmptyKey)
{
    mp::Daemon daemon{config_builder.build()};

    const auto key = "";
    mp::GetRequest request;
    request.set_key(key);

    EXPECT_CALL(mock_settings, get(Eq(key))).WillOnce(Throw(mp::UnrecognizedSettingException{key}));
    auto status =
        call_daemon_slot(daemon,
                         &mp::Daemon::get,
                         request,
                         StrictMock<mpt::MockServerReaderWriter<mp::GetReply, mp::GetRequest>>{});

    EXPECT_EQ(status.error_code(), grpc::StatusCode::INVALID_ARGUMENT);
    EXPECT_THAT(status.error_message(), AllOf(HasSubstr("Unrecognized"), HasSubstr("''")));
}

TEST_F(Daemon, getHandlesInvalidKey)
{
    mp::Daemon daemon{config_builder.build()};

    const auto key = "bad";
    mp::GetRequest request;
    request.set_key(key);

    EXPECT_CALL(mock_settings, get(Eq(key))).WillOnce(Throw(mp::UnrecognizedSettingException{key}));
    auto status =
        call_daemon_slot(daemon,
                         &mp::Daemon::get,
                         request,
                         StrictMock<mpt::MockServerReaderWriter<mp::GetReply, mp::GetRequest>>{});

    EXPECT_EQ(status.error_code(), grpc::StatusCode::INVALID_ARGUMENT);
    EXPECT_THAT(status.error_message(), AllOf(HasSubstr("Unrecognized"), HasSubstr(request.key())));
}

TEST_F(Daemon, getReportsException)
{
    mp::Daemon daemon{config_builder.build()};

    const auto key = "foo";
    mp::GetRequest request;
    request.set_key(key);

    EXPECT_CALL(mock_settings, get(Eq(key))).WillOnce(Throw(std::runtime_error{"exception"}));

    auto status =
        call_daemon_slot(daemon,
                         &mp::Daemon::get,
                         request,
                         StrictMock<mpt::MockServerReaderWriter<mp::GetReply, mp::GetRequest>>{});

    EXPECT_EQ(status.error_code(), grpc::StatusCode::INTERNAL);
    EXPECT_THAT(status.error_message(), HasSubstr("exception"));
}

TEST_F(Daemon, setSetsSetting)
{
    mp::Daemon daemon{config_builder.build()};

    const auto key = "foo";
    const auto val = "bar";

    mp::SetRequest request;
    request.set_key(key);
    request.set_val(val);

    EXPECT_CALL(mock_settings, set(Eq(key), Eq(val))).Times(1);

    auto mock_server = StrictMock<mpt::MockServerReaderWriter<mp::SetReply, mp::SetRequest>>{};
    EXPECT_TRUE(call_daemon_slot(daemon, &mp::Daemon::set, request, mock_server).ok());
}

using SetException = std::
    variant<mp::UnrecognizedSettingException, mp::InvalidSettingException, std::runtime_error>; /*
We need to throw an exception of the ultimate type whose handling we're trying to test (to avoid
slicing and enter the right catch block). Therefore, we can't just use a base exception type.
Parameterized and typed tests don't mix in gtest, so we use a variant parameter. */
using SetExceptCodeAndMsgMatcher = std::tuple<SetException, grpc::StatusCode, Matcher<std::string>>;
class DaemonSetExceptions : public Daemon, public WithParamInterface<SetExceptCodeAndMsgMatcher>
{
};

TEST_P(DaemonSetExceptions, setHandlesSettingsException)
{
    mp::Daemon daemon{config_builder.build()};

    const auto& [exception, expected_code, msg_matcher] = GetParam();
    auto thrower = [](const auto& e) { throw e; };
    EXPECT_CALL(mock_settings, set).WillOnce(WithoutArgs([&thrower, e = &exception] {
        std::visit(thrower, *e);
    })); /*
lambda capture with initializer works around forbidden capture of structured binding */

    auto status =
        call_daemon_slot(daemon,
                         &mp::Daemon::set,
                         mp::SetRequest{},
                         StrictMock<mpt::MockServerReaderWriter<mp::SetReply, mp::SetRequest>>{});

    EXPECT_EQ(status.error_code(), expected_code);
    EXPECT_THAT(status.error_message(), msg_matcher);
}

INSTANTIATE_TEST_SUITE_P(
    Daemon,
    DaemonSetExceptions,
    Values(
        std::tuple{mp::NonAuthorizedBridgeSettingsException{"reason", "instance", "eth8"},
                   grpc::StatusCode::INTERNAL,
                   HasSubstr("Need user authorization to bridge eth8")},
        std::tuple{mp::BridgeFailureException{"reason", "instance", "eth8"},
                   grpc::StatusCode::INTERNAL,
                   HasSubstr("Failure to bridge eth8")},
        std::tuple{mp::UnrecognizedSettingException{"foo"},
                   grpc::StatusCode::INVALID_ARGUMENT,
                   AllOf(HasSubstr("Unrecognized"), HasSubstr("foo"))},
        std::tuple{
            mp::InvalidSettingException{"foo", "bar", "err"},
            grpc::StatusCode::INVALID_ARGUMENT,
            AllOf(HasSubstr("Invalid"), HasSubstr("foo"), HasSubstr("bar"), HasSubstr("err"))},
        std::tuple{std::runtime_error{"Other"}, grpc::StatusCode::INTERNAL, HasSubstr("Other")}));

TEST_F(Daemon, setWorksIfUserAuthorizes)
{
    const std::string key{"local.instance.bridged"}, value{"true"};

    mp::Daemon daemon{config_builder.build()};

    auto logger_scope = mpt::MockLogger::inject();
    logger_scope.mock_logger->screen_logs(mpl::Level::debug);
    logger_scope.mock_logger->expect_log(
        mpl::Level::debug,
        fmt::format("Asking for user authorization to set {}={}", key, value));
    logger_scope.mock_logger->expect_log(mpl::Level::debug,
                                         fmt::format("Succeeded setting {}={}", key, value));

    mp::SetRequest request;
    request.set_key(key);
    request.set_val(value);

    const auto& exception = mp::NonAuthorizedBridgeSettingsException{"reason", "instance", "eth8"};

    EXPECT_CALL(mock_settings, set).WillOnce(Throw(exception)).WillOnce(Return());

    auto mock_server = StrictMock<mpt::MockServerReaderWriter<mp::SetReply, mp::SetRequest>>{};

    EXPECT_CALL(mock_server, Write(_, _)).WillOnce([](mp::SetReply reply, auto) {
        EXPECT_TRUE(reply.needs_authorization());
        return true;
    });

    EXPECT_CALL(mock_server, Read(_)).WillOnce([](mp::SetRequest* request) {
        request->set_authorized(true);
        return true;
    });

    EXPECT_TRUE(call_daemon_slot(daemon, &mp::Daemon::set, request, mock_server).ok());
}

TEST_F(Daemon, setWorksIfBridgedInterfaceIsEmpty)
{
    const auto key = "local.instance.cpus";
    const auto value = "8";

    mp::Daemon daemon{config_builder.build()};

    auto logger_scope = mpt::MockLogger::inject();
    logger_scope.mock_logger->screen_logs(mpl::Level::debug);
    logger_scope.mock_logger->expect_log(mpl::Level::debug,
                                         fmt::format("Succeeded setting {}={}", key, value));

    mp::SetRequest request;
    request.set_key(key);
    request.set_val(value);
    request.set_authorized(true);

    EXPECT_CALL(mock_settings, get(Eq(mp::bridged_interface_key))).WillOnce(Return(""));

    EXPECT_CALL(mock_settings, set(Eq(key), Eq(value))).Times(1);

    auto mock_server = StrictMock<mpt::MockServerReaderWriter<mp::SetReply, mp::SetRequest>>{};

    EXPECT_TRUE(call_daemon_slot(daemon, &mp::Daemon::set, request, mock_server).ok());
}

TEST_F(Daemon, setDoesNotSetIfUserDeniesAuthorization)
{
    const std::string key{"local.instance.bridged"}, value{"true"};

    mp::Daemon daemon{config_builder.build()};

    auto logger_scope = mpt::MockLogger::inject();
    logger_scope.mock_logger->screen_logs(mpl::Level::debug);
    logger_scope.mock_logger->expect_log(
        mpl::Level::debug,
        fmt::format("Asking for user authorization to set {}={}", key, value));
    logger_scope.mock_logger->expect_log(mpl::Level::debug, "User did not authorize, cancelling");

    mp::SetRequest request;
    request.set_key(key);
    request.set_val(value);

    const auto& exception = mp::NonAuthorizedBridgeSettingsException{"reason", "instance", "eth8"};

    EXPECT_CALL(mock_settings, set).WillOnce(Throw(exception));

    auto mock_server = StrictMock<mpt::MockServerReaderWriter<mp::SetReply, mp::SetRequest>>{};

    EXPECT_CALL(mock_server, Write(_, _)).WillOnce([](mp::SetReply reply, auto) {
        EXPECT_TRUE(reply.needs_authorization());
        return true;
    });

    EXPECT_CALL(mock_server, Read(_)).WillOnce([](mp::SetRequest* request) {
        request->set_authorized(false);
        return true;
    });

    EXPECT_FALSE(call_daemon_slot(daemon, &mp::Daemon::set, request, mock_server).ok());
}

TEST_F(Daemon, addBridgedInterfaceWorks)
{
    std::string instance_name{"willy"};

    auto mock_factory = use_a_mock_vm_factory();
    mpt::MockDaemon daemon{config_builder.build()};
    auto instance_ptr = std::make_shared<NiceMock<mpt::MockVirtualMachine>>();

    auto logger_scope = mpt::MockLogger::inject();
    logger_scope.mock_logger->screen_logs(mpl::Level::debug);
    logger_scope.mock_logger->expect_log(mpl::Level::debug, "New interface {\"eth8\", ");

    std::vector<mp::NetworkInterfaceInfo> net_info{
        {"eth8", "Ethernet", "A network adapter", {}, false}};
    EXPECT_CALL(*mock_factory, networks).WillOnce(Return(net_info));
    EXPECT_CALL(*mock_factory, prepare_networking).Times(1);
    EXPECT_CALL(*instance_ptr, add_network_interface(0, _, _)).Times(1);
    EXPECT_CALL(*instance_ptr, get_name).WillRepeatedly(ReturnRef(instance_name));

    EXPECT_NO_THROW(daemon.test_add_bridged_interface(instance_name, instance_ptr));
}

TEST_F(Daemon, addBridgedInterfaceWarnsAndNoopIfAlreadyBridged)
{
    std::string instance_name{"foo"};
    std::string if_name{"eth8"};

    mp::VMSpecs specs{};
    specs.extra_interfaces.push_back({if_name, "ab:ab:ab:ab:ab:ab", true});

    auto mock_factory = use_a_mock_vm_factory();
    mpt::MockDaemon daemon{config_builder.build()};
    auto instance_ptr = std::make_shared<NiceMock<mpt::MockVirtualMachine>>();

    auto logger_scope = mpt::MockLogger::inject();
    logger_scope.mock_logger->screen_logs(mpl::Level::warning);
    logger_scope.mock_logger->expect_log(mpl::Level::warning, "already bridged");

    EXPECT_CALL(*mock_factory, networks).Times(1);
    EXPECT_CALL(*mock_factory, prepare_networking).Times(0);
    EXPECT_CALL(*instance_ptr, add_network_interface).Times(0);
    EXPECT_CALL(*instance_ptr, get_name).WillRepeatedly(ReturnRef(instance_name));

    EXPECT_NO_THROW(daemon.test_add_bridged_interface(instance_name, instance_ptr, specs));
}

TEST_F(Daemon, addBridgedInterfaceHonorsPreparedBridge)
{
    std::string instance_name{"asdf"};
    std::string if_name{"eth8"};
    std::string br_name{"br-eth8"};
    mp::NetworkInterface br_net{br_name, "ab:ab:ab:ab:ab:ab", true};

    auto mock_factory = use_a_mock_vm_factory();
    mpt::MockDaemon daemon{config_builder.build()};
    auto instance_ptr = std::make_shared<NiceMock<mpt::MockVirtualMachine>>();

    std::vector<mp::NetworkInterfaceInfo> net_info{
        {if_name, "Ethernet", "A regular adapter", {}, false}};
    EXPECT_CALL(*mock_factory, networks).WillOnce(Return(net_info));
    EXPECT_CALL(*mock_factory,
                prepare_networking(Contains(Field(&mp::NetworkInterface::id, StrEq("eth8")))))
        .WillOnce(SetArgReferee<0>(std::vector{br_net}));
    EXPECT_CALL(*instance_ptr, add_network_interface(0, _, Eq(br_net))).Times(1);
    EXPECT_CALL(*instance_ptr, get_name).WillRepeatedly(ReturnRef(instance_name));

    EXPECT_NO_THROW(daemon.test_add_bridged_interface(instance_name, instance_ptr));
}

TEST_F(Daemon, addBridgedInterfaceThrowsIfBackendThrows)
{
    std::string instance_name{"wonka"};

    auto mock_factory = use_a_mock_vm_factory();
    mpt::MockDaemon daemon{config_builder.build()};
    auto instance_ptr = std::make_shared<NiceMock<mpt::MockVirtualMachine>>();

    auto logger_scope = mpt::MockLogger::inject();
    logger_scope.mock_logger->screen_logs(mpl::Level::debug);
    logger_scope.mock_logger->expect_log(mpl::Level::debug, "New interface {\"eth8\", ");
    logger_scope.mock_logger->expect_log(mpl::Level::debug,
                                         "Failure adding interface to instance, rolling back");
    std::vector<mp::NetworkInterfaceInfo> net_info{
        {"eth8", "Ethernet", "A network adapter", {}, false}};
    EXPECT_CALL(*mock_factory, networks).WillOnce(Return(net_info));
    EXPECT_CALL(*mock_factory, prepare_networking).Times(1);
    EXPECT_CALL(*instance_ptr, add_network_interface(0, _, _))
        .WillOnce(Throw(std::runtime_error("something bad")));
    EXPECT_CALL(*instance_ptr, get_name).WillRepeatedly(ReturnRef(instance_name));

    std::string msg{"Cannot update instance settings; instance: " + instance_name +
                    "; reason: Failure to bridge eth8"};
    MP_EXPECT_THROW_THAT(daemon.test_add_bridged_interface(instance_name, instance_ptr),
                         std::runtime_error,
                         mpt::match_what(msg));
}

TEST_F(Daemon, addBridgedInterfaceThrowsOnBadBridgedNetworkSetting)
{
    std::string instance_name{"bucket"};

    auto mock_factory = use_a_mock_vm_factory();
    mpt::MockDaemon daemon{config_builder.build()};
    auto instance_ptr = std::make_shared<NiceMock<mpt::MockVirtualMachine>>();

    std::vector<mp::NetworkInterfaceInfo> net_info{
        {"eth9", "Ethernet", "An invalid network adapter", {}, false}};
    EXPECT_CALL(*mock_factory, networks).WillOnce(Return(net_info));
    EXPECT_CALL(*mock_factory, prepare_networking).Times(0);
    EXPECT_CALL(*instance_ptr, add_network_interface(_, _, _)).Times(0);
    EXPECT_CALL(*instance_ptr, get_name).WillRepeatedly(ReturnRef(instance_name));

    std::string msg{"Invalid network 'eth8' set as bridged interface, use `multipass set "
                    "local.bridged-network=<name>` "
                    "to correct. See `multipass networks` for valid names."};
    MP_EXPECT_THROW_THAT(daemon.test_add_bridged_interface(instance_name, instance_ptr),
                         std::runtime_error,
                         mpt::match_what(msg));
}

TEST_F(Daemon, addBridgedInterfaceThrowsIfNeedsAuthorization)
{
    std::string instance_name{"glass-elevator"};

    auto mock_factory = use_a_mock_vm_factory();
    mpt::MockDaemon daemon{config_builder.build()};
    auto instance_ptr = std::make_shared<NiceMock<mpt::MockVirtualMachine>>();

    std::vector<mp::NetworkInterfaceInfo> net_info{
        {"eth8", "Ethernet", "A network adapter", {}, true}};
    EXPECT_CALL(*mock_factory, networks).WillOnce(Return(net_info));
    EXPECT_CALL(*mock_factory, prepare_networking).Times(0);
    EXPECT_CALL(*instance_ptr, add_network_interface(_, _, _)).Times(0);
    EXPECT_CALL(*instance_ptr, get_name).WillRepeatedly(ReturnRef(instance_name));

    std::string msg{"Cannot update instance settings; instance: glass-elevator; reason: Need user "
                    "authorization to bridge eth8"};
    MP_EXPECT_THROW_THAT(daemon.test_add_bridged_interface(instance_name, instance_ptr),
                         mp::NonAuthorizedBridgeSettingsException,
                         mpt::match_what(msg));
}

struct DaemonIsBridged : public Daemon,
                         public WithParamInterface<std::tuple<std::vector<mp::NetworkInterfaceInfo>,
                                                              std::vector<mp::NetworkInterface>,
                                                              bool>>
{
    DaemonIsBridged()
    {
        EXPECT_CALL(mock_platform, bridge_nomenclature)
            .Times(AnyNumber())
            .WillRepeatedly(Return("this is not a bridge"));
    }
};

TEST_P(DaemonIsBridged, isBridgedWorks)
{
    const auto [host_nets, extra_interfaces, result] = GetParam();

    std::string instance_name{"charlie"};

    mp::VMSpecs specs{};
    specs.extra_interfaces = extra_interfaces;

    auto [mock_platform, platform_guard] = mpt::MockPlatform::inject<NiceMock>();
    EXPECT_CALL(*mock_platform, bridge_nomenclature).WillRepeatedly(Return("generic"));

    auto mock_factory = use_a_mock_vm_factory();
    EXPECT_CALL(*mock_factory, networks).WillOnce(Return(host_nets));
    mpt::MockDaemon daemon{config_builder.build()};
    auto instance_ptr = std::make_shared<NiceMock<mpt::MockVirtualMachine>>();
    EXPECT_CALL(*instance_ptr, get_name).WillRepeatedly(ReturnRef(instance_name));

    EXPECT_EQ(daemon.test_is_bridged(instance_name, specs), result);
}

INSTANTIATE_TEST_SUITE_P(
    Daemon,
    DaemonIsBridged,
    Values(std::make_tuple(std::vector<mp::NetworkInterfaceInfo>{},
                           std::vector<mp::NetworkInterface>{{"eth8", "52:54:00:09:10:11", true}},
                           true),
           std::make_tuple(
               std::vector<mp::NetworkInterfaceInfo>{
                   {"somebr", "generic", "some bridge", {"eth8"}, false}},
               std::vector<mp::NetworkInterface>{{"somebr", "52:54:00:12:13:14", true}},
               true),
           std::make_tuple(std::vector<mp::NetworkInterfaceInfo>{},
                           std::vector<mp::NetworkInterface>{{"eth9", "52:54:00:15:16:17", true}},
                           false),
           std::make_tuple(
               std::vector<mp::NetworkInterfaceInfo>{
                   {"somebr", "generic", "some bridge", {"eth9"}, false}},
               std::vector<mp::NetworkInterface>{{"somebr", "52:54:00:18:19:20", true}},
               false)));

TEST_F(Daemon, requestsNetworks)
{
    auto mock_factory = use_a_mock_vm_factory();
    mp::Daemon daemon{config_builder.build()};

    std::vector<mp::NetworkInterfaceInfo> net_infos{{"net_a", "type_a", "description_a"},
                                                    {"net_b", "type_b", "description_b"}};
    EXPECT_CALL(*mock_factory, networks).WillOnce(Return(net_infos));

    StrictMock<mpt::MockServerReaderWriter<mp::NetworksReply, mp::NetworksRequest>> mock_server;

    auto are_same_net = [](const mp::NetInterface& proto_net,
                           const mp::NetworkInterfaceInfo& net_info) {
        return std::tie(proto_net.name(), proto_net.type(), proto_net.description()) ==
               std::tie(net_info.id, net_info.type, net_info.description);
    };
    auto same_net_matcher =
        Truly(mpt::with_arg_tuple(are_same_net)); // matches pairs (2-tuples) of equivalent nets

    EXPECT_CALL(mock_server,
                Write(Property(&mp::NetworksReply::interfaces,
                               UnorderedPointwise(same_net_matcher, net_infos)),
                      _))
        .WillOnce(Return(true));

    EXPECT_TRUE(
        call_daemon_slot(daemon, &mp::Daemon::networks, mp::NetworksRequest{}, mock_server).ok());
}

TEST_F(Daemon, performsHealthCheckOnNetworks)
{
    auto mock_factory = use_a_mock_vm_factory();
    mp::Daemon daemon{config_builder.build()};

    EXPECT_CALL(*mock_factory, hypervisor_health_check);
    call_daemon_slot(
        daemon,
        &mp::Daemon::networks,
        mp::NetworksRequest{},
        NiceMock<mpt::MockServerReaderWriter<mp::NetworksReply, mp::NetworksRequest>>{});
}

TEST_F(Daemon, purgePersistsInstances)
{
    const std::string name1{"world-of-goo"}, name2{"small-beauty-goo"};
    auto instance_json1 = fmt::format(valid_template, name1, "10");
    auto instance_json2 = fmt::format(valid_template, name2, "11");
    auto json_contents = fmt::format("{{{}, {}}}", instance_json1, instance_json2);

    const auto [temp_dir, filename] = plant_instance_json(json_contents);
    config_builder.data_directory = temp_dir->path();

    auto [mock_file_ops, guard] = mpt::MockFileOps::inject<StrictMock>();
    EXPECT_CALL(*mock_file_ops, write_transactionally(Eq(filename), _))
        .WillOnce(Return())
        .WillOnce(Return())
        .WillOnce(WithArg<1>([&name1, &name2](const QByteArrayView& data) {
            EXPECT_THAT(data.toByteArray().toStdString(),
                        AllOf(HasSubstr(name1), HasSubstr(name2)));
        }));

    config_builder.vault = std::make_unique<NiceMock<mpt::MockVMImageVault>>();
    mp::Daemon daemon{config_builder.build()};

    call_daemon_slot(daemon,
                     &mp::Daemon::purge,
                     mp::PurgeRequest{},
                     NiceMock<mpt::MockServerReaderWriter<mp::PurgeReply, mp::PurgeRequest>>{});
}

TEST_F(Daemon, infoAllReturnsAllInstances)
{
    const std::string good_instance_name{"good-instance"},
        deleted_instance_name{"deleted-instance"};
    const auto good_instance_json = fmt::format(valid_template, good_instance_name, "10");
    const auto deleted_instance_json = fmt::format(deleted_template, deleted_instance_name, "11");
    const auto instances_json =
        fmt::format("{{{}, {}}}", good_instance_json, deleted_instance_json);
    const auto [temp_dir, __] = plant_instance_json(instances_json);
    config_builder.data_directory = temp_dir->path();
    config_builder.vault = std::make_unique<NiceMock<mpt::MockVMImageVault>>();

    EXPECT_CALL(*use_a_mock_vm_factory(), create_virtual_machine)
        .WillRepeatedly(WithArg<0>([](const auto& desc) {
            return std::make_unique<mpt::StubVirtualMachine>(desc.vm_name);
        }));

    const auto names_matcher =
        UnorderedElementsAre(Property(&mp::DetailedInfoItem::name, good_instance_name),
                             Property(&mp::DetailedInfoItem::name, deleted_instance_name));

    StrictMock<mpt::MockServerReaderWriter<mp::InfoReply, mp::InfoRequest>> mock_server{};
    EXPECT_CALL(mock_server, Write(Property(&mp::InfoReply::details, names_matcher), _))
        .WillOnce(Return(true));

    mp::Daemon daemon{config_builder.build()};
    call_daemon_slot(daemon, &mp::Daemon::info, mp::InfoRequest{}, mock_server);
}

TEST_F(Daemon, setsPermissionsOnProvidedStoragePath)
{
    const QString path{"Where all the secrets go"};
    const std::filesystem::path std_path{path.toStdU16String()};

    EXPECT_CALL(mock_platform, multipass_storage_location()).WillOnce(Return(path));
    EXPECT_CALL(mock_permission_utils, restrict_permissions(std_path));

    config_builder.build();
}

TEST_F(Daemon, setsPermissionsOnStorageDirs)
{

    config_builder.data_directory = "Sensitive data location";
    const std::filesystem::path std_data_path{config_builder.data_directory.toStdU16String()};

    config_builder.cache_directory = "Pirate's secret cache";
    const std::filesystem::path std_cache_path{config_builder.cache_directory.toStdU16String()};

    EXPECT_CALL(mock_permission_utils, restrict_permissions(std_data_path));
    EXPECT_CALL(mock_permission_utils, restrict_permissions(std_cache_path));

    config_builder.build();
}

TEST_F(Daemon, setsUpPermissionInheritance)
{
    EXPECT_CALL(mock_platform, setup_permission_inheritance(true));

    config_builder.build();
}

} // namespace<|MERGE_RESOLUTION|>--- conflicted
+++ resolved
@@ -159,15 +159,7 @@
     const mpt::MockPermissionUtils::GuardedMock mock_permission_utils_injection =
         mpt::MockPermissionUtils::inject<NiceMock>();
     mpt::MockPermissionUtils& mock_permission_utils = *mock_permission_utils_injection.first;
-<<<<<<< HEAD
-
-    const mpt::MockJsonUtils::GuardedMock mock_json_utils_injection =
-        mpt::MockJsonUtils::inject<NiceMock>();
-    mpt::MockJsonUtils& mock_json_utils = *mock_json_utils_injection.first;
-
     mpt::StubAvailabilityZone zone{};
-=======
->>>>>>> 72edbd7c
 };
 
 TEST_F(Daemon, buildsConfig)
@@ -438,16 +430,11 @@
     config_builder.vault = std::make_unique<NiceMock<mpt::MockVMImageVault>>();
 
     // This VM was running before, but not now.
-<<<<<<< HEAD
-    auto mock_vm = std::make_unique<NiceMock<mpt::MockVirtualMachine>>("yakety-yak");
+    auto mock_vm = std::make_unique<NiceMock<mpt::MockVirtualMachine>>();
+    EXPECT_CALL(*mock_vm, get_name).WillRepeatedly(ReturnRefOfCopy(std::string{"yakety-yak"}));
     EXPECT_CALL(*mock_vm, current_state)
         .Times(1)
         .WillRepeatedly(Return(mp::VirtualMachine::State::stopped));
-=======
-    auto mock_vm = std::make_unique<NiceMock<mpt::MockVirtualMachine>>();
-    EXPECT_CALL(*mock_vm, get_name).WillRepeatedly(ReturnRefOfCopy(std::string{"yakety-yak"}));
-    EXPECT_CALL(*mock_vm, current_state).WillOnce(Return(mp::VirtualMachine::State::stopped));
->>>>>>> 72edbd7c
     EXPECT_CALL(*mock_vm, start).Times(1);
 
     mp::Signal sig;
@@ -479,16 +466,11 @@
     config_builder.vault = std::make_unique<NiceMock<mpt::MockVMImageVault>>();
 
     // This VM was running before, but not now.
-<<<<<<< HEAD
-    auto mock_vm = std::make_unique<NiceMock<mpt::MockVirtualMachine>>(vm_props.name);
+    auto mock_vm = std::make_unique<NiceMock<mpt::MockVirtualMachine>>();
+    EXPECT_CALL(*mock_vm, get_name).WillRepeatedly(ReturnRef(vm_props.name));
     EXPECT_CALL(*mock_vm, current_state)
         .Times(1)
         .WillRepeatedly(Return(mp::VirtualMachine::State::stopped));
-=======
-    auto mock_vm = std::make_unique<NiceMock<mpt::MockVirtualMachine>>();
-    EXPECT_CALL(*mock_vm, get_name).WillRepeatedly(ReturnRef(vm_props.name));
-    EXPECT_CALL(*mock_vm, current_state).WillOnce(Return(mp::VirtualMachine::State::stopped));
->>>>>>> 72edbd7c
     EXPECT_CALL(*mock_vm, start).Times(1);
     EXPECT_CALL(*mock_vm, handle_state_update).Times(1);
     EXPECT_CALL(*mock_vm, wait_until_ssh_up).Times(1);
@@ -508,16 +490,11 @@
     config_builder.vault = std::make_unique<NiceMock<mpt::MockVMImageVault>>();
 
     // This VM was running before, but not now.
-<<<<<<< HEAD
-    auto mock_vm = std::make_unique<NiceMock<mpt::MockVirtualMachine>>(vm_props.name);
+    auto mock_vm = std::make_unique<NiceMock<mpt::MockVirtualMachine>>();
+    EXPECT_CALL(*mock_vm, get_name).WillRepeatedly(ReturnRef(vm_props.name));
     EXPECT_CALL(*mock_vm, current_state)
         .Times(1)
         .WillRepeatedly(Return(mp::VirtualMachine::State::running));
-=======
-    auto mock_vm = std::make_unique<NiceMock<mpt::MockVirtualMachine>>();
-    EXPECT_CALL(*mock_vm, get_name).WillRepeatedly(ReturnRef(vm_props.name));
-    EXPECT_CALL(*mock_vm, current_state).WillOnce(Return(mp::VirtualMachine::State::running));
->>>>>>> 72edbd7c
     EXPECT_CALL(*mock_vm, start).Times(0);
     EXPECT_CALL(*mock_vm, handle_state_update).Times(1);
     EXPECT_CALL(*mock_vm, wait_until_ssh_up).Times(1);
@@ -537,16 +514,11 @@
     config_builder.vault = std::make_unique<NiceMock<mpt::MockVMImageVault>>();
 
     // This VM was running before, but not now.
-<<<<<<< HEAD
-    auto mock_vm = std::make_unique<NiceMock<mpt::MockVirtualMachine>>(vm_props.name);
+    auto mock_vm = std::make_unique<NiceMock<mpt::MockVirtualMachine>>();
+    EXPECT_CALL(*mock_vm, get_name).WillRepeatedly(ReturnRef(vm_props.name));
     EXPECT_CALL(*mock_vm, current_state)
         .Times(1)
         .WillRepeatedly(Return(mp::VirtualMachine::State::starting));
-=======
-    auto mock_vm = std::make_unique<NiceMock<mpt::MockVirtualMachine>>();
-    EXPECT_CALL(*mock_vm, get_name).WillRepeatedly(ReturnRef(vm_props.name));
-    EXPECT_CALL(*mock_vm, current_state).WillOnce(Return(mp::VirtualMachine::State::starting));
->>>>>>> 72edbd7c
     EXPECT_CALL(*mock_vm, start).Times(0);
     EXPECT_CALL(*mock_vm, handle_state_update).Times(1);
     EXPECT_CALL(*mock_vm, wait_until_ssh_up).Times(1);
@@ -1643,13 +1615,8 @@
     auto [state, cmd, strs] = GetParam();
 
     EXPECT_CALL(*instance_ptr, current_state()).WillRepeatedly(Return(state));
-<<<<<<< HEAD
-    EXPECT_CALL(*instance_ptr, ensure_vm_is_running())
-        .WillRepeatedly(Throw(std::runtime_error("Not running")));
     EXPECT_CALL(*instance_ptr, get_zone).WillRepeatedly(ReturnRef(zone));
 
-=======
->>>>>>> 72edbd7c
     MP_DELEGATE_MOCK_CALLS_ON_BASE(mock_utils, is_running, mp::Utils);
 
     send_command({"launch"});
