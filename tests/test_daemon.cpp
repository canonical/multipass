--- conflicted
+++ resolved
@@ -300,48 +300,9 @@
         loop.exec();
     }
 
-<<<<<<< HEAD
-    QByteArray fake_img_info(const mp::MemorySize& size)
-    {
-        return QByteArray::fromStdString(
-            fmt::format("some\nother\ninfo\nfirst\nvirtual size: {} ({} bytes)\nmore\ninfo\nafter\n",
-                        size.in_gigabytes(), size.in_bytes()));
-    }
-
-    void simulate_qemuimg_info(const mpt::MockProcess* process, const mp::ProcessState& produce_result,
-                               const QByteArray& produce_output = {})
-    {
-        ASSERT_EQ(process->program().toStdString(), "qemu-img");
-
-        const auto args = process->arguments();
-        ASSERT_EQ(args.size(), 2);
-        EXPECT_EQ(args.constFirst(), "info");
-
-        EXPECT_CALL(*process, execute).WillOnce(Return(produce_result));
-        if (produce_result.completed_successfully())
-            EXPECT_CALL(*process, read_all_standard_output).WillOnce(Return(produce_output));
-        else if (produce_result.exit_code)
-            EXPECT_CALL(*process, read_all_standard_error).WillOnce(Return(produce_output));
-        else
-            ON_CALL(*process, read_all_standard_error).WillByDefault(Return(produce_output));
-    }
-
-    std::unique_ptr<mp::test::MockProcessFactory::Scope>
-    inject_fake_qemuimg_callback(const mp::ProcessState& qemuimg_exit_status, const QByteArray& qemuimg_output)
-    {
-        std::unique_ptr<mp::test::MockProcessFactory::Scope> mock_factory_scope = mpt::MockProcessFactory::Inject();
-
-        mock_factory_scope->register_callback(
-            [&](mpt::MockProcess* process) { simulate_qemuimg_info(process, qemuimg_exit_status, qemuimg_output); });
-
-        return mock_factory_scope;
-    }
-
 #ifdef MULTIPASS_PLATFORM_WINDOWS
     std::string server_address{"localhost:50051"};
 #else
-=======
->>>>>>> 5258e0d9
     std::string server_address{"unix:/tmp/test-multipassd.socket"};
 #endif
     QEventLoop loop; // needed as signal/slots used internally by mp::Daemon
