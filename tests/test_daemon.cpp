/*
 * Copyright (C) 2017-2020 Canonical, Ltd.
 *
 * This program is free software; you can redistribute it and/or modify
 * it under the terms of the GNU General Public License as published by
 * the Free Software Foundation; version 3.
 *
 * This program is distributed in the hope that it will be useful,
 * but WITHOUT ANY WARRANTY; without even the implied warranty of
 * MERCHANTABILITY or FITNESS FOR A PARTICULAR PURPOSE.  See the
 * GNU General Public License for more details.
 *
 * You should have received a copy of the GNU General Public License
 * along with this program.  If not, see <http://www.gnu.org/licenses/>.
 *
 */

#include <src/client/cli/client.h>
#include <src/daemon/daemon.h>
#include <src/daemon/daemon_config.h>
#include <src/daemon/daemon_rpc.h>
#include <src/platform/update/disabled_update_prompt.h>

#include <multipass/auto_join_thread.h>
#include <multipass/cli/argparser.h>
#include <multipass/cli/command.h>
#include <multipass/constants.h>
#include <multipass/name_generator.h>
#include <multipass/version.h>
#include <multipass/virtual_machine_factory.h>
#include <multipass/vm_image_host.h>

#include "extra_assertions.h"
#include "file_operations.h"
#include "mock_environment_helpers.h"
#include "mock_process_factory.h"
#include "mock_standard_paths.h"
#include "mock_virtual_machine_factory.h"
#include "mock_vm_image_vault.h"
#include "stub_cert_store.h"
#include "stub_certprovider.h"
#include "stub_image_host.h"
#include "stub_logger.h"
#include "stub_ssh_key_provider.h"
#include "stub_terminal.h"
#include "stub_virtual_machine_factory.h"
#include "stub_vm_image_vault.h"
#include "temp_dir.h"

#include <yaml-cpp/yaml.h>

#include <gtest/gtest.h>

#include <QCoreApplication>
#include <QJsonDocument>
#include <QJsonObject>
#include <QNetworkProxyFactory>
#include <QStorageInfo>
#include <QString>
#include <QSysInfo>

#include <scope_guard.hpp>

#include <memory>
#include <ostream>
#include <stdexcept>
#include <string>

namespace mp = multipass;
namespace mpt = multipass::test;
using namespace testing;

namespace YAML
{
void PrintTo(const YAML::Node& node, ::std::ostream* os)
{
    YAML::Emitter emitter;
    emitter.SetIndent(4);
    emitter << node;
    *os << "\n" << emitter.c_str();
}
} // namespace YAML

namespace
{
template<typename R>
  bool is_ready(std::future<R> const& f)
  { return f.wait_for(std::chrono::seconds(0)) == std::future_status::ready; }

struct MockDaemon : public mp::Daemon
{
    using mp::Daemon::Daemon;

    MOCK_METHOD3(create,
                 void(const mp::CreateRequest*, grpc::ServerWriter<mp::CreateReply>*, std::promise<grpc::Status>*));
    MOCK_METHOD3(launch,
                 void(const mp::LaunchRequest*, grpc::ServerWriter<mp::LaunchReply>*, std::promise<grpc::Status>*));
    MOCK_METHOD3(purge,
                 void(const mp::PurgeRequest*, grpc::ServerWriter<mp::PurgeReply>*, std::promise<grpc::Status>*));
    MOCK_METHOD3(find,
                 void(const mp::FindRequest* request, grpc::ServerWriter<mp::FindReply>*, std::promise<grpc::Status>*));
    MOCK_METHOD3(info, void(const mp::InfoRequest*, grpc::ServerWriter<mp::InfoReply>*, std::promise<grpc::Status>*));
    MOCK_METHOD3(list, void(const mp::ListRequest*, grpc::ServerWriter<mp::ListReply>*, std::promise<grpc::Status>*));
    MOCK_METHOD3(mount, void(const mp::MountRequest* request, grpc::ServerWriter<mp::MountReply>*,
                             std::promise<grpc::Status>*));
    MOCK_METHOD3(recover,
                 void(const mp::RecoverRequest*, grpc::ServerWriter<mp::RecoverReply>*, std::promise<grpc::Status>*));
    MOCK_METHOD3(ssh_info,
                 void(const mp::SSHInfoRequest*, grpc::ServerWriter<mp::SSHInfoReply>*, std::promise<grpc::Status>*));
    MOCK_METHOD3(start,
                 void(const mp::StartRequest*, grpc::ServerWriter<mp::StartReply>*, std::promise<grpc::Status>*));
    MOCK_METHOD3(stop, void(const mp::StopRequest*, grpc::ServerWriter<mp::StopReply>*, std::promise<grpc::Status>*));
    MOCK_METHOD3(suspend,
                 void(const mp::SuspendRequest*, grpc::ServerWriter<mp::SuspendReply>*, std::promise<grpc::Status>*));
    MOCK_METHOD3(restart,
                 void(const mp::RestartRequest*, grpc::ServerWriter<mp::RestartReply>*, std::promise<grpc::Status>*));
    MOCK_METHOD3(delet,
                 void(const mp::DeleteRequest*, grpc::ServerWriter<mp::DeleteReply>*, std::promise<grpc::Status>*));
    MOCK_METHOD3(umount,
                 void(const mp::UmountRequest*, grpc::ServerWriter<mp::UmountReply>*, std::promise<grpc::Status>*));
    MOCK_METHOD3(version,
                 void(const mp::VersionRequest*, grpc::ServerWriter<mp::VersionReply>*, std::promise<grpc::Status>*));

    template <typename Request, typename Reply>
    void set_promise_value(const Request*, grpc::ServerWriter<Reply>*, std::promise<grpc::Status>* status_promise)
    {
        status_promise->set_value(grpc::Status::OK);
    }
};

struct StubNameGenerator : public mp::NameGenerator
{
    explicit StubNameGenerator(std::string name) : name{std::move(name)}
    {
    }
    std::string make_name() override
    {
        return name;
    }
    std::string name;
};

class TestCreate final : public mp::cmd::Command
{
public:
    using Command::Command;
    mp::ReturnCode run(mp::ArgParser* parser) override
    {
        auto on_success = [](mp::CreateReply& /*reply*/) { return mp::ReturnCode::Ok; };
        auto on_failure = [this](grpc::Status& status) {
            mp::CreateError create_error;
            create_error.ParseFromString(status.error_details());
            const auto errors = create_error.error_codes();

            cerr << "failed: " << status.error_message();
            if (errors.size() == 1)
            {
                const auto& error = errors[0];
                if (error == mp::CreateError::INVALID_DISK_SIZE)
                    cerr << "disk";
                else if (error == mp::CreateError::INVALID_MEM_SIZE)
                    cerr << "memory";
                else
                    cerr << "?";
            }

            return mp::ReturnCode::CommandFail;
        };

        auto streaming_callback = [this](mp::CreateReply& reply) { cout << reply.create_message() << std::endl; };

        auto ret = parse_args(parser);
        return ret == mp::ParseCode::Ok
                   ? dispatch(&mp::Rpc::Stub::create, request, on_success, on_failure, streaming_callback)
                   : parser->returnCodeFrom(ret);
    }

    std::string name() const override
    {
        return "test_create";
    }

    QString short_help() const override
    {
        return {};
    }

    QString description() const override
    {
        return {};
    }

private:
    mp::ParseCode parse_args(mp::ArgParser* parser) override
    {
        QCommandLineOption diskOption("disk", "", "disk", "");
        QCommandLineOption memOption("mem", "", "mem", "");
        parser->addOptions({diskOption, memOption});

        auto status = parser->commandParse(this);
        if (status == mp::ParseCode::Ok)
        {
            if (parser->isSet(memOption))
                request.set_mem_size(parser->value(memOption).toStdString());

            if (parser->isSet(diskOption))
                request.set_disk_space(parser->value(diskOption).toStdString());
        }

        return status;
    }

    mp::CreateRequest request;
};

class TestClient : public mp::Client
{
public:
    explicit TestClient(mp::ClientConfig& context) : mp::Client{context}
    {
        add_command<TestCreate>();
        sort_commands();
    }
};

} // namespace

struct Daemon : public Test
{
    Daemon()
    {
        config_builder.server_address = server_address;
        config_builder.cache_directory = cache_dir.path();
        config_builder.data_directory = data_dir.path();
        config_builder.vault = std::make_unique<mpt::StubVMImageVault>();
        config_builder.factory = std::make_unique<mpt::StubVirtualMachineFactory>();
        config_builder.image_hosts.push_back(std::make_unique<mpt::StubVMImageHost>());
        config_builder.ssh_key_provider = std::make_unique<mpt::StubSSHKeyProvider>();
        config_builder.cert_provider = std::make_unique<mpt::StubCertProvider>();
        config_builder.client_cert_store = std::make_unique<mpt::StubCertStore>();
        config_builder.connection_type = mp::RpcConnectionType::insecure;
        config_builder.logger = std::make_unique<mpt::StubLogger>();
        config_builder.update_prompt = std::make_unique<mp::DisabledUpdatePrompt>();
    }

    void SetUp() override
    {
        EXPECT_CALL(mpt::MockStandardPaths::mock_instance(), locate(_, _, _))
            .Times(AnyNumber()); // needed to allow general calls once we have added the specific expectation below
        EXPECT_CALL(mpt::MockStandardPaths::mock_instance(),
                    locate(_, Property(&QString::toStdString, EndsWith("settings.json")), _))
            .Times(AnyNumber())
            .WillRepeatedly(Return("")); /* Avoid writing to Windows Terminal settings. We use an "expectation" so that
                                            it gets reset at the end of each test (by VerifyAndClearExpectations) */
    }

    mpt::MockVirtualMachineFactory* use_a_mock_vm_factory()
    {
        auto mock_factory = std::make_unique<NiceMock<mpt::MockVirtualMachineFactory>>();
        auto mock_factory_ptr = mock_factory.get();

        ON_CALL(*mock_factory_ptr, fetch_type()).WillByDefault(Return(mp::FetchType::ImageOnly));

        ON_CALL(*mock_factory_ptr, create_virtual_machine(_, _))
            .WillByDefault(Return(ByMove(std::make_unique<mpt::StubVirtualMachine>())));

        ON_CALL(*mock_factory_ptr, prepare_source_image(_)).WillByDefault(ReturnArg<0>());

        ON_CALL(*mock_factory_ptr, get_backend_version_string()).WillByDefault(Return("mock-1234"));

        config_builder.factory = std::move(mock_factory);
        return mock_factory_ptr;
    }

    void send_command(const std::vector<std::string>& command, std::ostream& cout = trash_stream,
                      std::ostream& cerr = trash_stream, std::istream& cin = trash_stream)
    {
        send_commands({command}, cout, cerr, cin);
    }

    // "commands" is a vector of commands that includes necessary positional arguments, ie,
    // "start foo"
    void send_commands(std::vector<std::vector<std::string>> commands, std::ostream& cout = trash_stream,
                       std::ostream& cerr = trash_stream, std::istream& cin = trash_stream)
    {
        // Commands need to be sent from a thread different from that the QEventLoop is on.
        // Event loop is started/stopped to ensure all signals are delivered
        mp::AutoJoinThread t([this, &commands, &cout, &cerr, &cin] {
            mpt::StubTerminal term(cout, cerr, cin);
            mp::ClientConfig client_config{server_address, mp::RpcConnectionType::insecure,
                                           std::make_unique<mpt::StubCertProvider>(), &term};
            TestClient client{client_config};
            for (const auto& command : commands)
            {
                QStringList args = QStringList() << "multipass_test";

                for (const auto& arg : command)
                {
                    args << QString::fromStdString(arg);
                }
                client.run(args);
            }
            loop.quit();
        });
        loop.exec();
    }

    std::string server_address{"unix:/tmp/test-multipassd.socket"};
    QEventLoop loop; // needed as signal/slots used internally by mp::Daemon
    mpt::TempDir cache_dir;
    mpt::TempDir data_dir;
    mp::DaemonConfigBuilder config_builder;
    inline static std::stringstream trash_stream{}; // this may have contents (that we don't care about)
};

TEST_F(Daemon, receives_commands)
{
    MockDaemon daemon{config_builder.build()};

    EXPECT_CALL(daemon, create(_, _, _))
        .WillOnce(Invoke(&daemon, &MockDaemon::set_promise_value<mp::CreateRequest, mp::CreateReply>));
    EXPECT_CALL(daemon, launch(_, _, _))
        .WillOnce(Invoke(&daemon, &MockDaemon::set_promise_value<mp::LaunchRequest, mp::LaunchReply>));
    EXPECT_CALL(daemon, purge(_, _, _))
        .WillOnce(Invoke(&daemon, &MockDaemon::set_promise_value<mp::PurgeRequest, mp::PurgeReply>));
    EXPECT_CALL(daemon, find(_, _, _))
        .WillOnce(Invoke(&daemon, &MockDaemon::set_promise_value<mp::FindRequest, mp::FindReply>));
    EXPECT_CALL(daemon, ssh_info(_, _, _))
        .WillOnce(Invoke(&daemon, &MockDaemon::set_promise_value<mp::SSHInfoRequest, mp::SSHInfoReply>));
    EXPECT_CALL(daemon, info(_, _, _))
        .WillOnce(Invoke(&daemon, &MockDaemon::set_promise_value<mp::InfoRequest, mp::InfoReply>));
    EXPECT_CALL(daemon, list(_, _, _))
        .WillOnce(Invoke(&daemon, &MockDaemon::set_promise_value<mp::ListRequest, mp::ListReply>));
    EXPECT_CALL(daemon, recover(_, _, _))
        .WillOnce(Invoke(&daemon, &MockDaemon::set_promise_value<mp::RecoverRequest, mp::RecoverReply>));
    EXPECT_CALL(daemon, start(_, _, _))
        .WillOnce(Invoke(&daemon, &MockDaemon::set_promise_value<mp::StartRequest, mp::StartReply>));
    EXPECT_CALL(daemon, stop(_, _, _))
        .WillOnce(Invoke(&daemon, &MockDaemon::set_promise_value<mp::StopRequest, mp::StopReply>));
    EXPECT_CALL(daemon, suspend(_, _, _))
        .WillOnce(Invoke(&daemon, &MockDaemon::set_promise_value<mp::SuspendRequest, mp::SuspendReply>));
    EXPECT_CALL(daemon, restart(_, _, _))
        .WillOnce(Invoke(&daemon, &MockDaemon::set_promise_value<mp::RestartRequest, mp::RestartReply>));
    EXPECT_CALL(daemon, delet(_, _, _))
        .WillOnce(Invoke(&daemon, &MockDaemon::set_promise_value<mp::DeleteRequest, mp::DeleteReply>));
    EXPECT_CALL(daemon, version(_, _, _))
        .WillOnce(Invoke(&daemon, &MockDaemon::set_promise_value<mp::VersionRequest, mp::VersionReply>));
    EXPECT_CALL(daemon, mount(_, _, _))
        .WillOnce(Invoke(&daemon, &MockDaemon::set_promise_value<mp::MountRequest, mp::MountReply>));
    EXPECT_CALL(daemon, umount(_, _, _))
        .WillOnce(Invoke(&daemon, &MockDaemon::set_promise_value<mp::UmountRequest, mp::UmountReply>));

    send_commands({{"test_create", "foo"},
                   {"launch", "foo"},
                   {"delete", "foo"},
                   {"exec", "foo", "--", "cmd"},
                   {"info", "foo"},
                   {"list"},
                   {"purge"},
                   {"recover", "foo"},
                   {"start", "foo"},
                   {"stop", "foo"},
                   {"suspend", "foo"},
                   {"restart", "foo"},
                   {"version"},
                   {"find", "something"},
                   {"mount", ".", "target"},
                   {"umount", "instance"}});
}

TEST_F(Daemon, provides_version)
{
    mp::Daemon daemon{config_builder.build()};

    std::stringstream stream;
    send_command({"version"}, stream);

    EXPECT_THAT(stream.str(), HasSubstr(mp::version_string));
}

TEST_F(Daemon, failed_restart_command_returns_fulfilled_promise)
{
    mp::Daemon daemon{config_builder.build()};

    auto nonexistant_instance = new mp::InstanceNames; // on heap as *Request takes ownership
    nonexistant_instance->add_instance_name("nonexistant");
    mp::RestartRequest request;
    request.set_allocated_instance_names(nonexistant_instance);
    std::promise<grpc::Status> status_promise;

    daemon.restart(&request, nullptr, &status_promise);
    EXPECT_TRUE(is_ready(status_promise.get_future()));
}

TEST_F(Daemon, proxy_contains_valid_info)
{
    auto guard = sg::make_scope_guard([] {
        // Resets proxy back to what the system is configured for
        QNetworkProxyFactory::setUseSystemConfiguration(true);
    });

    QString username{"username"};
    QString password{"password"};
    QString hostname{"192.168.1.1"};
    qint16 port{3128};
    QString proxy = QString("%1:%2@%3:%4").arg(username).arg(password).arg(hostname).arg(port);

    mpt::SetEnvScope env("http_proxy", proxy.toUtf8());

    auto config = config_builder.build();

    EXPECT_THAT(config->network_proxy->user(), username);
    EXPECT_THAT(config->network_proxy->password(), password);
    EXPECT_THAT(config->network_proxy->hostName(), hostname);
    EXPECT_THAT(config->network_proxy->port(), port);
}

TEST_F(Daemon, data_path_valid)
{
    QTemporaryDir data_dir, cache_dir;

    EXPECT_CALL(mpt::MockStandardPaths::mock_instance(), writableLocation(mp::StandardPaths::CacheLocation))
        .WillOnce(Return(cache_dir.path()));

    EXPECT_CALL(mpt::MockStandardPaths::mock_instance(), writableLocation(mp::StandardPaths::AppDataLocation))
        .WillOnce(Return(data_dir.path()));

    config_builder.data_directory = "";
    config_builder.cache_directory = "";
    auto config = config_builder.build();

    EXPECT_EQ(config->data_directory.toStdString(), data_dir.path().toStdString());
    EXPECT_EQ(config->cache_directory.toStdString(), cache_dir.path().toStdString());
}

TEST_F(Daemon, data_path_with_storage_valid)
{
    QTemporaryDir storage_dir;

    mpt::SetEnvScope storage("MULTIPASS_STORAGE", storage_dir.path().toUtf8());
    EXPECT_CALL(mpt::MockStandardPaths::mock_instance(), writableLocation(_)).Times(0);

    config_builder.data_directory = "";
    config_builder.cache_directory = "";
    auto config = config_builder.build();

    EXPECT_EQ(config->data_directory.toStdString(), storage_dir.filePath("data").toStdString());
    EXPECT_EQ(config->cache_directory.toStdString(), storage_dir.filePath("cache").toStdString());
}

namespace
{
struct DaemonCreateLaunchTestSuite : public Daemon, public WithParamInterface<std::string>
{
};

struct MinSpaceRespectedSuite : public Daemon,
                                public WithParamInterface<std::tuple<std::string, std::string, std::string>>
{
};

struct MinSpaceViolatedSuite : public Daemon,
                               public WithParamInterface<std::tuple<std::string, std::string, std::string>>
{
};

struct LaunchImgSizeSuite : public Daemon,
                            public WithParamInterface<std::tuple<std::string, std::vector<std::string>, std::string>>
{
};

<<<<<<< HEAD
struct InvalidDataDirectorySuite : public Daemon,
                                   public WithParamInterface<std::tuple<std::string, std::vector<std::string>, std::string>>
=======
struct LaunchWithBridges
    : public Daemon,
      public WithParamInterface<
          std::pair<std::vector<std::tuple<std::string, std::string, std::string>>, std::vector<std::string>>>
>>>>>>> 1f96ef7e
{
};

TEST_P(DaemonCreateLaunchTestSuite, creates_virtual_machines)
{
    auto mock_factory = use_a_mock_vm_factory();
    mp::Daemon daemon{config_builder.build()};

    EXPECT_CALL(*mock_factory, create_virtual_machine(_, _));
    send_command({GetParam()});
}

TEST_P(DaemonCreateLaunchTestSuite, on_creation_hooks_up_platform_prepare_source_image)
{
    auto mock_factory = use_a_mock_vm_factory();
    mp::Daemon daemon{config_builder.build()};

    EXPECT_CALL(*mock_factory, prepare_source_image(_));
    send_command({GetParam()});
}

TEST_P(DaemonCreateLaunchTestSuite, on_creation_hooks_up_platform_prepare_instance_image)
{
    auto mock_factory = use_a_mock_vm_factory();
    mp::Daemon daemon{config_builder.build()};

    EXPECT_CALL(*mock_factory, prepare_instance_image(_, _));
    send_command({GetParam()});
}

TEST_P(DaemonCreateLaunchTestSuite, on_creation_handles_instance_image_preparation_failure)
{
    auto mock_factory = use_a_mock_vm_factory();
    mp::Daemon daemon{config_builder.build()};

    std::string cause = "motive";
    EXPECT_CALL(*mock_factory, prepare_instance_image(_, _)).WillOnce(Throw(std::runtime_error{cause}));
    EXPECT_CALL(*mock_factory, remove_resources_for(_));

    std::stringstream err_stream;
    send_command({GetParam()}, trash_stream, err_stream);

    EXPECT_THAT(err_stream.str(), AllOf(HasSubstr("failed"), HasSubstr(cause)));
}

TEST_P(DaemonCreateLaunchTestSuite, generates_name_on_creation_when_client_does_not_provide_one)
{
    const std::string expected_name{"pied-piper-valley"};

    config_builder.name_generator = std::make_unique<StubNameGenerator>(expected_name);
    mp::Daemon daemon{config_builder.build()};

    std::stringstream stream;
    send_command({GetParam()}, stream);

    EXPECT_THAT(stream.str(), HasSubstr(expected_name));
}

MATCHER_P2(YAMLNodeContainsString, key, val, "")
{
    if (!arg.IsMap())
    {
        return false;
    }
    if (!arg[key])
    {
        return false;
    }
    if (!arg[key].IsScalar())
    {
        return false;
    }
    return arg[key].Scalar() == val;
}

MATCHER_P2(YAMLNodeContainsStringStartingWith, key, val, "")
{
    if (!arg.IsMap())
    {
        return false;
    }
    if (!arg[key])
    {
        return false;
    }
    if (!arg[key].IsScalar())
    {
        return false;
    }
    return arg[key].Scalar().find(val) == 0;
}

MATCHER_P(YAMLNodeContainsSubString, val, "")
{
    if (!arg.IsSequence())
    {
        return false;
    }

    return arg[0].Scalar().find(val) != std::string::npos;
}

MATCHER_P2(YAMLNodeContainsStringArray, key, values, "")
{
    if (!arg.IsMap())
    {
        return false;
    }
    if (!arg[key])
    {
        return false;
    }
    if (!arg[key].IsSequence())
    {
        return false;
    }
    if (arg[key].size() != values.size())
    {
        return false;
    }
    for (auto i = 0u; i < values.size(); ++i)
    {
        if (arg[key][i].template as<std::string>() != values[i])
        {
            return false;
        }
    }
    return true;
}

MATCHER_P(YAMLNodeContainsMap, key, "")
{
    if (!arg.IsMap())
    {
        return false;
    }
    if (!arg[key])
    {
        return false;
    }
    return arg[key].IsMap();
}

MATCHER_P(YAMLNodeContainsSequence, key, "")
{
    if (!arg.IsMap())
    {
        return false;
    }
    if (!arg[key])
    {
        return false;
    }
    return arg[key].IsSequence();
}

MATCHER_P(YAMLSequenceContainsStringMap, values, "")
{
    if (!arg.IsSequence())
    {
        return false;
    }
    for (const auto& node : arg)
    {
        if (node.size() != values.size())
            continue;
        for (auto it = values.cbegin();; ++it)
        {
            if (it == values.cend())
                return true;
            else if (node[it->first].template as<std::string>() != it->second)
                break;
        }
    }
    return false;
}

TEST_P(DaemonCreateLaunchTestSuite, default_cloud_init_grows_root_fs)
{
    auto mock_factory = use_a_mock_vm_factory();
    mp::Daemon daemon{config_builder.build()};

    EXPECT_CALL(*mock_factory, prepare_instance_image(_, _))
        .WillOnce(Invoke([](const multipass::VMImage&, const mp::VirtualMachineDescription& desc) {
            EXPECT_THAT(desc.vendor_data_config, YAMLNodeContainsMap("growpart"));

            if (desc.vendor_data_config["growpart"])
            {
                auto const& growpart_stanza = desc.vendor_data_config["growpart"];

                EXPECT_THAT(growpart_stanza, YAMLNodeContainsString("mode", "auto"));
                EXPECT_THAT(growpart_stanza, YAMLNodeContainsStringArray("devices", std::vector<std::string>({"/"})));
                EXPECT_THAT(growpart_stanza, YAMLNodeContainsString("ignore_growroot_disabled", "false"));
            }
        }));

    send_command({GetParam()});
}

class DummyKeyProvider : public mpt::StubSSHKeyProvider
{
public:
    explicit DummyKeyProvider(std::string key) : key{std::move(key)}
    {
    }
    std::string public_key_as_base64() const override
    {
        return key;
    };

private:
    std::string key;
};

TEST_P(DaemonCreateLaunchTestSuite, adds_ssh_keys_to_cloud_init_config)
{
    auto mock_factory = use_a_mock_vm_factory();
    std::string expected_key{"thisitnotansshkeyactually"};
    config_builder.ssh_key_provider = std::make_unique<DummyKeyProvider>(expected_key);
    mp::Daemon daemon{config_builder.build()};

    EXPECT_CALL(*mock_factory, prepare_instance_image(_, _))
        .WillOnce(Invoke([&expected_key](const multipass::VMImage&, const mp::VirtualMachineDescription& desc) {
            ASSERT_THAT(desc.vendor_data_config, YAMLNodeContainsSequence("ssh_authorized_keys"));
            auto const& ssh_keys_stanza = desc.vendor_data_config["ssh_authorized_keys"];
            EXPECT_THAT(ssh_keys_stanza, YAMLNodeContainsSubString(expected_key));
        }));

    send_command({GetParam()});
}

TEST_P(DaemonCreateLaunchTestSuite, adds_pollinate_user_agent_to_cloud_init_config)
{
    auto mock_factory = use_a_mock_vm_factory();
    std::vector<std::pair<std::string, std::string>> const& expected_pollinate_map{
        {"path", "/etc/pollinate/add-user-agent"},
        {"content", fmt::format("multipass/version/{} # written by Multipass\n"
                                "multipass/driver/mock-1234 # written by Multipass\n"
                                "multipass/host/{}-{} # written by Multipass\n",
                                multipass::version_string, QSysInfo::productType(), QSysInfo::productVersion())},
    };
    mp::Daemon daemon{config_builder.build()};

    EXPECT_CALL(*mock_factory, prepare_instance_image(_, _))
        .WillOnce(
            Invoke([&expected_pollinate_map](const multipass::VMImage&, const mp::VirtualMachineDescription& desc) {
                EXPECT_THAT(desc.vendor_data_config, YAMLNodeContainsSequence("write_files"));

                if (desc.vendor_data_config["write_files"])
                {
                    auto const& write_stanza = desc.vendor_data_config["write_files"];

                    EXPECT_THAT(write_stanza, YAMLSequenceContainsStringMap(expected_pollinate_map));
                }
            }));

    send_command({GetParam()});
}

TEST_P(LaunchWithBridges, creates_network_cloud_init_iso)
{
    mpt::MockVirtualMachineFactory* mock_factory = use_a_mock_vm_factory();
    mp::Daemon daemon{config_builder.build()};

    const auto test_params = GetParam();
    const auto args = test_params.first;
    const auto forbidden_names = test_params.second;

    EXPECT_CALL(*mock_factory, prepare_instance_image(_, _))
        .WillOnce(Invoke([&args, &forbidden_names](const multipass::VMImage&,
                                                   const mp::VirtualMachineDescription& desc) {
            EXPECT_THAT(desc.network_data_config, YAMLNodeContainsMap("ethernets"));

            EXPECT_THAT(desc.network_data_config["ethernets"], YAMLNodeContainsMap("default"));
            auto const& default_network_stanza = desc.network_data_config["ethernets"]["default"];
            EXPECT_THAT(default_network_stanza, YAMLNodeContainsMap("match"));
            EXPECT_THAT(default_network_stanza["match"], YAMLNodeContainsStringStartingWith("macaddress", "52:54:00:"));
            EXPECT_THAT(default_network_stanza, YAMLNodeContainsString("dhcp4", "true"));

            for (const auto& arg : args)
            {
                std::string name = std::get<1>(arg);
                if (!name.empty())
                {
                    EXPECT_THAT(desc.network_data_config["ethernets"], YAMLNodeContainsMap(name));
                    auto const& extra_stanza = desc.network_data_config["ethernets"][name];
                    EXPECT_THAT(extra_stanza, YAMLNodeContainsMap("match"));

                    std::string mac = std::get<2>(arg);
                    if (mac.size() == 17)
                        EXPECT_THAT(extra_stanza["match"], YAMLNodeContainsString("macaddress", mac));
                    else
                        EXPECT_THAT(extra_stanza["match"], YAMLNodeContainsStringStartingWith("macaddress", mac));

                    EXPECT_THAT(extra_stanza, YAMLNodeContainsString("dhcp4", "true"));
                    EXPECT_THAT(extra_stanza, YAMLNodeContainsMap("dhcp4-overrides"));
                    EXPECT_THAT(extra_stanza["dhcp4-overrides"], YAMLNodeContainsString("route-metric", "200"));
                    EXPECT_THAT(extra_stanza, YAMLNodeContainsString("optional", "true"));
                }
            }

            for (const auto& forbidden : forbidden_names)
            {
                EXPECT_THAT(desc.network_data_config["ethernets"], Not(YAMLNodeContainsMap(forbidden)));
            }
        }));

    std::vector<std::string> command(1, "launch");

    for (const auto& arg : args)
    {
        command.push_back("--network");
        command.push_back(std::get<0>(arg));
    }

    send_command(command);
}

typedef typename std::pair<std::vector<std::tuple<std::string, std::string, std::string>>, std::vector<std::string>>
    BridgeTestArgType;

INSTANTIATE_TEST_SUITE_P(
    Daemon, LaunchWithBridges,
    Values(BridgeTestArgType({}, {"extra0"}), BridgeTestArgType({{"eth0", "extra0", "52:54:00:"}}, {"extra1"}),
           BridgeTestArgType({{"id=eth0,mac=01:23:45:ab:cd:ef,mode=auto", "extra0", "01:23:45:ab:cd:ef"},
                              {"wlan0", "extra1", "52:54:00:"}},
                             {"extra2"}),
           BridgeTestArgType({{"id=eth0,mode=manual", "", ""}}, {"extra0"}),
           BridgeTestArgType({{"id=eth0,mode=manual", "", ""}, {"id=wlan1", "extra1", "52:54:00:"}},
                             {"extra0", "extra2"})));

TEST_P(MinSpaceRespectedSuite, accepts_launch_with_enough_explicit_memory)
{
    auto mock_factory = use_a_mock_vm_factory();
    mp::Daemon daemon{config_builder.build()};

    const auto param = GetParam();
    const auto& cmd = std::get<0>(param);
    const auto& opt_name = std::get<1>(param);
    const auto& opt_value = std::get<2>(param);

    EXPECT_CALL(*mock_factory, create_virtual_machine(_, _));
    send_command({cmd, opt_name, opt_value});
}

TEST_P(MinSpaceViolatedSuite, refuses_launch_with_memory_below_threshold)
{
    auto mock_factory = use_a_mock_vm_factory();
    mp::Daemon daemon{config_builder.build()};

    std::stringstream stream;
    const auto param = GetParam();
    const auto& cmd = std::get<0>(param);
    const auto& opt_name = std::get<1>(param);
    const auto& opt_value = std::get<2>(param);

    EXPECT_CALL(*mock_factory, create_virtual_machine(_, _)).Times(0); // expect *no* call
    send_command({cmd, opt_name, opt_value}, std::cout, stream);
    EXPECT_THAT(stream.str(), AllOf(HasSubstr("fail"), AnyOf(HasSubstr("memory"), HasSubstr("disk"))));
}

TEST_P(LaunchImgSizeSuite, launches_with_correct_disk_size)
{
    auto mock_factory = use_a_mock_vm_factory();
    const auto param = GetParam();
    const auto& first_command_line_parameter = std::get<0>(param);
    const auto& other_command_line_parameters = std::get<1>(param);
    const auto& img_size_str = std::get<2>(param);
    const auto img_size = mp::MemorySize(img_size_str);

    auto mock_image_vault = std::make_unique<NiceMock<mpt::MockVMImageVault>>();
    ON_CALL(*mock_image_vault.get(), minimum_image_size_for(_)).WillByDefault([&img_size_str](auto...) {
        return mp::MemorySize{img_size_str};
    });

    config_builder.vault = std::move(mock_image_vault);
    mp::Daemon daemon{config_builder.build()};
    auto available_bytes = QStorageInfo(QDir(config_builder.data_directory)).bytesAvailable();
    std::string available_bytes_str = QString::number(available_bytes).toStdString();

    std::vector<std::string> all_parameters{first_command_line_parameter};
    for (const auto& p : other_command_line_parameters)
        all_parameters.push_back(p);

    if (other_command_line_parameters.size() > 0 && mp::MemorySize(other_command_line_parameters[1]) < img_size)
    {
        std::stringstream stream;
        EXPECT_CALL(*mock_factory, create_virtual_machine(_, _)).Times(0);
        send_command(all_parameters, trash_stream, stream);
        EXPECT_THAT(stream.str(), AllOf(HasSubstr("Requested disk"), HasSubstr("below minimum for this image")));
    }
    else if (other_command_line_parameters.size() > 0 && mp::MemorySize(other_command_line_parameters[1]) > mp::MemorySize(available_bytes_str  + "B"))
    {
        std::stringstream stream;
        EXPECT_CALL(*mock_factory, create_virtual_machine(_, _)).Times(0);
        send_command(all_parameters, trash_stream, stream);
        EXPECT_THAT(stream.str(), AllOf(HasSubstr("Available disk"), HasSubstr("below requested/default size")));
    }
    else
    {
        EXPECT_CALL(*mock_factory, create_virtual_machine(_, _));
        send_command(all_parameters);
    }
}

TEST_P(InvalidDataDirectorySuite, launch_fails_with_invalid_data_directory)
{
    auto mock_factory = use_a_mock_vm_factory();
    const auto param = GetParam();
    const auto& first_command_line_parameter = std::get<0>(param);
    const auto& other_command_line_parameters = std::get<1>(param);
    const auto& img_size_str = std::get<2>(param);

    auto mock_image_vault = std::make_unique<NiceMock<mpt::MockVMImageVault>>();
    ON_CALL(*mock_image_vault.get(), minimum_image_size_for(_)).WillByDefault([&img_size_str](auto...) {
        return mp::MemorySize{img_size_str};
    });

    config_builder.vault = std::move(mock_image_vault);
    config_builder.data_directory = QString("invalid_data_directory");
    mp::Daemon daemon{config_builder.build()};

    std::vector<std::string> all_parameters{first_command_line_parameter};
    for (const auto& p : other_command_line_parameters)
        all_parameters.push_back(p);

    std::stringstream stream;
    EXPECT_CALL(*mock_factory, create_virtual_machine(_, _)).Times(0);
    send_command(all_parameters, trash_stream, stream);
    EXPECT_THAT(stream.str(), HasSubstr("Failed to determine information about the volume containing"));
}

INSTANTIATE_TEST_SUITE_P(Daemon, DaemonCreateLaunchTestSuite, Values("launch", "test_create"));
INSTANTIATE_TEST_SUITE_P(Daemon, MinSpaceRespectedSuite,
                         Combine(Values("test_create", "launch"), Values("--mem", "--disk"),
                                 Values("1024m", "2Gb", "987654321")));
INSTANTIATE_TEST_SUITE_P(Daemon, MinSpaceViolatedSuite,
                         Combine(Values("test_create", "launch"), Values("--mem", "--disk"),
                                 Values("0", "0B", "0GB", "123B", "42kb", "100")));
INSTANTIATE_TEST_SUITE_P(Daemon, LaunchImgSizeSuite,
                         Combine(Values("test_create", "launch"),
                                 Values(std::vector<std::string>{}, std::vector<std::string>{"--disk", "4G"}, std::vector<std::string>{"--disk", "9999G"}),
                                 Values("1G", mp::default_disk_size, "10G")));
INSTANTIATE_TEST_SUITE_P(Daemon, InvalidDataDirectorySuite,
                         Combine(Values("test_create", "launch"),
                                 Values(std::vector<std::string>{}),
                                 Values(mp::default_disk_size)));

std::string fake_json_contents(const std::string& default_mac, const std::vector<mp::NetworkInterface>& extra_ifaces)
{
    QString contents("{\n"
                     "    \"real-zebraphant\": {\n"
                     "        \"deleted\": false,\n"
                     "        \"disk_space\": \"5368709120\",\n"
                     "        \"extra_interfaces\": [\n");

    QStringList extra_json;
    for (auto extra_interface : extra_ifaces)
    {
        extra_json += QString::fromStdString(fmt::format("            {{\n"
                                                         "                \"auto_mode\": {},\n"
                                                         "                \"id\": \"{}\",\n"
                                                         "                \"mac_address\": \"{}\"\n"
                                                         "            }}\n",
                                                         extra_interface.auto_mode, extra_interface.id,
                                                         extra_interface.mac_address));
    }
    contents += extra_json.join(',');

    contents += QString::fromStdString(fmt::format("        ],\n"
                                                   "        \"mac_addr\": \"{}\",\n"
                                                   "        \"mem_size\": \"1073741824\",\n"
                                                   "        \"metadata\": {{\n"
                                                   "            \"arguments\": [\n"
                                                   "                \"many\",\n"
                                                   "                \"arguments\"\n"
                                                   "            ],\n"
                                                   "            \"machine_type\": \"dmc-de-lorean\"\n"
                                                   "        }},\n"
                                                   "        \"mounts\": [\n"
                                                   "        ],\n"
                                                   "        \"num_cores\": 1,\n"
                                                   "        \"ssh_username\": \"ubuntu\",\n"
                                                   "        \"state\": 2\n"
                                                   "    }}\n"
                                                   "}}",
                                                   default_mac));

    return contents.toStdString();
}

void check_interfaces_in_json(const QString& file, const std::string& mac,
                              const std::vector<mp::NetworkInterface>& extra_interfaces)
{
    QByteArray json = mpt::load(file);

    QJsonParseError parse_error;
    const auto doc = QJsonDocument::fromJson(json, &parse_error);
    EXPECT_FALSE(doc.isNull());
    EXPECT_TRUE(doc.isObject());

    const auto doc_object = doc.object();
    const auto instance_object = doc_object["real-zebraphant"].toObject();
    const auto default_mac = instance_object["mac_addr"].toString().toStdString();
    ASSERT_EQ(default_mac, mac);

    const auto extra = instance_object["extra_interfaces"].toArray();
    ASSERT_EQ((unsigned)extra.size(), extra_interfaces.size());

    auto it = extra_interfaces.cbegin();
    for (const auto& extra_i : extra)
    {
        const auto interface = extra_i.toObject();
        ASSERT_EQ(interface["mac_address"].toString().toStdString(), it->mac_address);
        ASSERT_EQ(interface["id"].toString().toStdString(), it->id);
        ASSERT_EQ(interface["auto_mode"].toBool(), it->auto_mode);
        ++it;
    }
}

TEST_F(Daemon, reads_mac_addresses_from_json)
{
    config_builder.vault = std::make_unique<NiceMock<mpt::MockVMImageVault>>();

    std::string mac_addr("52:54:00:73:76:28");
    std::vector<mp::NetworkInterface> extra_interfaces{
        mp::NetworkInterface{"wlx60e3270f55fe", "52:54:00:bd:19:41", true},
        mp::NetworkInterface{"enp3s0", "01:23:45:67:89:ab", false}};

    std::string json_contents = fake_json_contents(mac_addr, extra_interfaces);

    mpt::TempDir temp_dir;
    QString filename(temp_dir.path() + "/multipassd-vm-instances.json");

    mpt::make_file_with_content(filename, json_contents);

    // Make the daemon look for the JSON on our temporary directory. It will read the contents of the file.
    config_builder.data_directory = temp_dir.path();
    mp::Daemon daemon{config_builder.build()};

    // By issuing the `list` command, we check at least that the instance was indeed read and there were no errors.
    std::stringstream stream;
    send_command({"list"}, stream);
    EXPECT_THAT(stream.str(), HasSubstr("real-zebraphant"));

    // Removing the JSON is possible now because data was already read. This step is not necessary, but doing it we
    // make sure that the file was indeed rewritten after the next step.
    QFile::remove(filename);

    // The purge command will be apparently no-op, because there are no deleted instances. However, it will trigger
    // a rewriting of the JSON, which will be useful for us to check if the data was correctly read.
    send_command({"purge"});

    // Finally, check the contents of the file. If they match with what we read, we are done.
    check_interfaces_in_json(filename, mac_addr, extra_interfaces);
}

} // namespace<|MERGE_RESOLUTION|>--- conflicted
+++ resolved
@@ -469,15 +469,16 @@
 {
 };
 
-<<<<<<< HEAD
-struct InvalidDataDirectorySuite : public Daemon,
-                                   public WithParamInterface<std::tuple<std::string, std::vector<std::string>, std::string>>
-=======
+struct InvalidDataDirectorySuite
+    : public Daemon,
+      public WithParamInterface<std::tuple<std::string, std::vector<std::string>, std::string>>
+{
+};
+
 struct LaunchWithBridges
     : public Daemon,
       public WithParamInterface<
           std::pair<std::vector<std::tuple<std::string, std::string, std::string>>, std::vector<std::string>>>
->>>>>>> 1f96ef7e
 {
 };
 
@@ -869,7 +870,8 @@
         send_command(all_parameters, trash_stream, stream);
         EXPECT_THAT(stream.str(), AllOf(HasSubstr("Requested disk"), HasSubstr("below minimum for this image")));
     }
-    else if (other_command_line_parameters.size() > 0 && mp::MemorySize(other_command_line_parameters[1]) > mp::MemorySize(available_bytes_str  + "B"))
+    else if (other_command_line_parameters.size() > 0 &&
+             mp::MemorySize(other_command_line_parameters[1]) > mp::MemorySize(available_bytes_str + "B"))
     {
         std::stringstream stream;
         EXPECT_CALL(*mock_factory, create_virtual_machine(_, _)).Times(0);
@@ -919,11 +921,11 @@
                                  Values("0", "0B", "0GB", "123B", "42kb", "100")));
 INSTANTIATE_TEST_SUITE_P(Daemon, LaunchImgSizeSuite,
                          Combine(Values("test_create", "launch"),
-                                 Values(std::vector<std::string>{}, std::vector<std::string>{"--disk", "4G"}, std::vector<std::string>{"--disk", "9999G"}),
+                                 Values(std::vector<std::string>{}, std::vector<std::string>{"--disk", "4G"},
+                                        std::vector<std::string>{"--disk", "9999G"}),
                                  Values("1G", mp::default_disk_size, "10G")));
 INSTANTIATE_TEST_SUITE_P(Daemon, InvalidDataDirectorySuite,
-                         Combine(Values("test_create", "launch"),
-                                 Values(std::vector<std::string>{}),
+                         Combine(Values("test_create", "launch"), Values(std::vector<std::string>{}),
                                  Values(mp::default_disk_size)));
 
 std::string fake_json_contents(const std::string& default_mac, const std::vector<mp::NetworkInterface>& extra_ifaces)
