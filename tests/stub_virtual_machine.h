/*
 * Copyright (C) Canonical, Ltd.
 *
 * This program is free software; you can redistribute it and/or modify
 * it under the terms of the GNU General Public License as published by
 * the Free Software Foundation; version 3.
 *
 * This program is distributed in the hope that it will be useful,
 * but WITHOUT ANY WARRANTY; without even the implied warranty of
 * MERCHANTABILITY or FITNESS FOR A PARTICULAR PURPOSE.  See the
 * GNU General Public License for more details.
 *
 * You should have received a copy of the GNU General Public License
 * along with this program.  If not, see <http://www.gnu.org/licenses/>.
 *
 */

#pragma once

#include "stub_availability_zone.h"
#include "stub_mount_handler.h"
#include "stub_snapshot.h"
#include "temp_dir.h"

#include <multipass/ip_address.h>
#include <multipass/virtual_machine.h>

namespace multipass
{
namespace test
{
struct StubVirtualMachine final : public multipass::VirtualMachine
{
    StubVirtualMachine() : StubVirtualMachine{"stub"}
    {
    }

    explicit StubVirtualMachine(const std::string& name)
        : StubVirtualMachine{name, std::make_unique<TempDir>()}
    {
    }

    StubVirtualMachine(const std::string& name, std::unique_ptr<TempDir> tmp_dir)
        : VirtualMachine{}, name{name}, tmp_dir{std::move(tmp_dir)}
    {
    }

    void start() override
    {
    }

    void shutdown(ShutdownPolicy shutdown_policy = ShutdownPolicy::Powerdown) override
    {
    }

    void suspend() override
    {
    }

    void set_available(bool) override
    {
    }

    multipass::VirtualMachine::State current_state() override
    {
        return multipass::VirtualMachine::State::off;
    }

    int ssh_port() override
    {
        return 42;
    }

    std::string ssh_hostname(std::chrono::milliseconds) override
    {
        return "localhost";
    }

    std::string ssh_username() override
    {
        return "ubuntu";
    }

    std::optional<IPAddress> management_ipv4() override
    {
        return std::nullopt;
    }

    std::vector<IPAddress> get_all_ipv4() override
    {
        return {IPAddress{"192.168.2.123"}};
    }

    std::string ssh_exec(const std::string& cmd, bool whisper = false) override
    {
        return {};
    }

    void wait_until_ssh_up(std::chrono::milliseconds) override
    {
    }

    void wait_for_cloud_init(std::chrono::milliseconds timeout) override
    {
    }

    void handle_state_update() override
    {
    }

    void update_cpus(int num_cores) override
    {
    }

    void resize_memory(const MemorySize&) override
    {
    }

    void resize_disk(const MemorySize&) override
    {
    }

    void add_network_interface(int, const std::string&, const NetworkInterface&) override
    {
    }

    std::unique_ptr<MountHandler> make_native_mount_handler(const std::string&,
                                                            const VMMount&) override
    {
        return std::make_unique<StubMountHandler>();
    }

    SnapshotVista view_snapshots() const override
    {
        return {};
    }

    int get_num_snapshots() const override
    {
        return 0;
    }

    std::shared_ptr<const Snapshot> get_snapshot(const std::string&) const override
    {
        return {};
    }

    std::shared_ptr<Snapshot> get_snapshot(const std::string&) override
    {
        return {};
    }

    std::shared_ptr<const Snapshot> get_snapshot(int) const override
    {
        return nullptr;
    }

    std::shared_ptr<Snapshot> get_snapshot(int) override
    {
        return nullptr;
    }

    std::shared_ptr<const Snapshot> take_snapshot(const VMSpecs&,
                                                  const std::string&,
                                                  const std::string&) override
    {
        return {};
    }

    void rename_snapshot(const std::string& old_name, const std::string& new_name) override
    {
    }

    void delete_snapshot(const std::string&) override
    {
    }

    void restore_snapshot(const std::string& name, VMSpecs& specs) override
    {
    }

    void load_snapshots() override
    {
    }

    std::vector<std::string> get_childrens_names(const Snapshot*) const override
    {
        return {};
    }

    int get_snapshot_count() const override
    {
        return 0;
    }

<<<<<<< HEAD
    const AvailabilityZone& get_zone() const override
    {
        return zone;
    }

    StubAvailabilityZone zone{};
=======
    QDir instance_directory() const override
    {
        return tmp_dir->path();
    }

    const std::string& get_name() const override
    {
        return name;
    }

>>>>>>> 72edbd7c
    StubSnapshot snapshot;
    std::string name;
    std::unique_ptr<TempDir> tmp_dir;
};
} // namespace test
} // namespace multipass<|MERGE_RESOLUTION|>--- conflicted
+++ resolved
@@ -193,27 +193,24 @@
         return 0;
     }
 
-<<<<<<< HEAD
+    QDir instance_directory() const override
+    {
+        return tmp_dir->path();
+    }
+
+    const std::string& get_name() const override
+    {
+        return name;
+    }
+
     const AvailabilityZone& get_zone() const override
     {
         return zone;
     }
 
-    StubAvailabilityZone zone{};
-=======
-    QDir instance_directory() const override
-    {
-        return tmp_dir->path();
-    }
-
-    const std::string& get_name() const override
-    {
-        return name;
-    }
-
->>>>>>> 72edbd7c
     StubSnapshot snapshot;
     std::string name;
+    StubAvailabilityZone zone{};
     std::unique_ptr<TempDir> tmp_dir;
 };
 } // namespace test
