/*
 * Copyright (C) Canonical, Ltd.
 *
 * This program is free software; you can redistribute it and/or modify
 * it under the terms of the GNU General Public License as published by
 * the Free Software Foundation; version 3.
 *
 * This program is distributed in the hope that it will be useful,
 * but WITHOUT ANY WARRANTY; without even the implied warranty of
 * MERCHANTABILITY or FITNESS FOR A PARTICULAR PURPOSE.  See the
 * GNU General Public License for more details.
 *
 * You should have received a copy of the GNU General Public License
 * along with this program.  If not, see <http://www.gnu.org/licenses/>.
 *
 */

#pragma once

#include "singleton.h"

#include <multipass/network_interface.h>

#include <QJsonArray>
#include <QJsonObject>
#include <QString>

#include <filesystem>
#include <optional>
#include <string>
#include <vector>

#define MP_JSONUTILS multipass::JsonUtils::instance()

namespace multipass
{
struct VMSpecs;
class JsonUtils : public Singleton<JsonUtils>
{
public:
    explicit JsonUtils(const Singleton<JsonUtils>::PrivatePass&) noexcept;

<<<<<<< HEAD
    virtual void write_json(const QJsonObject& root,
                            QString file_name) const; // transactional; creates parent dirs
    virtual QJsonObject read_object_from_file(const std::filesystem::path& file_path) const;
=======
>>>>>>> 72edbd7c
    virtual std::string json_to_string(const QJsonObject& root) const;
    virtual QJsonValue update_cloud_init_instance_id(const QJsonValue& id,
                                                     const std::string& src_vm_name,
                                                     const std::string& dest_vm_name) const;
    virtual QJsonValue update_unique_identifiers_of_metadata(const QJsonValue& metadata,
                                                             const multipass::VMSpecs& src_specs,
                                                             const multipass::VMSpecs& dest_specs,
                                                             const std::string& src_vm_name,
                                                             const std::string& dest_vm_name) const;
    virtual QJsonArray extra_interfaces_to_json_array(
        const std::vector<NetworkInterface>& extra_interfaces) const;
    virtual std::optional<std::vector<NetworkInterface>> read_extra_interfaces(
        const QJsonObject& record) const;
};
} // namespace multipass<|MERGE_RESOLUTION|>--- conflicted
+++ resolved
@@ -40,12 +40,7 @@
 public:
     explicit JsonUtils(const Singleton<JsonUtils>::PrivatePass&) noexcept;
 
-<<<<<<< HEAD
-    virtual void write_json(const QJsonObject& root,
-                            QString file_name) const; // transactional; creates parent dirs
     virtual QJsonObject read_object_from_file(const std::filesystem::path& file_path) const;
-=======
->>>>>>> 72edbd7c
     virtual std::string json_to_string(const QJsonObject& root) const;
     virtual QJsonValue update_cloud_init_instance_id(const QJsonValue& id,
                                                      const std::string& src_vm_name,
