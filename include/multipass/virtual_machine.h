/*
 * Copyright (C) Canonical, Ltd.
 *
 * This program is free software; you can redistribute it and/or modify
 * it under the terms of the GNU General Public License as published by
 * the Free Software Foundation; version 3.
 *
 * This program is distributed in the hope that it will be useful,
 * but WITHOUT ANY WARRANTY; without even the implied warranty of
 * MERCHANTABILITY or FITNESS FOR A PARTICULAR PURPOSE.  See the
 * GNU General Public License for more details.
 *
 * You should have received a copy of the GNU General Public License
 * along with this program.  If not, see <http://www.gnu.org/licenses/>.
 *
 */

#pragma once

#include "disabled_copy_move.h"
#include "network_interface.h"

#include <QDir>
#include <QJsonObject>

#include <chrono>
#include <condition_variable>
#include <memory>
#include <mutex>
#include <string>
#include <vector>

namespace multipass
{
<<<<<<< HEAD
class AvailabilityZone;
=======
struct IPAddress;
>>>>>>> 72edbd7c
class MemorySize;
class VMMount;
struct VMSpecs;
class MountHandler;
class Snapshot;

class VirtualMachine : private DisabledCopyMove
{
public:
    enum class State
    {
        off,
        stopped,
        starting,
        restarting,
        running,
        delayed_shutdown,
        suspending,
        suspended,
        unknown,
        unavailable,
    };

    enum class ShutdownPolicy
    {
        Powerdown, // gracefully shut down the vm
        Poweroff,  // forcefully shut down the vm
        Halt // halt the vm to non-running state. More specifically. suspended and stopped state
             // will remain the same and running state will be shut down to stopped state
    };

    using UPtr = std::unique_ptr<VirtualMachine>;
    using ShPtr = std::shared_ptr<VirtualMachine>;

    virtual ~VirtualMachine() = default;
    virtual void start() = 0;
    virtual void shutdown(ShutdownPolicy shutdown_policy = ShutdownPolicy::Powerdown) = 0;
    virtual void suspend() = 0;
    virtual void set_available(bool available) = 0;
    virtual State current_state() = 0;
    virtual int ssh_port() = 0;
    virtual std::string ssh_hostname()
    {
        return ssh_hostname(std::chrono::minutes(2));
    };
    virtual std::string ssh_hostname(std::chrono::milliseconds timeout) = 0;
    virtual std::string ssh_username() = 0;
    virtual std::optional<IPAddress> management_ipv4() = 0;
    virtual std::vector<IPAddress> get_all_ipv4() = 0;

    // careful: default param in virtual method; be sure to keep the same value in all descendants
    virtual std::string ssh_exec(const std::string& cmd, bool whisper = false) = 0;

    virtual void wait_until_ssh_up(std::chrono::milliseconds timeout) = 0;
    virtual void wait_for_cloud_init(std::chrono::milliseconds timeout) = 0;
    virtual void handle_state_update() = 0;
    virtual void update_cpus(int num_cores) = 0;
    virtual void resize_memory(const MemorySize& new_size) = 0;
    virtual void resize_disk(const MemorySize& new_size) = 0;
    virtual void add_network_interface(int index,
                                       const std::string& default_mac_addr,
                                       const NetworkInterface& extra_interface) = 0;
    virtual std::unique_ptr<MountHandler> make_native_mount_handler(const std::string& target,
                                                                    const VMMount& mount) = 0;

    using SnapshotVista = std::vector<std::shared_ptr<const Snapshot>>; // using vista to avoid
                                                                        // confusion with C++ views
    virtual SnapshotVista view_snapshots() const = 0;
    virtual int get_num_snapshots() const = 0;

    virtual std::shared_ptr<const Snapshot> get_snapshot(const std::string& name) const = 0;
    virtual std::shared_ptr<const Snapshot> get_snapshot(int index) const = 0;
    virtual std::shared_ptr<Snapshot> get_snapshot(const std::string& name) = 0;
    virtual std::shared_ptr<Snapshot> get_snapshot(int index) = 0;

    virtual std::shared_ptr<const Snapshot> take_snapshot(const VMSpecs& specs,
                                                          const std::string& snapshot_name,
                                                          const std::string& comment) = 0;
    virtual void rename_snapshot(
        const std::string& old_name,
        const std::string& new_name) = 0; // only VM can avoid repeated names
    virtual void delete_snapshot(const std::string& name) = 0;
    virtual void restore_snapshot(const std::string& name, VMSpecs& specs) = 0;
    virtual void load_snapshots() = 0;
    virtual std::vector<std::string> get_childrens_names(const Snapshot* parent) const = 0;
    virtual int get_snapshot_count() const = 0;

<<<<<<< HEAD
    QDir instance_directory() const;
    virtual const AvailabilityZone& get_zone() const = 0;
=======
    virtual QDir instance_directory() const = 0;
    virtual const std::string& get_name() const = 0;
>>>>>>> 72edbd7c

    VirtualMachine::State state;
    std::condition_variable state_wait;
    std::mutex state_mutex;

protected:
    explicit VirtualMachine(State state = State::off) : state{state}
    {
    }
};
} // namespace multipass<|MERGE_RESOLUTION|>--- conflicted
+++ resolved
@@ -32,11 +32,8 @@
 
 namespace multipass
 {
-<<<<<<< HEAD
 class AvailabilityZone;
-=======
 struct IPAddress;
->>>>>>> 72edbd7c
 class MemorySize;
 class VMMount;
 struct VMSpecs;
@@ -124,13 +121,9 @@
     virtual std::vector<std::string> get_childrens_names(const Snapshot* parent) const = 0;
     virtual int get_snapshot_count() const = 0;
 
-<<<<<<< HEAD
-    QDir instance_directory() const;
-    virtual const AvailabilityZone& get_zone() const = 0;
-=======
     virtual QDir instance_directory() const = 0;
     virtual const std::string& get_name() const = 0;
->>>>>>> 72edbd7c
+    virtual const AvailabilityZone& get_zone() const = 0;
 
     VirtualMachine::State state;
     std::condition_variable state_wait;
