name: Determine build parameters
description: Determine Multipass build parameters (labels, snap channels etc.)

inputs:
  release-branch-re:
    description: "Release branch pattern"
    default: ^refs/heads/release/[0-9\.]+$
  release-tag-re:
    description: "Release tag pattern"
    default: ^refs/tags/v[0-9]+\.[0-9]+\.[0-9]+$

outputs:
  label:
    description: Label to annotate the build version with
    value: ${{ steps.build-params.outputs.label }}
  channel:
    description: Snap channel to publish to
    value: ${{ steps.build-params.outputs.channel }}

runs:
  using: composite

  steps:
  - name: Determine build parameters
    id: build-params
    shell: bash
    run: |
      # Respect build parameters of the dispatch.
      if [ ${{ github.event_name }} == "repository_dispatch" ]; then
        echo "::set-output name=label::${{ github.event.client_payload.label }}"

      # If it's a pull request or `trying` push, annotate with `pr#` and publish to `edge/pr#`.
      elif [ ${{ github.event_name }} == "pull_request" ]; then
        echo "::set-output name=label::pr${{ github.event.number }}"
        echo "::set-output name=channel::edge/pr${{ github.event.number }}"

      # If it's the `staging` branch, annotate with `ci#` and publish to `edge/ci#`.
      elif [[ ${{ github.event_name }} == "push" && ${{ github.ref }} == "refs/heads/staging" ]]; then
        echo "::set-output name=label::ci${{ github.run_number }}"
        echo "::set-output name=channel::edge/ci${{ github.run_number}}"

      # If it's the `trying` branch, get the PR number from HEAD's Subject
      elif [[ ${{ github.event_name }} == "push" && ${{ github.ref }} == "refs/heads/trying" && "$( git log -1 --pretty=%s )" =~ ^Try\ #([0-9]+): ]]; then
        echo "::set-output name=label::pr${BASH_REMATCH[1]}"
        echo "::set-output name=channel::edge/pr${BASH_REMATCH[1]}"

      # If it's a release tag or branch, publish to the `candidate` channel.
      elif [[ ${{ github.ref }} =~ ${{ inputs.release-branch-re }} \
        || ${{ github.ref }} =~ ${{ inputs.release-tag-re }} ]]; then
        echo "::set-output name=channel::candidate"

      # All other pushes annotate with the CI run number.
<<<<<<< HEAD
      # This includes `main` and `staging`, as `edge` will get published from automatic builds on snapcraft.io.
=======
      # This includes `main`, as `edge` will get published from automatic builds on snapcraft.io.
>>>>>>> b90e0ba5
      elif [[ ${{ github.event_name }} == "push" || ${{ github.event_name }} == "workflow_dispatch" ]]; then
        echo "::set-output name=label::ci${{ github.run_number }}"

      # This shouldn't happen.
      else
          echo "##[error] Build parameter determination fell through"
          exit 1
      fi<|MERGE_RESOLUTION|>--- conflicted
+++ resolved
@@ -50,11 +50,7 @@
         echo "::set-output name=channel::candidate"
 
       # All other pushes annotate with the CI run number.
-<<<<<<< HEAD
-      # This includes `main` and `staging`, as `edge` will get published from automatic builds on snapcraft.io.
-=======
       # This includes `main`, as `edge` will get published from automatic builds on snapcraft.io.
->>>>>>> b90e0ba5
       elif [[ ${{ github.event_name }} == "push" || ${{ github.event_name }} == "workflow_dispatch" ]]; then
         echo "::set-output name=label::ci${{ github.run_number }}"
 
