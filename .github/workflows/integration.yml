name: Integration

on:
  workflow_dispatch:
    inputs:
      snap-channel:
        description: Snap Store channel
      mac-package:
        description: macOS package URL
      win-package:
        description: Windows package URL

jobs:
  GetMatrix:
    runs-on: ubuntu-latest

    outputs:
      matrix: ${{ steps.set-matrix.outputs.matrix }}
      bors-matrix: ${{ steps.set-matrix.outputs.bors-matrix }}

    steps:
    - name: Determine job matrix
      id: set-matrix
      run: |
        set -euo pipefail

        MATRIX=""

        if [ -n '${{ github.event.inputs.snap-channel }}' ]; then
          MATRIX+='{"os": "Linux", "driver": "qemu"}'
          MATRIX+='{"os": "Linux", "driver": "lxd"}'
        fi

        if [ -n '${{ github.event.inputs.mac-package }}' ]; then
          MATRIX+='{"os": "macOS", "driver": "hyperkit"}'
        fi

        if [ -n '${{ github.event.inputs.win-package }}' ]; then
          MATRIX+='{"os": "Windows", "driver": "hyperv"}'
        fi

        echo "${MATRIX}" | jq -cs '{"include": . }' | awk '{ print "::set-output name=matrix::" $0 }'

  CI:
    needs: GetMatrix

    runs-on: testflinger

    timeout-minutes: 30

    strategy:
      matrix: ${{ fromJSON(needs.GetMatrix.outputs.matrix) }}

    env:
      TESTFLINGER_FILE: testflinger-${{ matrix.os }}-${{ matrix.driver }}.yaml

    steps:
    - name: Write the testflinger job
      uses: DamianReeves/write-file-action@v1.0
      with:
        path: ${{ env.TESTFLINGER_FILE }}
        write-mode: overwrite
        contents: |
          job_queue: vmware-fusion
          provision_data:
            ${{ matrix.os == 'Linux' && 'vmx: /Users/michal/Virtual Machines.localized/linux.vmwarevm/linux.vmx' || '' }}
            ${{ matrix.os == 'macOS' && 'vmx: /Users/michal/Virtual Machines.localized/macos-11.vmwarevm/macos-11.vmx' || '' }}
            ${{ matrix.os == 'Windows' && 'vmx: /Users/michal/Virtual Machines.localized/windows-10.vmwarevm/windows-10.vmx' || '' }}
            snapshot: Testflinger
            ${{ matrix.os == 'Linux' && 'image_url: http://cloud-images.ubuntu.com/releases/groovy/release/ubuntu-20.10-server-cloudimg-amd64.img' || '' }}
            vmx_config:
              ${{ matrix.os == 'Linux' && 'memsize: 2048' || '' }}
              memsize: 2048
              vhv.enable: true
              vpmc.enable: true

          test_data:
            ${{ matrix.os == 'Windows' && 'test_username: user' || '' }}
            test_cmds: |
              set -xeuo pipefail

              MP=multipass
              [ '${{ matrix.os }}' == 'macOS' ] && MP=/usr/local/bin/multipass

              function _run() {{
                ssh ${{ '${{SSH_OPTS}} "${{DEVICE_USER}}@${{DEVICE_IP}}" -- "${{@}}"' }}
              }}

              # Retry $1 times, with $2 seconds in between tries
              function _retry() {{
                  tries=$1
                  interval=$2
                  shift 2
                  for try in $( seq $tries ); do
                      RC=0
                      ${{ '"${{@}}"' }} || RC=$?
                      [ $RC -eq 0 -o $try -eq $tries ] && return $RC
                      sleep $interval;
                  done
              }}

              # Log journal entries on bad exit
              function _exit() {{
                RC=$?
                if [ '${{ matrix.os }}' == 'Linux' ]; then
                  [ $RC -eq 0 ] || _run sudo journalctl -u snap.multipass*
                elif [ '${{ matrix.os }}' == 'macOS' ]; then
                  [ $RC -eq 0 ] || _run sudo cat /Library/Logs/Multipass/multipassd.log
                fi
              }}
              trap _exit EXIT

              function _ps() {{
                _run powershell -noprofile -noninteractive -command ${{ '${{@}}' }}
              }}

              if [ '${{ matrix.os }}' == 'Linux' ]; then
                # Give snapd time to settle
                _retry 5 30 _run sudo snap install multipass --channel ${{ github.event.inputs.snap-channel }}

              elif [ '${{ matrix.os }}' == 'macOS' ]; then
                _run curl --location --output multipass.pkg ${{ github.event.inputs.mac-package }}
                _run sudo installer -dumplog -target / -pkg multipass.pkg

              elif [ '${{ matrix.os }}' == 'Windows' ]; then
                _ps "(New-Object System.Net.WebClient).DownloadFile('${{ github.event.inputs.win-package }}', 'multipass-installer.exe')"
                _run .\\multipass-installer.exe /S

                _ps "Enable-WindowsOptionalFeature -Online -FeatureName Microsoft-Hyper-V -All -NoRestart"
                _ps "Restart-Computer -Force"
                sleep 60
              fi

              if [ '${{ matrix.driver }}' == 'lxd' ]; then
                _run sudo snap connect multipass:lxd lxd
                _run sudo lxd init --auto
                _run sudo multipass set local.driver=lxd
              fi

              # Give multipassd time to settle
              _retry 12 5 _run $MP find

              # Deal with launch timeouts
              _retry 3 60 _run $MP start

              _run $MP list

              # Deal with incorrect running state
              _retry 10 60 _run $MP exec primary -- uname -a

    - name: Submit the job
      id: submit
      run: |
        JOB_ID=$( testflinger-cli submit --quiet ${TESTFLINGER_FILE} )
        echo "::set-output name=job-id::${JOB_ID}"

    - name: Poll the job and get the result
      run: |
<<<<<<< HEAD
        testflinger-cli poll ${JOB_ID}
        [ "$( testflinger-cli results ${{ steps.submit.outputs.job-id}} | jq -r .test_status )" -eq 0 ]

    - name: Cancel the job
      if: ${{ cancelled() }}
=======
        testflinger-cli poll "${{ steps.submit.outputs.job-id }}"
        [ "$( testflinger-cli results ${{ steps.submit.outputs.job-id}} | jq -r .test_status )" -eq 0 ]

    - name: Cancel the job
      if: ${{ cancelled() && steps.submit.outputs.job-id != '' }}
>>>>>>> d5ae6284
      run: |
       testflinger-cli cancel "${{ steps.submit.outputs.job-id }}"<|MERGE_RESOLUTION|>--- conflicted
+++ resolved
@@ -156,18 +156,10 @@
 
     - name: Poll the job and get the result
       run: |
-<<<<<<< HEAD
-        testflinger-cli poll ${JOB_ID}
-        [ "$( testflinger-cli results ${{ steps.submit.outputs.job-id}} | jq -r .test_status )" -eq 0 ]
-
-    - name: Cancel the job
-      if: ${{ cancelled() }}
-=======
         testflinger-cli poll "${{ steps.submit.outputs.job-id }}"
         [ "$( testflinger-cli results ${{ steps.submit.outputs.job-id}} | jq -r .test_status )" -eq 0 ]
 
     - name: Cancel the job
       if: ${{ cancelled() && steps.submit.outputs.job-id != '' }}
->>>>>>> d5ae6284
       run: |
        testflinger-cli cancel "${{ steps.submit.outputs.job-id }}"