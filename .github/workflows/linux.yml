--- conflicted
+++ resolved
@@ -1,20 +1,7 @@
 name: Linux
 
 on:
-<<<<<<< HEAD
   workflow_dispatch:
-=======
-  push:
-    branches:
-    - main
-    - release/[0-9]+.[0-9]+
-    tags:
-    - v[0-9]+.[0-9]+.[0-9]+
-  pull_request:
-    types: [opened, synchronize, reopened, ready_for_review]
-  merge_group:
-    types: [checks_requested]
->>>>>>> 5014f4ef
 
 concurrency:
   group: ${{ github.workflow }}-${{ github.event.number && format('pr{0}', github.event.number) || github.run_id }}
