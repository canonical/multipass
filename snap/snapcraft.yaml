--- conflicted
+++ resolved
@@ -44,11 +44,8 @@
       - multipass-support
       - network-bind
       - network-control
-<<<<<<< HEAD
       - network-manager # for bridge creation
-=======
       - network-observe # for network listing (to read `/sys/devices/**/net/*`)
->>>>>>> 50be3ffd
       - lxd
       - removable-media
   multipass:
