--- conflicted
+++ resolved
@@ -86,27 +86,19 @@
     auto have_num_snapshots = reply.details(0).instance_info().has_num_snapshots();
 
     fmt::memory_buffer buf;
-    fmt::format_to(std::back_inserter(buf),
-<<<<<<< HEAD
-                   "Name,State,Zone,Zone available,Ipv4,Ipv6,Release,Image hash,Image "
-                   "release,Load,Disk usage,Disk "
-=======
-                   "Name,State,Ipv4,Release,Image hash,Image release,Load,Disk usage,Disk "
->>>>>>> 72edbd7c
-                   "total,Memory usage,Memory "
-                   "total,Mounts,AllIPv4,CPU(s){}\n",
-                   have_num_snapshots ? ",Snapshots" : "");
+    fmt::format_to(
+        std::back_inserter(buf),
+        "Name,State,Zone,Zone available,Ipv4,Release,Image hash,Image release,Load,Disk usage,Disk "
+        "total,Memory usage,Memory "
+        "total,Mounts,AllIPv4,CPU(s){}\n",
+        have_num_snapshots ? ",Snapshots" : "");
 
     for (const auto& info : mp::format::sorted(reply.details()))
     {
         const auto& instance_details = info.instance_info();
 
         fmt::format_to(std::back_inserter(buf),
-<<<<<<< HEAD
-                       "{},{},{},{},{},{},{},{},{},{},{},{},{},{},{},{},{}{}\n",
-=======
-                       "{},{},{},{},{},{},{},{},{},{},{},{},{},{}{}\n",
->>>>>>> 72edbd7c
+                       "{},{},{},{},{},{},{},{},{},{},{},{},{},{},{},{}{}\n",
                        info.name(),
                        mp::format::status_string_for(info.instance_status()),
                        info.zone().name(),
@@ -134,40 +126,23 @@
 {
     fmt::memory_buffer buf;
 
-<<<<<<< HEAD
     fmt::format_to(std::back_inserter(buf),
-                   "Name,State,IPv4,IPv6,Release,AllIPv4,Zone,Zone available\n");
-
-    for (const auto& instance : mp::format::sorted(instance_list.instances()))
-    {
-        fmt::format_to(std::back_inserter(buf),
-                       "{},{},{},{},{},\"{}\",{},{}\n",
-                       instance.name(),
-                       mp::format::status_string_for(instance.instance_status()),
-                       instance.ipv4_size() ? instance.ipv4(0) : "",
-                       instance.ipv6_size() ? instance.ipv6(0) : "",
-                       instance.current_release().empty()
-                           ? "Not Available"
-                           : fmt::format("Ubuntu {}", instance.current_release()),
-                       fmt::join(instance.ipv4(), ","),
-                       instance.zone().name(),
-                       instance.zone().available());
-=======
-    fmt::format_to(std::back_inserter(buf), "Name,State,IPv4,Release,AllIPv4\n");
+                   "Name,State,IPv4,Release,AllIPv4,Zone,Zone available\n");
 
     for (const auto& instance : mp::format::sorted(instance_list.instances()))
     {
         fmt::format_to(
             std::back_inserter(buf),
-            "{},{},{},{},\"{}\"\n",
+            "{},{},{},{},\"{}\",{},{}\n",
             instance.name(),
             mp::format::status_string_for(instance.instance_status()),
             instance.ipv4_size() ? instance.ipv4(0) : "",
             instance.current_release().empty()
                 ? "Not Available"
                 : mp::utils::trim(fmt::format("{} {}", instance.os(), instance.current_release())),
-            fmt::join(instance.ipv4(), ","));
->>>>>>> 72edbd7c
+            fmt::join(instance.ipv4(), ","),
+            instance.zone().name(),
+            instance.zone().available());
     }
 
     return fmt::to_string(buf);
