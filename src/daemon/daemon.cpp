/*
 * Copyright (C) Canonical, Ltd.
 *
 * This program is free software; you can redistribute it and/or modify
 * it under the terms of the GNU General Public License as published by
 * the Free Software Foundation; version 3.
 *
 * This program is distributed in the hope that it will be useful,
 * but WITHOUT ANY WARRANTY; without even the implied warranty of
 * MERCHANTABILITY or FITNESS FOR A PARTICULAR PURPOSE.  See the
 * GNU General Public License for more details.
 *
 * You should have received a copy of the GNU General Public License
 * along with this program.  If not, see <http://www.gnu.org/licenses/>.
 *
 */

#include "daemon.h"
#include "base_cloud_init_config.h"
#include "instance_settings_handler.h"
#include "runtime_instance_info_helper.h"
#include "snapshot_settings_handler.h"

#include <multipass/alias_definition.h>
#include <multipass/cloud_init_iso.h>
#include <multipass/constants.h>
#include <multipass/exceptions/availability_zone_exceptions.h>
#include <multipass/exceptions/create_image_exception.h>
#include <multipass/exceptions/exitless_sshprocess_exceptions.h>
#include <multipass/exceptions/image_vault_exceptions.h>
#include <multipass/exceptions/invalid_memory_size_exception.h>
#include <multipass/exceptions/not_implemented_on_this_backend_exception.h>
#include <multipass/exceptions/snapshot_exceptions.h>
#include <multipass/exceptions/sshfs_missing_error.h>
#include <multipass/exceptions/start_exception.h>
#include <multipass/exceptions/virtual_machine_state_exceptions.h>
#include <multipass/image_host/vm_image_host.h>
#include <multipass/ip_address.h>
#include <multipass/json_utils.h>
#include <multipass/logging/client_logger.h>
#include <multipass/logging/log.h>
#include <multipass/name_generator.h>
#include <multipass/network_interface.h>
#include <multipass/platform.h>
#include <multipass/query.h>
#include <multipass/settings/bool_setting_spec.h>
#include <multipass/settings/settings.h>
#include <multipass/snapshot.h>
#include <multipass/ssh/ssh_session.h>
#include <multipass/sshfs_mount/sshfs_mount_handler.h>
#include <multipass/top_catch_all.h>
#include <multipass/version.h>
#include <multipass/virtual_machine.h>
#include <multipass/virtual_machine_description.h>
#include <multipass/virtual_machine_factory.h>
#include <multipass/vm_image.h>
#include <multipass/vm_image_vault.h>
#include <multipass/yaml_node_utils.h>

#include <scope_guard.hpp>

#include <yaml-cpp/yaml.h>

#include <QDir>
#include <QEventLoop>
#include <QFutureSynchronizer>
#include <QJsonArray>
#include <QJsonObject>
#include <QJsonParseError>
#include <QStorageInfo>
#include <QString>
#include <QSysInfo>
#include <QtConcurrent/QtConcurrent>

#include <algorithm>
#include <cassert>
#include <functional>
#include <optional>
#include <stdexcept>
#include <type_traits>
#include <utility>
#include <variant>
#include <vector>

namespace mp = multipass;
namespace mpl = multipass::logging;
namespace mpu = multipass::utils;

namespace
{

using namespace std::chrono_literals;

using error_string = std::string;

constexpr auto category = "daemon";
constexpr auto instance_db_name = "multipassd-vm-instances.json";
constexpr auto reboot_cmd = "sudo reboot";
constexpr auto stop_ssh_cmd = "sudo systemctl stop ssh";
constexpr auto sshfs_error_template =
    "Error enabling mount support in '{}'"
    "\n\nPlease install the 'multipass-sshfs' snap manually inside the instance.";
constexpr auto invalid_network_template =
    "Invalid network '{}' set as bridged interface, use `multipass set "
    "{}=<name>` to correct. See `multipass networks` for valid names.";

// Images which cannot be bridged with --network.
const std::unordered_set<std::string> no_bridging_release =
    { // images to check from release and daily remotes
        "10.04",  "lucid", "11.10", "oneiric", "12.04",  "precise", "12.10",  "quantal", "13.04",
        "raring", "13.10", "saucy", "14.04",   "trusty", "14.10",   "utopic", "15.04",   "vivid",
        "15.10",  "wily",  "16.04", "xenial",  "16.10",  "yakkety", "17.04",  "zesty"};
const std::unordered_set<std::string> no_bridging_remote = {}; // images with other remote specified
const std::unordered_set<std::string> no_bridging_remoteless = {
    "core",
    "core16"}; // images which do not use remote

mp::Query query_from(const mp::LaunchRequest* request, const std::string& name)
{
    if (!request->remote_name().empty() && request->image().empty())
        throw std::runtime_error("Must specify an image when specifying a remote");

    std::string image = request->image().empty() ? "default" : request->image();
    // TODO: persistence should be specified by the rpc as well

    mp::Query::Type query_type{mp::Query::Type::Alias};

    if (QString::fromStdString(image).startsWith("file"))
        query_type = mp::Query::Type::LocalFile;
    else if (QString::fromStdString(image).startsWith("http"))
        query_type = mp::Query::Type::HttpDownload;

    return {name, image, false, request->remote_name(), query_type, true};
}

auto make_cloud_init_vendor_config(const mp::SSHKeyProvider& key_provider,
                                   const std::string& username,
                                   const std::string& backend_version_string,
                                   const mp::CreateRequest* request)
{
    auto ssh_key_line =
        fmt::format("ssh-rsa {} {}@localhost", key_provider.public_key_as_base64(), username);
    QString pollinate_alias = QString::fromStdString(request->image());

    if (pollinate_alias.isEmpty())
    {
        pollinate_alias = "default";
    }
    else if (pollinate_alias.startsWith("http"))
    {
        pollinate_alias = "http";
    }
    else if (pollinate_alias.startsWith("file"))
    {
        pollinate_alias = "file";
    }

    auto remote_name = request->remote_name();
    auto config = YAML::Load(mp::base_cloud_init_config);
    config["ssh_authorized_keys"].push_back(ssh_key_line);
    config["timezone"] = request->time_zone();
    config["system_info"]["default_user"]["name"] = username;

    // Pollinate is not available as a RPM package and also dependencies that are inherent to
    // Ubuntu/Debian systems
    if (request->image() != "fedora")
    {
        config["packages"].push_back("pollinate");

        auto pollinate_user_agent_string =
            fmt::format("multipass/version/{} # written by Multipass\n", multipass::version_string);
        pollinate_user_agent_string +=
            fmt::format("multipass/driver/{} # written by Multipass\n", backend_version_string);
        pollinate_user_agent_string += fmt::format("multipass/host/{} # written by Multipass\n",
                                                   multipass::platform::host_version());
        pollinate_user_agent_string += fmt::format("multipass/alias/{}{} # written by Multipass\n",
                                                   !remote_name.empty() ? remote_name + ":" : "",
                                                   pollinate_alias);

        YAML::Node pollinate_user_agent_node;
        pollinate_user_agent_node["path"] = "/etc/pollinate/add-user-agent";
        pollinate_user_agent_node["content"] = pollinate_user_agent_string;

        config["write_files"].push_back(pollinate_user_agent_node);
    }

    return config;
}

void prepare_user_data(YAML::Node& user_data_config, YAML::Node& vendor_config)
{
    auto users = user_data_config["users"];
    if (users.IsSequence())
        users.push_back("default");

    auto keys = user_data_config["ssh_authorized_keys"];
    if (keys.IsSequence())
        keys.push_back(vendor_config["ssh_authorized_keys"][0]);

    auto packages = user_data_config["packages"];
    if (packages.IsSequence())
    {
        for (const auto& package : vendor_config["packages"])
        {
            packages.push_back(package);
        }
    }
}

template <typename T>
auto name_from(const std::string& requested_name,
               mp::NameGenerator& name_gen,
               const T& currently_used_names)
{
    if (!requested_name.empty())
    {
        return requested_name;
    }
    else
    {
        auto name = name_gen.make_name();
        constexpr int num_retries = 100;
        for (int i = 0; i < num_retries; i++)
        {
            if (currently_used_names.find(name) != currently_used_names.end())
                continue;
            return name;
        }
        throw std::runtime_error("unable to generate a unique name");
    }
}

std::unordered_map<std::string, mp::VMSpecs> load_db(const mp::Path& data_path,
                                                     const mp::Path& cache_path,
                                                     const mp::AvailabilityZoneManager& az_manager)
{
    QDir data_dir{data_path};
    QDir cache_dir{cache_path};
    QFile db_file{data_dir.filePath(instance_db_name)};
    if (!db_file.open(QIODevice::ReadOnly))
    {
        // Try to open the old location
        db_file.setFileName(cache_dir.filePath(instance_db_name));
        if (!db_file.open(QIODevice::ReadOnly))
            return {};
    }

    QJsonParseError parse_error;
    auto doc = QJsonDocument::fromJson(db_file.readAll(), &parse_error);
    if (doc.isNull())
        return {};

    auto records = doc.object();
    if (records.isEmpty())
        return {};

    std::unordered_map<std::string, mp::VMSpecs> reconstructed_records;
    for (auto it = records.constBegin(); it != records.constEnd(); ++it)
    {
        auto key = it.key().toStdString();
        auto record = it.value().toObject();
        if (record.isEmpty())
            return {};

        auto num_cores = record["num_cores"].toInt();
        auto mem_size = record["mem_size"].toString().toStdString();
        auto disk_space = record["disk_space"].toString().toStdString();
        auto ssh_username = record["ssh_username"].toString().toStdString();
        auto state = record["state"].toInt();
        auto deleted = record["deleted"].toBool();
        auto metadata = record["metadata"].toObject();
        auto clone_count = record["clone_count"].toInt();
        auto zone = record["zone"].toString().toStdString();
        zone = zone.empty() ? az_manager.get_default_zone_name() : zone;

        if (!num_cores && !deleted && ssh_username.empty() && metadata.isEmpty() &&
            !mp::MemorySize{mem_size}.in_bytes() && !mp::MemorySize{disk_space}.in_bytes())
        {
            mpl::warn(category, "Ignoring ghost instance in database: {}", key);
            continue;
        }

        if (ssh_username.empty())
            ssh_username = "ubuntu";

        // Read the default network interface, constructed from the "mac_addr" field.
        auto default_mac_address = record["mac_addr"].toString().toStdString();
        if (!mpu::valid_mac_address(default_mac_address))
        {
            throw std::runtime_error(fmt::format("Invalid MAC address {}", default_mac_address));
        }

        std::unordered_map<std::string, mp::VMMount> mounts;

        for (QJsonValueRef entry : record["mounts"].toArray())
        {
            const auto& json = entry.toObject();
            mounts[json["target_path"].toString().toStdString()] = mp::VMMount{json};
        }

        reconstructed_records[key] = {
            num_cores,
            mp::MemorySize{mem_size.empty() ? mp::default_memory_size : mem_size},
            mp::MemorySize{disk_space.empty() ? mp::default_disk_size : disk_space},
            default_mac_address,
            MP_JSONUTILS.read_extra_interfaces(record).value_or(
                std::vector<mp::NetworkInterface>{}),
            ssh_username,
            static_cast<mp::VirtualMachine::State>(state),
            mounts,
            deleted,
            metadata,
            clone_count,
            zone,
        };
    }
    return reconstructed_records;
}

QJsonObject vm_spec_to_json(const mp::VMSpecs& specs)
{
    QJsonObject json;
    json.insert("num_cores", specs.num_cores);
    json.insert("mem_size", QString::number(specs.mem_size.in_bytes()));
    json.insert("disk_space", QString::number(specs.disk_space.in_bytes()));
    json.insert("ssh_username", QString::fromStdString(specs.ssh_username));
    json.insert("state", static_cast<int>(specs.state));
    json.insert("deleted", specs.deleted);
    json.insert("metadata", specs.metadata);

    // Write the networking information. Write first a field "mac_addr" containing the MAC address
    // of the default network interface. Then, write all the information about the rest of the
    // interfaces.
    json.insert("mac_addr", QString::fromStdString(specs.default_mac_address));
    json.insert("extra_interfaces",
                MP_JSONUTILS.extra_interfaces_to_json_array(specs.extra_interfaces));

    QJsonArray json_mounts;
    for (const auto& mount : specs.mounts)
    {
        auto entry = mount.second.serialize();
        entry.insert("target_path", QString::fromStdString(mount.first));
        json_mounts.append(entry);
    }

    json.insert("mounts", json_mounts);
    json.insert("clone_count", specs.clone_count);
    json.insert("zone", QString::fromStdString(specs.zone));

    return json;
}

std::string generate_next_clone_name(int clone_count, const std::string& source_name)
{
    return fmt::format("{}-clone{}", source_name, clone_count + 1);
}

auto fetch_image_for(const std::string& name,
                     mp::VirtualMachineFactory& factory,
                     mp::VMImageVault& vault)
{
    auto stub_prepare = [](const mp::VMImage&) -> mp::VMImage { return {}; };
    auto stub_progress = [](int download_type, int progress) { return true; };

    mp::Query query{name, "", false, "", mp::Query::Type::Alias, false};

    return vault.fetch_image(factory.fetch_type(),
                             query,
                             stub_prepare,
                             stub_progress,
                             std::nullopt,
                             factory.get_instance_directory(name));
}

auto try_mem_size(const std::string& val) -> std::optional<mp::MemorySize>
{
    try
    {
        return mp::MemorySize{val};
    }
    catch (mp::InvalidMemorySizeException& /*unused*/)
    {
        return std::nullopt;
    }
}

std::string get_bridged_interface_name()
{
    const auto bridged_id = MP_SETTINGS.get(mp::bridged_interface_key);

    if (bridged_id == "")
    {
        throw std::runtime_error(
            fmt::format("You have to `multipass set {}=<name>` to use the \"bridged\" shortcut.",
                        mp::bridged_interface_key));
    }

    return bridged_id.toStdString();
}

bool is_bridged_impl(const mp::VMSpecs& specs,
                     const std::vector<mp::NetworkInterfaceInfo>& host_nets,
                     const std::string& preferred_net)
{
    const auto& matching_bridge =
        mpu::find_bridge_with(host_nets, preferred_net, MP_PLATFORM.bridge_nomenclature());
    return std::any_of(specs.extra_interfaces.cbegin(),
                       specs.extra_interfaces.cend(),
                       [&preferred_net, &matching_bridge](const auto& network) -> bool {
                           return network.id == preferred_net ||
                                  (matching_bridge && network.id == matching_bridge->id);
                       });
}

std::vector<mp::NetworkInterface> validate_extra_interfaces(
    const mp::LaunchRequest* request,
    const mp::VirtualMachineFactory& factory,
    std::vector<std::string>& nets_need_bridging,
    mp::LaunchError& option_errors)
{
    std::vector<mp::NetworkInterface> interfaces;

    std::optional<std::vector<mp::NetworkInterfaceInfo>> factory_networks = std::nullopt;

    bool dont_allow_auto = false;
    std::string specified_image;

    auto remote = request->remote_name();
    auto image = request->image();

    if (request->remote_name().empty())
    {
        specified_image = image;

        dont_allow_auto = (no_bridging_remoteless.find(image) != no_bridging_remoteless.end()) ||
                          (no_bridging_release.find(image) != no_bridging_release.end());
    }
    else
    {
        specified_image = remote + ":" + image;

        dont_allow_auto = no_bridging_remote.find(specified_image) != no_bridging_remote.end();

        if (!dont_allow_auto && (remote == mp::release_remote || remote == mp::daily_remote))
            dont_allow_auto = no_bridging_release.find(image) != no_bridging_release.end();
    }

    for (const auto& net : request->network_options())
    {
        auto net_id = net.id();

        if (net_id == mp::bridged_network_name)
        {
            net_id = get_bridged_interface_name();
        }

        if (!factory_networks)
        {
            try
            {
                factory_networks = factory.networks();
            }
            catch (const mp::NotImplementedOnThisBackendException&)
            {
                throw mp::NotImplementedOnThisBackendException("networks");
            }
        }

        if (dont_allow_auto && net.mode() == multipass::LaunchRequest_NetworkOptions_Mode_AUTO)
        {
            throw std::runtime_error(fmt::format(
                "Automatic network configuration not available for {}. Consider using manual mode.",
                specified_image));
        }

        // Check that the id the user specified is valid.
        auto pred = [net_id](const mp::NetworkInterfaceInfo& info) { return info.id == net_id; };
        auto host_net_it = std::find_if(factory_networks->cbegin(), factory_networks->cend(), pred);

        if (host_net_it == factory_networks->cend())
        {
            if (net.id() == mp::bridged_network_name)
                throw std::runtime_error(
                    fmt::format(invalid_network_template, net_id, mp::bridged_interface_key));

            mpl::warn(category, "Invalid network name \"{}\"", net_id);
            option_errors.add_error_codes(mp::LaunchError::INVALID_NETWORK);
        }
        else if (host_net_it->needs_authorization)
            nets_need_bridging.push_back(host_net_it->id);

        // In case the user specified a MAC address, check it is valid.
        if (const auto& mac = QString::fromStdString(net.mac_address()).toLower().toStdString();
            mac.empty() || mpu::valid_mac_address(mac))
            interfaces.push_back(mp::NetworkInterface{
                net_id,
                mac,
                net.mode() != multipass::LaunchRequest_NetworkOptions_Mode_MANUAL});
        else
        {
            mpl::warn(category, "Invalid MAC address \"{}\"", mac);
            option_errors.add_error_codes(mp::LaunchError::INVALID_NETWORK);
        }
    }

    return interfaces;
}

void validate_image(const mp::LaunchRequest* request, const mp::VMImageVault& vault)
{
    // TODO: Refactor this in such a way that we can use info returned here instead of ignoring it
    // to avoid calls
    //       later that accomplish the same thing.
    auto image_query = query_from(request, "");
    if (image_query.query_type == mp::Query::Type::Alias && vault.all_info_for(image_query).empty())
        throw mp::ImageNotFoundException(request->image(), request->remote_name());
}

auto validate_create_arguments(const mp::LaunchRequest* request, const mp::DaemonConfig* config)
{
    assert(config && config->factory && config->vault && config->az_manager &&
           "null ptr somewhere...");
    validate_image(request, *config->vault);

    static const auto min_mem = try_mem_size(mp::min_memory_size);
    static const auto min_disk = try_mem_size(mp::min_disk_size);
    assert(min_mem && min_disk);

    auto mem_size_str = request->mem_size();
    auto disk_space_str = request->disk_space();
    auto instance_name = request->instance_name();
    auto zone_name = request->zone();
    auto option_errors = mp::LaunchError{};

    const auto opt_mem_size =
        try_mem_size(mem_size_str.empty() ? mp::default_memory_size : mem_size_str);

    mp::MemorySize mem_size{};
    if (opt_mem_size && *opt_mem_size >= min_mem)
        mem_size = *opt_mem_size;
    else
        option_errors.add_error_codes(mp::LaunchError::INVALID_MEM_SIZE);

    // If the user did not specify a disk size, then std::nullopt be passed down. Otherwise, the
    // specified size will be checked.
    std::optional<mp::MemorySize> disk_space{}; // std::nullopt by default.
    if (!disk_space_str.empty())
    {
        auto opt_disk_space = try_mem_size(disk_space_str);
        if (opt_disk_space && *opt_disk_space >= min_disk)
        {
            disk_space = opt_disk_space;
        }
        else
        {
            option_errors.add_error_codes(mp::LaunchError::INVALID_DISK_SIZE);
        }
    }

    if (!instance_name.empty() && !mp::utils::valid_hostname(instance_name))
        option_errors.add_error_codes(mp::LaunchError::INVALID_HOSTNAME);

    try
    {
        if (!zone_name.empty() && !config->az_manager->get_zone(zone_name).is_available())
            option_errors.add_error_codes(mp::LaunchError::ZONE_UNAVAILABLE);
    }
    catch (const mp::AvailabilityZoneNotFound& e)
    {
        option_errors.add_error_codes(mp::LaunchError::INVALID_ZONE);
    }

    std::vector<std::string> nets_need_bridging;
    auto extra_interfaces =
        validate_extra_interfaces(request, *config->factory, nets_need_bridging, option_errors);

    struct CheckedArguments
    {
        mp::MemorySize mem_size;
        std::optional<mp::MemorySize> disk_space;
        std::string instance_name;
        std::string zone_name;
        std::vector<mp::NetworkInterface> extra_interfaces;
        std::vector<std::string> nets_need_bridging;
        mp::LaunchError option_errors;
    } ret{
        std::move(mem_size),
        std::move(disk_space),
        std::move(instance_name),
        std::move(zone_name),
        std::move(extra_interfaces),
        std::move(nets_need_bridging),
        std::move(option_errors),
    };
    return ret;
}

auto connect_rpc(mp::DaemonRpc& rpc, mp::Daemon& daemon)
{
    QObject::connect(&rpc, &mp::DaemonRpc::on_create, &daemon, &mp::Daemon::create);
    QObject::connect(&rpc, &mp::DaemonRpc::on_launch, &daemon, &mp::Daemon::launch);
    QObject::connect(&rpc, &mp::DaemonRpc::on_purge, &daemon, &mp::Daemon::purge);
    QObject::connect(&rpc, &mp::DaemonRpc::on_find, &daemon, &mp::Daemon::find);
    QObject::connect(&rpc, &mp::DaemonRpc::on_info, &daemon, &mp::Daemon::info);
    QObject::connect(&rpc, &mp::DaemonRpc::on_list, &daemon, &mp::Daemon::list);
    QObject::connect(&rpc, &mp::DaemonRpc::on_clone, &daemon, &mp::Daemon::clone);
    QObject::connect(&rpc, &mp::DaemonRpc::on_networks, &daemon, &mp::Daemon::networks);
    QObject::connect(&rpc, &mp::DaemonRpc::on_mount, &daemon, &mp::Daemon::mount);
    QObject::connect(&rpc, &mp::DaemonRpc::on_recover, &daemon, &mp::Daemon::recover);
    QObject::connect(&rpc, &mp::DaemonRpc::on_ssh_info, &daemon, &mp::Daemon::ssh_info);
    QObject::connect(&rpc, &mp::DaemonRpc::on_start, &daemon, &mp::Daemon::start);
    QObject::connect(&rpc, &mp::DaemonRpc::on_stop, &daemon, &mp::Daemon::stop);
    QObject::connect(&rpc, &mp::DaemonRpc::on_suspend, &daemon, &mp::Daemon::suspend);
    QObject::connect(&rpc, &mp::DaemonRpc::on_restart, &daemon, &mp::Daemon::restart);
    QObject::connect(&rpc, &mp::DaemonRpc::on_delete, &daemon, &mp::Daemon::delet);
    QObject::connect(&rpc, &mp::DaemonRpc::on_umount, &daemon, &mp::Daemon::umount);
    QObject::connect(&rpc, &mp::DaemonRpc::on_version, &daemon, &mp::Daemon::version);
    QObject::connect(&rpc, &mp::DaemonRpc::on_get, &daemon, &mp::Daemon::get);
    QObject::connect(&rpc, &mp::DaemonRpc::on_set, &daemon, &mp::Daemon::set);
    QObject::connect(&rpc, &mp::DaemonRpc::on_keys, &daemon, &mp::Daemon::keys);
    QObject::connect(&rpc, &mp::DaemonRpc::on_authenticate, &daemon, &mp::Daemon::authenticate);
    QObject::connect(&rpc, &mp::DaemonRpc::on_snapshot, &daemon, &mp::Daemon::snapshot);
    QObject::connect(&rpc, &mp::DaemonRpc::on_restore, &daemon, &mp::Daemon::restore);
    QObject::connect(&rpc, &mp::DaemonRpc::on_daemon_info, &daemon, &mp::Daemon::daemon_info);
    QObject::connect(&rpc, &mp::DaemonRpc::on_wait_ready, &daemon, &mp::Daemon::wait_ready);
    QObject::connect(&rpc, &mp::DaemonRpc::on_zones, &daemon, &mp::Daemon::zones);
    QObject::connect(&rpc, &mp::DaemonRpc::on_zones_state, &daemon, &mp::Daemon::zones_state);
}

enum class InstanceGroup
{
    None,
    Operative,
    Deleted,
    All
};

// Hack to import typedef here, without making it part of the Daemon's public interface
// clang-format off
struct TapDaemon : private mp::Daemon { using Daemon::InstanceTable; }; // clang-format on
using InstanceTable = TapDaemon::InstanceTable;
using InstanceTrail = std::variant<InstanceTable::iterator, // operative instances
                                   InstanceTable::iterator, // deleted instances
                                   std::reference_wrapper<const std::string>>; // missing instances

// careful to keep the original `name` around while the returned trail is in use!
InstanceTrail find_instance(InstanceTable& operative_instances,
                            InstanceTable& deleted_instances,
                            const std::string& name)
{
    if (auto it = operative_instances.find(name); it != std::end(operative_instances))
        return InstanceTrail{std::in_place_index<0>, it};
    else if (it = deleted_instances.find(name); it != std::end(deleted_instances))
        return InstanceTrail{std::in_place_index<1>, it};
    else
        return {name};
}

using LinearInstanceSelection = std::vector<InstanceTable::iterator>;
using MissingInstanceList = std::vector<std::reference_wrapper<const std::string>>;
struct InstanceSelectionReport
{
    LinearInstanceSelection operative_selection;
    LinearInstanceSelection deleted_selection;
    MissingInstanceList missing_instances;
};

LinearInstanceSelection select_all(InstanceTable& instances)
{
    LinearInstanceSelection selection;
    selection.reserve(instances.size());

    for (auto it = instances.begin(); it != instances.end(); ++it)
        selection.push_back(it);

    return selection;
}

// careful to keep the original `name` around while the provided `selection` is in use!
void rank_instance(const std::string& name,
                   const InstanceTrail& trail,
                   InstanceSelectionReport& selection)
{
    switch (trail.index())
    {
    case 0:
        selection.operative_selection.push_back(std::get<0>(trail));
        break;
    case 1:
        selection.deleted_selection.push_back(std::get<1>(trail));
        break;
    case 2:
        selection.missing_instances.push_back(std::get<2>(trail));
        break;
    }
}

// careful to keep the original `names` around while the returned selection is in use!
template <typename InstanceNames>
InstanceSelectionReport select_instances(InstanceTable& operative_instances,
                                         InstanceTable& deleted_instances,
                                         const InstanceNames& names,
                                         InstanceGroup no_name_means)
{
    InstanceSelectionReport ret{};
    if (names.empty() && no_name_means != InstanceGroup::None)
    {
        if (no_name_means == InstanceGroup::Operative || no_name_means == InstanceGroup::All)
            ret.operative_selection = select_all(operative_instances);
        if (no_name_means == InstanceGroup::Deleted || no_name_means == InstanceGroup::All)
            ret.deleted_selection = select_all(deleted_instances);
    }
    else
    {
        std::unordered_set<std::string> seen_instances;

        for (const auto& name : names)
        {
            using T = std::decay_t<decltype(name)>;
            const std::string* vm_name;
            if constexpr (std::is_same_v<T, std::string>)
                vm_name = &name;
            else
                vm_name = &name.instance_name();

            if (seen_instances.insert(*vm_name).second)
            {
                auto trail = find_instance(operative_instances, deleted_instances, *vm_name);
                rank_instance(*vm_name, trail, ret);
            }
        }
    }

    return ret;
}

struct SelectionReaction
{
    struct ReactionComponent
    {
        grpc::StatusCode status_code;
        std::optional<std::string> message_template = std::nullopt;
    } operative_reaction, deleted_reaction, missing_reaction;
};

const SelectionReaction require_operative_instances_reaction{
    {grpc::StatusCode::OK},
    {grpc::StatusCode::INVALID_ARGUMENT, "instance \"{}\" is deleted"},
    {grpc::StatusCode::NOT_FOUND, "instance \"{}\" does not exist"}};

const SelectionReaction require_existing_instances_reaction{
    {grpc::StatusCode::OK},
    {grpc::StatusCode::OK},
    {grpc::StatusCode::NOT_FOUND, "instance \"{}\" does not exist"}};

const SelectionReaction require_missing_instances_reaction{
    {grpc::StatusCode::INVALID_ARGUMENT, "instance \"{}\" already exists"},
    {grpc::StatusCode::INVALID_ARGUMENT, "instance \"{}\" already exists"},
    {grpc::StatusCode::OK}};

// call only with InstanceTable::iterator or std::reference_wrapper<std::string>
template <typename InstanceElem>
const std::string& get_instance_name(InstanceElem instance_element)
{
    using T = std::decay_t<decltype(instance_element)>;

    if constexpr (std::is_same_v<T, LinearInstanceSelection::value_type>)
        return instance_element->first;
    else
    {
        static_assert(std::is_same_v<T, MissingInstanceList::value_type>);
        return instance_element.get();
    }
}

template <typename... Ts>
auto add_fmt_to(fmt::memory_buffer& buffer, fmt::format_string<Ts...> fmt, Ts&&... fmt_params)
    -> std::back_insert_iterator<fmt::memory_buffer>
{
    if (buffer.size())
        buffer.push_back('\n');

    return fmt::format_to(std::back_inserter(buffer), fmt, std::forward<Ts>(fmt_params)...);
}

using SelectionComponent = std::variant<LinearInstanceSelection, MissingInstanceList>;
grpc::StatusCode react_to_component(const SelectionComponent& selection_component,
                                    const SelectionReaction::ReactionComponent& reaction_component,
                                    fmt::memory_buffer& errors)
{
    auto visitor = [&reaction_component, &errors](const auto& component) {
        auto status_code = grpc::StatusCode::OK;

        if (!component.empty())
        {
            const auto& msg_opt = reaction_component.message_template;
            status_code = reaction_component.status_code;

            if (msg_opt)
            {
                const auto& msg = *msg_opt;
                for (const auto& instance_element :
                     component) // can be an iterator into an InstanceTable or a name
                {
                    const auto& instance_name = get_instance_name(instance_element);

                    if (status_code)
                        add_fmt_to(errors, fmt::runtime(msg), instance_name);
                    else
                        mpl::debug(category, fmt::runtime(msg), instance_name);
                }
            }
        }

        return status_code;
    };

    return std::visit(visitor, selection_component);
}

auto grpc_status_for_mount_error(const std::string& instance_name)
{
    return grpc::Status(grpc::StatusCode::FAILED_PRECONDITION,
                        fmt::format(sshfs_error_template, instance_name));
}

auto grpc_status_for(fmt::memory_buffer& errors,
                     grpc::StatusCode status_code = grpc::StatusCode::OK)
{
    if (errors.size() && !status_code)
        status_code = grpc::StatusCode::INVALID_ARGUMENT;

    return status_code ? grpc::Status(status_code,
                                      fmt::format("The following errors occurred:\n{}",
                                                  fmt::to_string(errors)),
                                      "")
                       : grpc::Status::OK;
}

// Only the last bad status code is used
grpc::Status grpc_status_for_selection(const InstanceSelectionReport& selection,
                                       const SelectionReaction& reaction)
{
    fmt::memory_buffer errors;
    auto status_code = grpc::StatusCode::OK;

    if (auto code =
            react_to_component(selection.operative_selection, reaction.operative_reaction, errors);
        code)
        status_code = code;
    if (auto code =
            react_to_component(selection.deleted_selection, reaction.deleted_reaction, errors);
        code)
        status_code = code;
    if (auto code =
            react_to_component(selection.missing_instances, reaction.missing_reaction, errors);
        code)
        status_code = code;

    return grpc_status_for(errors, status_code);
}

grpc::Status grpc_status_for_instance_trail(const InstanceTrail& trail,
                                            const SelectionReaction& reaction)
{
    const std::string* instance_name = nullptr;
    const SelectionReaction::ReactionComponent* relevant_reaction_component = nullptr;

    switch (trail.index())
    {
    case 0:
        instance_name = &std::get<0>(trail)->first;
        relevant_reaction_component = &reaction.operative_reaction;
        break;
    case 1:
        instance_name = &std::get<1>(trail)->first;
        relevant_reaction_component = &reaction.deleted_reaction;
        break;
    case 2:
        instance_name = &std::get<2>(trail).get();
        relevant_reaction_component = &reaction.missing_reaction;
        break;
    default:
        assert(trail.index() && false && "shouldn't be here");
    }

    assert(relevant_reaction_component && instance_name);

    const auto& status_code = relevant_reaction_component->status_code;
    if (const auto& msg_opt = relevant_reaction_component->message_template; msg_opt)
    {
        const auto& msg = fmt::format(fmt::runtime(*msg_opt), *instance_name);
        if (status_code)
            return grpc::Status{status_code, msg, ""};

        mpl::log_message(mpl::Level::debug, category, msg);
    }

    return grpc::Status{status_code, "", ""};
}

std::pair<InstanceTrail, grpc::Status> find_instance_and_react(InstanceTable& operative_instances,
                                                               InstanceTable& deleted_instances,
                                                               const std::string& name,
                                                               const SelectionReaction& reaction)
{
    auto trail = find_instance(operative_instances, deleted_instances, name);
    auto status = grpc_status_for_instance_trail(trail, reaction);

    return {std::move(trail), status};
}

// careful to keep the original `names` around while the returned selection is in use!
template <typename InstanceNames>
std::pair<InstanceSelectionReport, grpc::Status>
select_instances_and_react(InstanceTable& operative_instances,
                           InstanceTable& deleted_instances,
                           const InstanceNames& names,
                           InstanceGroup no_name_means,
                           const SelectionReaction& reaction)
{
    auto instance_selection =
        select_instances(operative_instances, deleted_instances, names, no_name_means);
    return {instance_selection, grpc_status_for_selection(instance_selection, reaction)};
}

std::string make_start_error_details(const InstanceSelectionReport& instance_selection)
{
    mp::StartError start_error;
    auto* errors = start_error.mutable_instance_errors();

    for (const auto& vm_it : instance_selection.deleted_selection)
        errors->insert({vm_it->first, mp::StartError::INSTANCE_DELETED});
    for (const auto& name : instance_selection.missing_instances)
        errors->insert({name, mp::StartError::DOES_NOT_EXIST});

    return start_error.SerializeAsString();
}

using VMCommand = std::function<grpc::Status(mp::VirtualMachine&)>;
grpc::Status cmd_vms(const LinearInstanceSelection& tgts, const VMCommand& cmd)
{
    // std::function involves some overhead, but it should be negligible here and
    // it gives clear error messages on type mismatch (!= templated callable).
    for (const auto& tgt : tgts)
    {
        auto vm_ptr = tgt->second;
        assert(vm_ptr && "no nulls please");

        if (auto st = cmd(*vm_ptr); !st.ok())
            return st; // Fail early
    }

    return grpc::Status::OK;
}

std::vector<std::string> names_from(const LinearInstanceSelection& instances)
{
    std::vector<std::string> ret;
    ret.reserve(instances.size());
    std::transform(std::cbegin(instances),
                   std::cend(instances),
                   std::back_inserter(ret),
                   [](const auto& item) { return item->first; });

    return ret;
}

template <typename Instances>
auto instances_running(const Instances& instances)
{
    for (const auto& instance : instances)
    {
        if (MP_UTILS.is_running(instance.second->current_state()))
            return true;
    }

    return false;
}

grpc::Status stop_accepting_ssh_connections(mp::VirtualMachine& vm)
{
    try
    {
        vm.ssh_exec(stop_ssh_cmd);
    }
    catch (const mp::SSHExecFailure& e)
    {
        return grpc::Status{grpc::StatusCode::FAILED_PRECONDITION,
                            fmt::format("Could not stop sshd. '{}' exited with code {}.",
                                        stop_ssh_cmd,
                                        e.exit_code()),
                            e.what()};
    }

    return grpc::Status::OK;
}

grpc::Status ssh_reboot(mp::VirtualMachine& vm)
{
    // This allows us to later detect when the machine has finished restarting by waiting for SSH to
    // be back up. Otherwise, there would be a race condition, and we would be unable to distinguish
    // whether it had ever been down.
    stop_accepting_ssh_connections(vm);

    try
    {
        vm.ssh_exec(reboot_cmd);
    }
    catch (const mp::SSHExecFailure& e)
    {
        return grpc::Status{grpc::StatusCode::FAILED_PRECONDITION,
                            fmt::format("Reboot command exited with code {}", e.exit_code()),
                            e.what()};
    }
    catch (const mp::SSHProcessTimeoutException&)
    {
        // this is the expected path
    }

    return grpc::Status::OK;
}

mp::InstanceStatus::Status grpc_instance_status_for(const mp::VirtualMachine::State& state)
{
    switch (state)
    {
    case mp::VirtualMachine::State::off:
    case mp::VirtualMachine::State::stopped:
        return mp::InstanceStatus::STOPPED;
    case mp::VirtualMachine::State::starting:
        return mp::InstanceStatus::STARTING;
    case mp::VirtualMachine::State::restarting:
        return mp::InstanceStatus::RESTARTING;
    case mp::VirtualMachine::State::running:
        return mp::InstanceStatus::RUNNING;
    case mp::VirtualMachine::State::delayed_shutdown:
        return mp::InstanceStatus::DELAYED_SHUTDOWN;
    case mp::VirtualMachine::State::suspending:
        return mp::InstanceStatus::SUSPENDING;
    case mp::VirtualMachine::State::suspended:
        return mp::InstanceStatus::SUSPENDED;
    case mp::VirtualMachine::State::unavailable:
        return mp::InstanceStatus::UNAVAILABLE;
    case mp::VirtualMachine::State::unknown:
    default:
        return mp::InstanceStatus::UNKNOWN;
    }
}

// Computes the final size of an image, but also checks if the value given by the user is bigger
// than or equal than the size of the image.
mp::MemorySize compute_final_image_size(const mp::MemorySize image_size,
                                        std::optional<mp::MemorySize> command_line_value,
                                        mp::Path data_directory)
{
    mp::MemorySize disk_space{};

    if (!command_line_value)
    {
        auto default_disk_size_as_struct = mp::MemorySize(mp::default_disk_size);
        disk_space =
            image_size < default_disk_size_as_struct ? default_disk_size_as_struct : image_size;
    }
    else if (*command_line_value < image_size)
    {
        throw std::runtime_error(
            fmt::format("Requested disk ({} bytes) below minimum for this image ({} bytes)",
                        command_line_value->in_bytes(),
                        image_size.in_bytes()));
    }
    else
    {
        disk_space = *command_line_value;
    }

    auto available_bytes = MP_UTILS.filesystem_bytes_available(data_directory);
    if (available_bytes == -1)
    {
        throw std::runtime_error(
            fmt::format("Failed to determine information about the volume containing {}",
                        data_directory.toStdString()));
    }
    std::string available_bytes_str = QString::number(available_bytes).toStdString();
    auto available_disk_space = mp::MemorySize(available_bytes_str + "B");

    if (available_disk_space < image_size)
    {
        throw std::runtime_error(
            fmt::format("Available disk ({} bytes) below minimum for this image ({} bytes)",
                        available_disk_space.in_bytes(),
                        image_size.in_bytes()));
    }

    if (available_disk_space < disk_space)
    {
        mpl::warn(category,
                  "Reserving more disk space ({} bytes) than available ({} bytes)",
                  disk_space.in_bytes(),
                  available_disk_space.in_bytes());
    }

    return disk_space;
}

std::unordered_set<std::string> mac_set_from(const mp::VMSpecs& spec)
{
    std::unordered_set<std::string> macs{};

    macs.insert(spec.default_mac_address);

    for (const auto& extra_iface : spec.extra_interfaces)
        if (!extra_iface.mac_address.empty())
            macs.insert(extra_iface.mac_address);

    return macs;
}

// Merge the contents of t into s, iff the sets are disjoint (i.e. make s = sUt). Return whether s
// and t were disjoint.
bool merge_if_disjoint(std::unordered_set<std::string>& s, const std::unordered_set<std::string>& t)
{
    if (any_of(cbegin(s), cend(s), [&t](const auto& mac) { return t.find(mac) != cend(t); }))
        return false;

    s.insert(cbegin(t), cend(t));
    return true;
}

// Generate a MAC address which does not exist in the set s. Then add the address to s.
std::string generate_unused_mac_address(std::unordered_set<std::string>& s)
{
    // TODO: Checking in our list of MAC addresses does not suffice to conclude the generated MAC is
    // unique. We should also check in the ARP table.
    static constexpr auto max_tries = 5;
    for (auto i = 0; i < max_tries; ++i)
        if (auto [it, success] = s.insert(mp::utils::generate_mac_address()); success)
            return *it;

    throw std::runtime_error{fmt::format("Failed to generate an unique mac address after {} "
                                         "attempts. Number of mac addresses in use: {}",
                                         max_tries,
                                         s.size())};
}

struct SnapshotPick
{
    std::unordered_set<std::string> pick;
    bool all_or_none;
};

using InstanceSnapshotPairs = google::protobuf::RepeatedPtrField<mp::InstanceSnapshotPair>;
using InstanceSnapshotsMap = std::unordered_map<std::string, SnapshotPick>;
InstanceSnapshotsMap map_snapshots_to_instances(const InstanceSnapshotPairs& instances_snapshots)
{
    InstanceSnapshotsMap instance_snapshots_map;

    for (const auto& it : instances_snapshots)
    {
        const auto& instance = it.instance_name();
        auto& snapshot_pick = instance_snapshots_map[instance];

        if (!it.has_snapshot_name())
            snapshot_pick.all_or_none = true;
        else
            snapshot_pick.pick.insert(it.snapshot_name());
    }

    return instance_snapshots_map;
}

bool verify_snapshot_picks(const InstanceSelectionReport& report,
                           const std::unordered_map<std::string, SnapshotPick>& snapshot_picks,
                           bool purge)
{
    auto any_snapshot = false;
    std::vector<std::string> snapshots_of_deleted_instances{};
    for (const auto* selection : {&report.deleted_selection, &report.operative_selection})
    {
        for (const auto& vm_it : *selection)
        {
            if (auto pick_it = snapshot_picks.find(vm_it->first); pick_it != snapshot_picks.end())
            {
                for (const auto& snapshot_name : pick_it->second.pick)
                {
                    if (selection == &report.deleted_selection &&
                        !(pick_it->second.all_or_none && purge))
                        snapshots_of_deleted_instances.push_back(
                            fmt::format("{}.{}", vm_it->first, snapshot_name));

                    vm_it->second->get_snapshot(snapshot_name); // throws if missing
                    any_snapshot = true;
                }
            }
        }

        if (!snapshots_of_deleted_instances.empty())
            throw std::runtime_error{fmt::format("Cannot delete snapshots of deleted instances: {}",
                                                 fmt::join(snapshots_of_deleted_instances.begin(),
                                                           snapshots_of_deleted_instances.end(),
                                                           ", "))};
    }

    return any_snapshot;
}

void add_aliases(google::protobuf::RepeatedPtrField<mp::FindReply_ImageInfo>* container,
                 const std::string& remote_name,
                 const mp::VMImageInfo& info)
{
    if (!info.aliases.empty())
    {
        auto entry = container->Add();
        for (const auto& alias : info.aliases)
        {
            entry->add_aliases(alias.toStdString());
        }

        entry->set_os(info.os.toStdString());
        entry->set_release(info.release_title.toStdString());
        entry->set_version(info.version.toStdString());
        entry->set_codename(info.release_codename.toStdString());
        entry->set_remote_name(remote_name);
    }
}

auto timeout_for(const int requested_timeout)
{
    if (requested_timeout > 0)
        return std::chrono::seconds(requested_timeout);

    return mp::default_timeout;
}

mp::SettingsHandler* register_instance_mod(
    std::unordered_map<std::string, mp::VMSpecs>& vm_instance_specs,
    InstanceTable& operative_instances,
    const InstanceTable& deleted_instances,
    const std::unordered_set<std::string>& preparing_instances,
    std::function<void()> instance_persister,
    std::function<bool(const std::string&)> is_bridged,
    std::function<void(const std::string&)> add_interface)
{
    return MP_SETTINGS.register_handler(
        std::make_unique<mp::InstanceSettingsHandler>(vm_instance_specs,
                                                      operative_instances,
                                                      deleted_instances,
                                                      preparing_instances,
                                                      std::move(instance_persister),
                                                      is_bridged,
                                                      add_interface));
}

mp::SettingsHandler* register_snapshot_mod(
    std::unordered_map<std::string, mp::VirtualMachine::ShPtr>& operative_instances,
    const std::unordered_map<std::string, mp::VirtualMachine::ShPtr>& deleted_instances,
    const std::unordered_set<std::string>& preparing_instances,
    const mp::VirtualMachineFactory& vm_factory)
{
    try
    {
        return MP_SETTINGS.register_handler(
            std::make_unique<mp::SnapshotSettingsHandler>(operative_instances,
                                                          deleted_instances,
                                                          preparing_instances));
    }
    catch (const mp::NotImplementedOnThisBackendException& e)
    {
        assert(std::string{e.what()}.find("snapshots") != std::string::npos);
    }

    return nullptr;
}

// Erase any outdated mount handlers for a given VM
bool prune_obsolete_mounts(const std::unordered_map<std::string, mp::VMMount>& mount_specs,
                           std::unordered_map<std::string, mp::MountHandler::UPtr>& vm_mounts)
{
    auto removed = false;
    std::erase_if(vm_mounts, [&](auto&& i) {
        const auto& [target, handler] = i;
        if (auto specs_it = mount_specs.find(target);
            specs_it == mount_specs.end() || handler->get_mount_spec() != specs_it->second)
        {
            if (handler->is_mount_managed_by_backend())
            {
                assert(handler->is_active());
                handler->deactivate();
            }

            removed = true;
            return true;
        }
        return false;
    });
    return removed;
}

void populate_snapshot_fundamentals(std::shared_ptr<const mp::Snapshot> snapshot,
                                    mp::SnapshotFundamentals* fundamentals)
{
    fundamentals->set_snapshot_name(snapshot->get_name());
    fundamentals->set_parent(snapshot->get_parents_name());
    fundamentals->set_comment(snapshot->get_comment());

    auto timestamp = fundamentals->mutable_creation_timestamp();
    timestamp->set_seconds(snapshot->get_creation_timestamp().toSecsSinceEpoch());
    timestamp->set_nanos(snapshot->get_creation_timestamp().time().msec() * 1'000'000);
}

void populate_mount_info(const std::unordered_map<std::string, mp::VMMount>& mounts,
                         mp::MountInfo* mount_info,
                         bool& have_mounts)
{
    mount_info->set_longest_path_len(0);

    if (!mounts.empty())
        have_mounts = true;

    if (MP_SETTINGS.get_as<bool>(mp::mounts_key))
    {
        for (const auto& mount : mounts)
        {
            if (mount.second.get_source_path().size() > mount_info->longest_path_len())
                mount_info->set_longest_path_len(mount.second.get_source_path().size());

            auto entry = mount_info->add_mount_paths();
            entry->set_source_path(mount.second.get_source_path());
            entry->set_target_path(mount.first);

            for (const auto& uid_mapping : mount.second.get_uid_mappings())
            {
                auto uid_pair = entry->mutable_mount_maps()->add_uid_mappings();
                uid_pair->set_host_id(uid_mapping.first);
                uid_pair->set_instance_id(uid_mapping.second);
            }
            for (const auto& gid_mapping : mount.second.get_gid_mappings())
            {
                auto gid_pair = entry->mutable_mount_maps()->add_gid_mappings();
                gid_pair->set_host_id(gid_mapping.first);
                gid_pair->set_instance_id(gid_mapping.second);
            }
        }
    }
}

void populate_snapshot_info(mp::VirtualMachine& vm,
                            std::shared_ptr<const mp::Snapshot> snapshot,
                            mp::InfoReply& response,
                            bool& have_mounts)
{
    auto* info = response.add_details();
    auto snapshot_info = info->mutable_snapshot_info();
    auto fundamentals = snapshot_info->mutable_fundamentals();

    info->set_name(vm.get_name());
    info->mutable_instance_status()->set_status(grpc_instance_status_for(snapshot->get_state()));
    info->set_memory_total(snapshot->get_mem_size().human_readable());
    info->set_disk_total(snapshot->get_disk_space().human_readable());
    info->set_cpu_count(std::to_string(snapshot->get_num_cores()));

    auto mount_info = info->mutable_mount_info();
    populate_mount_info(snapshot->get_mounts(), mount_info, have_mounts);

    // TODO@snapshots get snapshot size once available

    for (const auto& child : vm.get_childrens_names(snapshot.get()))
        snapshot_info->add_children(child);

    populate_snapshot_fundamentals(snapshot, fundamentals);
}
} // namespace

mp::Daemon::Daemon(std::unique_ptr<const DaemonConfig> the_config)
    : config{std::move(the_config)},
      vm_instance_specs{
          load_db(mp::utils::backend_directory_path(config->data_directory,
                                                    config->factory->get_backend_directory_name()),
                  mp::utils::backend_directory_path(config->cache_directory,
                                                    config->factory->get_backend_directory_name()),
                  *config->az_manager)},
      daemon_rpc{config->server_address, *config->cert_provider, config->client_cert_store.get()},
      instance_mod_handler{register_instance_mod(
          vm_instance_specs,
          operative_instances,
          deleted_instances,
          preparing_instances,
          [this] { persist_instances(); },
          [this](const std::string& n) { return is_bridged(n); },
          [this](const std::string& n) { return add_bridged_interface(n); })},
      snapshot_mod_handler{register_snapshot_mod(operative_instances,
                                                 deleted_instances,
                                                 preparing_instances,
                                                 *config->factory)}
{
    using e_state = VirtualMachine::State;

    connect_rpc(daemon_rpc, *this);
    std::vector<std::string> invalid_specs;

    try
    {
        config->factory->hypervisor_health_check();
    }
    catch (const std::runtime_error& e)
    {
        mpl::warn(category, "Hypervisor health check failed: {}", e.what());
    }

    for (auto& entry : vm_instance_specs)
    {
        const auto& name = entry.first;
        auto& spec = entry.second;

        if (!config->vault->has_record_for(name))
        {
            invalid_specs.push_back(name);
            continue;
        }

        // Check that all the interfaces in the instance have different MAC address, and that they
        // were not used in the other instances. String validity was already checked in load_db().
        // Add these MAC's to the daemon's set only if this instance is not invalid.
        auto new_macs = mac_set_from(spec);

        if (new_macs.size() <= spec.extra_interfaces.size() ||
            !merge_if_disjoint(new_macs, allocated_mac_addrs))
        {
            // There is at least one repeated address in new_macs.
            mpl::warn(category, "{} has repeated MAC addresses", name);
            invalid_specs.push_back(name);
            continue;
        }

        auto vm_image = fetch_image_for(name, *config->factory, *config->vault);
        if (!vm_image.image_path.isEmpty() && !QFile::exists(vm_image.image_path))
        {
            mpl::warn(category,
                      "Could not find image for '{}'. Expected location: {}",
                      name,
                      vm_image.image_path);
            invalid_specs.push_back(name);
            continue;
        }

        const auto instance_dir = mp::utils::base_dir(vm_image.image_path);
        const auto cloud_init_iso = instance_dir.filePath(cloud_init_file_name);
        mp::VirtualMachineDescription vm_desc{spec.num_cores,
                                              spec.mem_size,
                                              spec.disk_space,
                                              name,
                                              spec.zone,
                                              spec.default_mac_address,
                                              spec.extra_interfaces,
                                              spec.ssh_username,
                                              vm_image,
                                              cloud_init_iso,
                                              {},
                                              {},
                                              {},
                                              {}};

        auto& instance_record = spec.deleted ? deleted_instances : operative_instances;
        auto instance = instance_record[name] =
            config->factory->create_virtual_machine(vm_desc, *config->ssh_key_provider, *this);
        instance->load_snapshots();

        // Add the new macs to the daemon's list only if we got this far
        allocated_mac_addrs = std::move(new_macs);

        // FIXME: somehow we're writing contradictory state to disk.
        if (spec.deleted && spec.state != e_state::stopped && spec.state != e_state::off)
        {
            mpl::warn(
                category,
                "{} is deleted but has incompatible state {}, resetting state to {} (stopped)",
                name,
                static_cast<int>(spec.state),
                static_cast<int>(e_state::stopped));
            spec.state = e_state::stopped;
        }

        if (!spec.deleted)
            init_mounts(name);
        std::unique_lock lock{start_mutex};

        if (spec.state == e_state::running)
        {
            // If the VM was in running state before, we need to do some additional
            // work to ensure everything is in sync.
            switch (operative_instances[name]->current_state())
            {
            case e_state::running:
            case e_state::starting:
            {
                mpl::info(category, "{} needs syncing. Syncing now...", name);
                // We don't need to start the instance, but we need to ensure that
                // the daemon side resources for the VM are initialized.
                multipass::top_catch_all(name, [this, &name, &lock] {
                    lock.unlock();
                    on_restart(name);
                });
            }
            break;
            default:
            {
                assert(!spec.deleted);
                mpl::info(category, "{} needs starting. Starting now...", name);

                multipass::top_catch_all(name, [this, &name, &lock]() {
                    operative_instances[name]->start();
                    lock.unlock();
                    on_restart(name);
                });
            }
            break;
            }
        }
    }

    for (const auto& bad_spec : invalid_specs)
    {
        mpl::warn(category, "Removing invalid instance: {}", bad_spec);
        vm_instance_specs.erase(bad_spec);
        config->vault->remove(bad_spec);
    }

    if (!invalid_specs.empty())
        persist_instances();

    config->vault->prune_expired_images();

    // Fire timer every six hours to perform maintenance on source images such as
    // pruning expired images and updating to newly released images.
    connect(&source_images_maintenance_task, &QTimer::timeout, [this]() {
        if (image_update_future.isRunning())
        {
            mpl::info(category, "Image updater already running. Skipping…");
        }
        else
        {
            image_update_future = QtConcurrent::run([this] {
                config->vault->prune_expired_images();

                auto prepare_action = [this](const VMImage& source_image) -> VMImage {
                    return config->factory->prepare_source_image(source_image);
                };

                auto download_monitor = [](int download_type, int percentage) {
                    static int last_percentage_logged = -1;
                    if (percentage % 10 == 0)
                    {
                        // Note: The progress callback may be called repeatedly with the same
                        // percentage, so this logic is to only log it once
                        if (last_percentage_logged != percentage)
                        {
                            mpl::info(category, "  {}%", percentage);
                            last_percentage_logged = percentage;
                        }
                    }
                    return true;
                };

                try
                {
                    config->vault->update_images(config->factory->fetch_type(),
                                                 prepare_action,
                                                 download_monitor);
                }
                catch (const std::exception& e)
                {
                    mpl::error(category, "Error updating images: {}", e.what());
                }
            });
        }
    });
    source_images_maintenance_task.start(config->image_refresh_timer);
}

mp::Daemon::~Daemon()
{
    mp::top_catch_all(category, [this] {
        MP_SETTINGS.unregister_handler(instance_mod_handler);
        MP_SETTINGS.unregister_handler(snapshot_mod_handler);

        /**
         * Wait until all futures are finished, so there will
         * be no outstanding requests left behind. Otherwise, the
         * futures might be interrupted halfway and the actions
         * associated with the futures are not going to be
         * executed.
         */
        for (auto& [_, watcher] : async_future_watchers)
        {
            watcher->waitForFinished();
        }

        /**
         * AsyncPeriodicDownloadTask maintain its own QFutureWatcher.
         * Tell it to wrap things up.
         *
         * We would like to do that here explicitly instead of in a destructor
         * since update_manifests_all_task might be using resources from the daemon
         * and their destruction might be happening before the update_manifests_all_task
         * object, which makes it troublesome to do this in the AsyncPeriodicDownloadTask
         * destructor.
         */
        update_manifests_all_task.shutdown();

        // waitForFinished() ensures that the futures are finished gracefully
        // but there's a chance that the signals which are queued during their
        // execution haven't got executed yet. So, process all the remaining events
        // in the event loop immediately to ensure that all recipients are notified
        // before the daemon object destructs.
        QCoreApplication::processEvents(QEventLoop::AllEvents);
    });
}

void mp::Daemon::shutdown_grpc_server()
{
    daemon_rpc.shutdown_and_wait();
}

void mp::Daemon::create(const CreateRequest* request,
                        grpc::ServerReaderWriterInterface<CreateReply, CreateRequest>* server,
                        std::promise<grpc::Status>* status_promise)
try
{
    mpl::ClientLogger<CreateReply, CreateRequest> logger{
        mpl::level_from(request->verbosity_level()),
        *config->logger,
        server};
    return create_vm(request, server, status_promise, /*start=*/false);
}
catch (const std::exception& e)
{
    status_promise->set_value(grpc::Status(grpc::StatusCode::FAILED_PRECONDITION, e.what(), ""));
}

void mp::Daemon::launch(const LaunchRequest* request,
                        grpc::ServerReaderWriterInterface<LaunchReply, LaunchRequest>* server,
                        std::promise<grpc::Status>* status_promise)
try
{
    mpl::ClientLogger<LaunchReply, LaunchRequest> logger{
        mpl::level_from(request->verbosity_level()),
        *config->logger,
        server};

    return create_vm(request, server, status_promise, /*start=*/true);
}
catch (const mp::StartException& e)
{
    auto name = e.name();

    release_resources(name);
    operative_instances.erase(name);
    persist_instances();

    status_promise->set_value(grpc::Status(grpc::StatusCode::ABORTED, e.what(), ""));
}
catch (const std::exception& e)
{
    status_promise->set_value(grpc::Status(grpc::StatusCode::FAILED_PRECONDITION, e.what(), ""));
}

void mp::Daemon::purge(const PurgeRequest* request,
                       grpc::ServerReaderWriterInterface<PurgeReply, PurgeRequest>* server,
                       std::promise<grpc::Status>* status_promise)
try
{
    PurgeReply response;

    for (const auto& del : deleted_instances)
    {
        const auto& name = del.first;
        release_resources(name);
        response.add_purged_instances(name);
        mpl::debug(category, "Instance purged: {}", name);
    }

    deleted_instances.clear();
    persist_instances();

    server->Write(response);
    status_promise->set_value(grpc::Status::OK);
}
catch (const std::exception& e)
{
    status_promise->set_value(grpc::Status(grpc::StatusCode::FAILED_PRECONDITION, e.what(), ""));
}

void mp::Daemon::find(const FindRequest* request,
                      grpc::ServerReaderWriterInterface<FindReply, FindRequest>* server,
                      std::promise<grpc::Status>* status_promise)
try
{
    mpl::ClientLogger<FindReply, FindRequest> logger{mpl::level_from(request->verbosity_level()),
                                                     *config->logger,
                                                     server};
    FindReply response;

    if (!request->search_string().empty())
    {
        if (!request->remote_name().empty())
        {
            // This is a compromised solution for now, it throws if remote_name is invalid.
            // In principle, it should catch the returned VMImageHost in the valid remote_name case
            // and get the found VMImageHost reused in the follow-up code. However, because of the
            // current framework, That would involve more changes because the query carries the
            // remote name and there is another dispatch in the all_info_for function.
            const auto& remote_name = request->remote_name();
            config->vault->image_host_for(remote_name);
        }

        wait_update_manifests_all_and_optionally_applied_force(
            request->force_manifest_network_download());
        std::vector<std::pair<std::string, VMImageInfo>> vm_images_info;

        try
        {
            vm_images_info = config->vault->all_info_for({"",
                                                          request->search_string(),
                                                          false,
                                                          request->remote_name(),
                                                          Query::Type::Alias,
                                                          request->allow_unsupported()});
        }
        catch (const std::exception& e)
        {
            mpl::warn(category,
                      "An unexpected error occurred while fetching images matching \"{}\": {}",
                      request->search_string(),
                      e.what());
        }

        for (auto& [remote, info] : vm_images_info)
        {
            if (info.aliases.contains(QString::fromStdString(request->search_string())))
                info.aliases = QStringList({QString::fromStdString(request->search_string())});
            else
                info.aliases = QStringList({info.id.left(12)});

            auto remote_name = (!request->remote_name().empty() ||
                                (request->remote_name().empty() && vm_images_info.size() > 1 &&
                                 remote != mp::release_remote))
                                   ? remote
                                   : "";

            add_aliases(response.mutable_images_info(), remote_name, info);
        }
    }
    else if (request->remote_name().empty())
    {
        wait_update_manifests_all_and_optionally_applied_force(
            request->force_manifest_network_download());
        for (const auto& image_host : config->image_hosts)
        {
            std::unordered_set<std::string> images_found;
            auto action = [&images_found, request, &response](const std::string& remote,
                                                              const mp::VMImageInfo& info) {
                if (remote != mp::snapcraft_remote &&
                    (info.supported || request->allow_unsupported()) && !info.aliases.empty() &&
                    images_found.find(info.release_title.toStdString()) == images_found.end())
                {
                    add_aliases(response.mutable_images_info(), remote, info);
                    images_found.insert(info.release_title.toStdString());
                }
            };

            image_host->for_each_entry_do(action);
        }
    }
    else
    {
        wait_update_manifests_all_and_optionally_applied_force(
            request->force_manifest_network_download());
        const auto& remote = request->remote_name();
        auto image_host = config->vault->image_host_for(remote);
        auto vm_images_info = image_host->all_images_for(remote, request->allow_unsupported());

        for (const auto& info : vm_images_info)
            add_aliases(response.mutable_images_info(), remote, info);
    }

    server->Write(response);
    status_promise->set_value(grpc::Status::OK);
}
catch (const std::exception& e)
{
    status_promise->set_value(grpc::Status(grpc::StatusCode::FAILED_PRECONDITION, e.what(), ""));
}

void mp::Daemon::info(const InfoRequest* request,
                      grpc::ServerReaderWriterInterface<InfoReply, InfoRequest>* server,
                      std::promise<grpc::Status>* status_promise)
try
{
    mpl::ClientLogger<InfoReply, InfoRequest> logger{mpl::level_from(request->verbosity_level()),
                                                     *config->logger,
                                                     server};
    InfoReply response;
    config->update_prompt->populate_if_time_to_show(response.mutable_update_info());
    InstanceSnapshotsMap instance_snapshots_map;
    bool have_mounts = false;
    bool deleted = false;
    bool snapshots_only = request->snapshots();
    response.set_snapshots(snapshots_only);

    auto process_snapshot_pick = [&response, &have_mounts, snapshots_only](
                                     VirtualMachine& vm,
                                     const SnapshotPick& snapshot_pick) {
        for (const auto& snapshot_name : snapshot_pick.pick)
        {
            const auto snapshot = vm.get_snapshot(snapshot_name); // verify validity even if unused
            if (!snapshot_pick.all_or_none || !snapshots_only)
                populate_snapshot_info(vm, snapshot, response, have_mounts);
        }
    };

    auto fetch_detailed_report = [this,
                                  &instance_snapshots_map,
                                  process_snapshot_pick,
                                  snapshots_only,
                                  request,
                                  &response,
                                  &have_mounts,
                                  &deleted](VirtualMachine& vm) {
        fmt::memory_buffer errors;
        const auto& name = vm.get_name();

        const auto& it = instance_snapshots_map.find(name);
        const auto& snapshot_pick =
            it == instance_snapshots_map.end() ? SnapshotPick{{}, true} : it->second;

        try
        {
            process_snapshot_pick(vm, snapshot_pick);
            if (snapshot_pick.all_or_none)
            {
                if (snapshots_only)
                    for (const auto& snapshot : vm.view_snapshots())
                        populate_snapshot_info(vm, snapshot, response, have_mounts);
                else
                    populate_instance_info(vm,
                                           response,
                                           request->no_runtime_information(),
                                           deleted,
                                           have_mounts);
            }
        }
        catch (const NoSuchSnapshotException& e)
        {
            add_fmt_to(errors, "{}", e.what());
        }

        return grpc_status_for(errors);
    };

    auto [instance_selection, status] =
        select_instances_and_react(operative_instances,
                                   deleted_instances,
                                   request->instance_snapshot_pairs(),
                                   InstanceGroup::All,
                                   require_existing_instances_reaction);

    if (status.ok())
    {
        instance_snapshots_map = map_snapshots_to_instances(request->instance_snapshot_pairs());

        if ((status = cmd_vms(instance_selection.operative_selection, fetch_detailed_report)).ok())
        {
            deleted = true;
            status = cmd_vms(instance_selection.deleted_selection, fetch_detailed_report);
        }

        if (have_mounts && !MP_SETTINGS.get_as<bool>(mp::mounts_key))
            mpl::error(category, "Mounts have been disabled on this instance of Multipass");

        server->Write(response);
    }

    status_promise->set_value(status);
}
catch (const std::exception& e)
{
    status_promise->set_value(grpc::Status(grpc::StatusCode::FAILED_PRECONDITION, e.what(), ""));
}

void mp::Daemon::list(const ListRequest* request,
                      grpc::ServerReaderWriterInterface<ListReply, ListRequest>* server,
                      std::promise<grpc::Status>* status_promise)
try
{
    mpl::ClientLogger<ListReply, ListRequest> logger{mpl::level_from(request->verbosity_level()),
                                                     *config->logger,
                                                     server};
    ListReply response;
    config->update_prompt->populate_if_time_to_show(response.mutable_update_info());

    // Need to 'touch' a report in the response so formatters know what to do with an otherwise
    // empty response
    if (request->snapshots())
        response.mutable_snapshot_list();
    else
        response.mutable_instance_list();

    bool deleted = false;

    auto fetch_instance = [this, request, &response, &deleted](VirtualMachine& vm) {
        const auto& name = vm.get_name();
        auto present_state = vm.current_state();
        auto entry = response.mutable_instance_list()->add_instances();
        entry->set_name(name);
        const auto zone = entry->mutable_zone();
        zone->set_name(vm.get_zone().get_name());
        zone->set_available(vm.get_zone().is_available());
        if (deleted)
            entry->mutable_instance_status()->set_status(mp::InstanceStatus::DELETED);
        else
            entry->mutable_instance_status()->set_status(grpc_instance_status_for(present_state));

        auto vm_image = fetch_image_for(name, *config->factory, *config->vault);
        auto current_release = vm_image.original_release;
        auto os = vm_image.os;

        if (!vm_image.id.empty() && current_release.empty())
        {
            try
            {
                auto vm_image_info = config->image_hosts.back()->info_for_full_hash(vm_image.id);
                current_release = vm_image_info.release_title.toStdString();
            }
            catch (const std::exception& e)
            {
                mpl::warn(category, "Cannot fetch image information: {}", e.what());
            }
        }

        entry->set_current_release(current_release);
        entry->set_os(os);

        if (request->request_ipv4() && MP_UTILS.is_running(present_state))
        {
            auto management_ip = vm.management_ipv4();
            auto all_ipv4 = vm.get_all_ipv4();

            if (management_ip)
                entry->add_ipv4(management_ip->as_string());

            for (const auto& extra_ipv4 : all_ipv4)
                if (extra_ipv4 != management_ip)
                    entry->add_ipv4(extra_ipv4.as_string());
        }

        return grpc::Status::OK;
    };

    auto fetch_snapshot = [&response](VirtualMachine& vm) {
        fmt::memory_buffer errors;
        const auto& name = vm.get_name();

        try
        {
            for (const auto& snapshot : vm.view_snapshots())
            {
                auto entry = response.mutable_snapshot_list()->add_snapshots();
                auto fundamentals = entry->mutable_fundamentals();

                entry->set_name(name);
                populate_snapshot_fundamentals(snapshot, fundamentals);
            }
        }
        catch (const NoSuchSnapshotException& e)
        {
            add_fmt_to(errors, "{}", e.what());
        }

        return grpc_status_for(errors);
    };

    auto cmd = request->snapshots() ? std::function(fetch_snapshot) : std::function(fetch_instance);

    auto status = cmd_vms(select_all(operative_instances), cmd);
    if (status.ok())
    {
        deleted = true;
        status = cmd_vms(select_all(deleted_instances), cmd);
    }

    server->Write(response);
    status_promise->set_value(status);
}
catch (const std::exception& e)
{
    status_promise->set_value(grpc::Status(grpc::StatusCode::FAILED_PRECONDITION, e.what(), ""));
}

void mp::Daemon::networks(const NetworksRequest* request,
                          grpc::ServerReaderWriterInterface<NetworksReply, NetworksRequest>* server,
                          std::promise<grpc::Status>* status_promise)
try
{
    mpl::ClientLogger<NetworksReply, NetworksRequest> logger{
        mpl::level_from(request->verbosity_level()),
        *config->logger,
        server};
    NetworksReply response;
    config->update_prompt->populate_if_time_to_show(response.mutable_update_info());

    if (!instances_running(operative_instances))
        config->factory->hypervisor_health_check();

    const auto& iface_list = config->factory->networks();

    for (const auto& iface : iface_list)
    {
        auto entry = response.add_interfaces();
        entry->set_name(iface.id);
        entry->set_type(iface.type);
        entry->set_description(iface.description);
    }

    server->Write(response);
    status_promise->set_value(grpc::Status::OK);
}
catch (const std::exception& e)
{
    status_promise->set_value(grpc::Status(grpc::StatusCode::FAILED_PRECONDITION, e.what(), ""));
}

void mp::Daemon::mount(const MountRequest* request,
                       grpc::ServerReaderWriterInterface<MountReply, MountRequest>* server,
                       std::promise<grpc::Status>* status_promise)
try
{
    mpl::ClientLogger<MountReply, MountRequest> logger{mpl::level_from(request->verbosity_level()),
                                                       *config->logger,
                                                       server};

    if (!MP_SETTINGS.get_as<bool>(mp::mounts_key))
        return status_promise->set_value(grpc::Status(
            grpc::StatusCode::FAILED_PRECONDITION,
            "Mounts are disabled on this installation of Multipass.\n\n"
            "See https://canonical.com/multipass/docs/set-command#local.privileged-mounts for "
            "information\n"
            "on how to enable them."));

    mp::id_mappings uid_mappings, gid_mappings;
    for (const auto& map : request->mount_maps().uid_mappings())
        uid_mappings.push_back({map.host_id(), map.instance_id()});

    for (const auto& map : request->mount_maps().gid_mappings())
        gid_mappings.push_back({map.host_id(), map.instance_id()});

    fmt::memory_buffer errors;
    for (const auto& path_entry : request->target_paths())
    {
        const auto& name = path_entry.instance_name();
        auto q_target_path = QString::fromStdString(path_entry.target_path());
        q_target_path =
            q_target_path.isEmpty()
                ? MP_UTILS.default_mount_target(QString::fromStdString(request->source_path()))
                : MP_UTILS.normalize_mount_target(q_target_path);
        auto target_path = q_target_path.toStdString();

        auto it = operative_instances.find(name);
        if (it == operative_instances.end())
        {
            add_fmt_to(errors, "instance '{}' does not exist", name);
            continue;
        }
        auto& vm = it->second;

        if (MP_UTILS.invalid_target_path(q_target_path))
        {
            mpl::log(mpl::Level::warning,
                     category,
                     "Invalid target path: {}",
                     q_target_path.toStdString());
            add_fmt_to(errors, "unable to mount to \"{}\"", target_path);
            continue;
        }

        if (vm->current_state() == VirtualMachine::State::unavailable)
        {
            add_fmt_to(errors, "instance '{}' is not available", name);
            continue;
        }

        auto& vm_mounts = mounts[name];
        if (vm_mounts.find(target_path) != vm_mounts.end())
        {
            add_fmt_to(errors, "\"{}\" is already mounted in '{}'", target_path, name);
            continue;
        }

        const auto mount_type = request->mount_type() == MountRequest_MountType_CLASSIC
                                    ? VMMount::MountType::Classic
                                    : VMMount::MountType::Native;

        VMMount vm_mount{request->source_path(), gid_mappings, uid_mappings, mount_type};
        vm_mounts[target_path] = make_mount(vm.get(), target_path, vm_mount);
        if (vm->current_state() == mp::VirtualMachine::State::running ||
            vm_mounts[target_path]->is_mount_managed_by_backend())
        {
            try
            {
                vm_mounts[target_path]->activate(server);
            }
            catch (const mp::SSHFSMissingError&)
            {
                return status_promise->set_value(grpc_status_for_mount_error(name));
            }
            catch (const std::exception& e)
            {
                add_fmt_to(errors, "error mounting \"{}\": {}", target_path, e.what());
                vm_mounts.erase(target_path);
                continue;
            }
        }

        vm_instance_specs[name].mounts[target_path] = vm_mount;
    }

    persist_instances();

    status_promise->set_value(grpc_status_for(errors));
}
catch (const std::exception& e)
{
    status_promise->set_value(grpc::Status(grpc::StatusCode::FAILED_PRECONDITION, e.what(), ""));
}

void mp::Daemon::recover(const RecoverRequest* request,
                         grpc::ServerReaderWriterInterface<RecoverReply, RecoverRequest>* server,
                         std::promise<grpc::Status>* status_promise)
try
{
    mpl::ClientLogger<RecoverReply, RecoverRequest> logger{
        mpl::level_from(request->verbosity_level()),
        *config->logger,
        server};

    auto recover_reaction = require_existing_instances_reaction;
    recover_reaction.operative_reaction.message_template =
        "instance \"{}\" does not need to be recovered";

    auto [instance_selection, status] =
        select_instances_and_react(operative_instances,
                                   deleted_instances,
                                   request->instance_names().instance_name(),
                                   InstanceGroup::Deleted,
                                   recover_reaction);

    if (status.ok())
    {
        for (const auto& vm_it : instance_selection.deleted_selection)
        {
            const auto name = vm_it->first;
            assert(vm_instance_specs[name].deleted);
            vm_instance_specs[name].deleted = false;
            operative_instances[name] = std::move(vm_it->second);
            deleted_instances.erase(vm_it);
            init_mounts(name);
            mpl::debug(category, "Instance recovered: {}", name);
        }
        persist_instances();
    }

    status_promise->set_value(status);
}
catch (const std::exception& e)
{
    status_promise->set_value(grpc::Status(grpc::StatusCode::FAILED_PRECONDITION, e.what(), ""));
}

void mp::Daemon::ssh_info(const SSHInfoRequest* request,
                          grpc::ServerReaderWriterInterface<SSHInfoReply, SSHInfoRequest>* server,
                          std::promise<grpc::Status>* status_promise)
try
{
    mpl::ClientLogger<SSHInfoReply, SSHInfoRequest> logger{
        mpl::level_from(request->verbosity_level()),
        *config->logger,
        server};

    auto [instance_selection, status] =
        select_instances_and_react(operative_instances,
                                   deleted_instances,
                                   request->instance_name(),
                                   InstanceGroup::None,
                                   require_operative_instances_reaction);

    if (status.ok())
    {
        SSHInfoReply response;
        auto operation = std::bind(&Daemon::get_ssh_info_for_vm,
                                   this,
                                   std::placeholders::_1,
                                   std::ref(response));
        if ((status = cmd_vms(instance_selection.operative_selection, operation)).ok())
            server->Write(response);
    }

    status_promise->set_value(status);
}
catch (const std::exception& e)
{
    status_promise->set_value(grpc::Status(grpc::StatusCode::FAILED_PRECONDITION, e.what(), ""));
}

void mp::Daemon::start(const StartRequest* request,
                       grpc::ServerReaderWriterInterface<StartReply, StartRequest>* server,
                       std::promise<grpc::Status>* status_promise)
try
{
    mpl::ClientLogger<StartReply, StartRequest> logger{mpl::level_from(request->verbosity_level()),
                                                       *config->logger,
                                                       server};

    auto timeout =
        request->timeout() > 0 ? std::chrono::seconds(request->timeout()) : mp::default_timeout;

    if (!instances_running(operative_instances))
        config->factory->hypervisor_health_check();

    const SelectionReaction custom_reaction{{grpc::StatusCode::OK},
                                            {grpc::StatusCode::ABORTED},
                                            {grpc::StatusCode::ABORTED}};
    auto [instance_selection, status] =
        select_instances_and_react(operative_instances,
                                   deleted_instances,
                                   request->instance_names().instance_name(),
                                   InstanceGroup::Operative,
                                   custom_reaction);

    if (!status.ok())
        return status_promise->set_value({status.error_code(),
                                          "instance(s) missing",
                                          make_start_error_details(instance_selection)});

    bool complain_disabled_mounts = !MP_SETTINGS.get_as<bool>(mp::mounts_key);

    std::vector<std::string> starting_vms{};
    starting_vms.reserve(instance_selection.operative_selection.size());

    fmt::memory_buffer start_errors, start_warnings;
    for (auto& vm_it : instance_selection.operative_selection)
    {
        std::lock_guard lock{start_mutex};
        const auto& name = vm_it->first;
        auto& vm = *vm_it->second;
        switch (vm.current_state())
        {
        case VirtualMachine::State::unknown:
        {
            auto error_string =
                fmt::format("Instance '{0}' is already running, but in an unknown state.\n"
                            "Try to stop it first.",
                            name);
            mpl::log_message(mpl::Level::warning, category, error_string);
            start_errors.append(error_string);
            continue;
        }
        case VirtualMachine::State::suspending:
        case VirtualMachine::State::unavailable:
            // TODO: format State directly
            fmt::format_to(std::back_inserter(start_errors),
                           "Cannot start the instance '{}' while {}.",
                           name,
                           vm.current_state() == VirtualMachine::State::suspending ? "suspending"
                                                                                   : "unavailable");
            continue;
        case VirtualMachine::State::delayed_shutdown:
            delayed_shutdown_instances.erase(name);
            continue;
        case VirtualMachine::State::running:
            continue;
        case VirtualMachine::State::starting:
        case VirtualMachine::State::restarting:
            break;
        default:
            if (complain_disabled_mounts && !vm_instance_specs[name].mounts.empty())
            {
                complain_disabled_mounts = false; // I shall say zis only once
                mpl::error(category, "Mounts have been disabled on this instance of Multipass");
            }

            vm.start();
        }

        starting_vms.push_back(vm_it->first);
    }

    auto future_watcher = create_future_watcher();
    future_watcher->setFuture(
        QtConcurrent::run(&Daemon::async_wait_for_ready_all<StartReply, StartRequest>,
                          this,
                          server,
                          starting_vms,
                          timeout,
                          status_promise,
                          fmt::to_string(start_errors),
                          fmt::to_string(start_warnings)));
}
catch (const std::exception& e)
{
    status_promise->set_value(grpc::Status(grpc::StatusCode::FAILED_PRECONDITION, e.what(), ""));
}

void mp::Daemon::stop(const StopRequest* request,
                      grpc::ServerReaderWriterInterface<StopReply, StopRequest>* server,
                      std::promise<grpc::Status>* status_promise)
try
{
    mpl::ClientLogger<StopReply, StopRequest> logger{mpl::level_from(request->verbosity_level()),
                                                     *config->logger,
                                                     server};

    auto [instance_selection, status] =
        select_instances_and_react(operative_instances,
                                   deleted_instances,
                                   request->instance_names().instance_name(),
                                   InstanceGroup::Operative,
                                   require_operative_instances_reaction);

    if (status.ok())
    {
        assert(instance_selection.deleted_selection.empty());
        assert(instance_selection.missing_instances.empty());

        std::function<grpc::Status(VirtualMachine&)> operation;
        if (request->cancel_shutdown())
            operation = [this](const VirtualMachine& vm) { return this->cancel_vm_shutdown(vm); };
        else if (request->force_stop())
            operation = [this](VirtualMachine& vm) { return this->switch_off_vm(vm); };
        else
            operation = [this, delay_minutes = std::chrono::minutes(request->time_minutes())](
                            VirtualMachine& vm) { return this->shutdown_vm(vm, delay_minutes); };

        status = cmd_vms(instance_selection.operative_selection, operation);
    }

    status_promise->set_value(status);
}
catch (const mp::VMStateInvalidException& e)
{
    status_promise->set_value(grpc::Status{grpc::StatusCode::FAILED_PRECONDITION, e.what()});
}
catch (const std::exception& e)
{
    status_promise->set_value(grpc::Status(grpc::StatusCode::INTERNAL, e.what()));
}

void mp::Daemon::suspend(const SuspendRequest* request,
                         grpc::ServerReaderWriterInterface<SuspendReply, SuspendRequest>* server,
                         std::promise<grpc::Status>* status_promise)
try
{
    mpl::ClientLogger<SuspendReply, SuspendRequest> logger{
        mpl::level_from(request->verbosity_level()),
        *config->logger,
        server};

    auto [instance_selection, status] =
        select_instances_and_react(operative_instances,
                                   deleted_instances,
                                   request->instance_names().instance_name(),
                                   InstanceGroup::Operative,
                                   require_operative_instances_reaction);

    if (status.ok())
    {
        status = cmd_vms(instance_selection.operative_selection, [this](auto& vm) {
<<<<<<< HEAD
            if (vm.current_state() == VirtualMachine::State::unavailable)
            {
                mpl::log(mpl::Level::info,
                         vm.vm_name,
                         "Ignoring suspend since instance is unavailable.");
                return grpc::Status::OK;
            }

            stop_mounts(vm.vm_name);
=======
            stop_mounts(vm.get_name());
>>>>>>> 72edbd7c

            vm.suspend();
            return grpc::Status::OK;
        });
    }

    status_promise->set_value(status);
}
catch (const std::exception& e)
{
    status_promise->set_value(grpc::Status(grpc::StatusCode::FAILED_PRECONDITION, e.what(), ""));
}

void mp::Daemon::restart(const RestartRequest* request,
                         grpc::ServerReaderWriterInterface<RestartReply, RestartRequest>* server,
                         std::promise<grpc::Status>* status_promise)
try
{
    mpl::ClientLogger<RestartReply, RestartRequest> logger{
        mpl::level_from(request->verbosity_level()),
        *config->logger,
        server};

    auto timeout =
        request->timeout() > 0 ? std::chrono::seconds(request->timeout()) : mp::default_timeout;

    auto [instance_selection, status] =
        select_instances_and_react(operative_instances,
                                   deleted_instances,
                                   request->instance_names().instance_name(),
                                   InstanceGroup::Operative,
                                   require_operative_instances_reaction);

    if (!status.ok())
    {
        return status_promise->set_value(status);
    }

    const auto& instance_targets = instance_selection.operative_selection;
    status = cmd_vms(instance_targets, [this](auto& vm) {
        stop_mounts(vm.get_name());

        return reboot_vm(vm);
    }); // 1st pass to reboot all targets

    if (!status.ok())
    {
        return status_promise->set_value(status);
    }

    auto future_watcher = create_future_watcher();
    future_watcher->setFuture(
        QtConcurrent::run(&Daemon::async_wait_for_ready_all<RestartReply, RestartRequest>,
                          this,
                          server,
                          names_from(instance_targets),
                          timeout,
                          status_promise,
                          std::string(),
                          std::string()));
}
catch (const std::exception& e)
{
    status_promise->set_value(grpc::Status(grpc::StatusCode::FAILED_PRECONDITION, e.what(), ""));
}

void mp::Daemon::delet(const DeleteRequest* request,
                       grpc::ServerReaderWriterInterface<DeleteReply, DeleteRequest>* server,
                       std::promise<grpc::Status>* status_promise)
try
{
    mpl::ClientLogger<DeleteReply, DeleteRequest> logger{
        mpl::level_from(request->verbosity_level()),
        *config->logger,
        server};
    DeleteReply response;

    auto [instance_selection, status] =
        select_instances_and_react(operative_instances,
                                   deleted_instances,
                                   request->instance_snapshot_pairs(),
                                   InstanceGroup::All,
                                   require_existing_instances_reaction);

    if (status.ok())
    {
        const bool purge = request->purge();
        bool purge_snapshots = request->purge_snapshots();
        auto instances_dirty = false;

        auto instance_snapshots_map =
            map_snapshots_to_instances(request->instance_snapshot_pairs());

        // avoid deleting if any snapshot is missing or if we don't get confirmation
        auto any_snapshot_args =
            verify_snapshot_picks(instance_selection, instance_snapshots_map, purge);
        if (any_snapshot_args && !purge && !purge_snapshots)
        {
            DeleteReply confirm_action{};
            confirm_action.set_confirm_snapshot_purging(true);

            // TODO refactor with bridging and restore prompts
            if (!server->Write(confirm_action))
                throw std::runtime_error("Cannot request confirmation from client. Aborting...");
            DeleteRequest client_response;
            if (!server->Read(&client_response))
                throw std::runtime_error("Cannot get confirmation from client. Aborting...");

            if (!(purge_snapshots = client_response.purge_snapshots()))
                return status_promise->set_value(grpc::Status{grpc::CANCELLED, "Cancelled."});
        }

        // start with deleted instances, to avoid iterator invalidation when moving instances there
        for (const auto* selection :
             {&instance_selection.deleted_selection, &instance_selection.operative_selection})
        {
            for (const auto& vm_it : *selection)
            {
                const auto& instance_name = vm_it->first;

                if (vm_it->second->current_state() == VirtualMachine::State::unavailable)
                {
                    mpl::log(mpl::Level::info,
                             instance_name,
                             "Ignoring delete since instance is unavailable.");
                    continue;
                }

                auto snapshot_pick_it = instance_snapshots_map.find(instance_name);
                const auto& [pick, all] = snapshot_pick_it == instance_snapshots_map.end()
                                              ? SnapshotPick{{}, true}
                                              : snapshot_pick_it->second;

                if (!all || !purge) // if we're not purging the instance, we need to delete
                                    // specified snapshots
                    for (const auto& snapshot_name : pick)
                        vm_it->second->delete_snapshot(snapshot_name);

                if (all) // we're asked to delete the VM
                    instances_dirty |= delete_vm(vm_it, purge, response);
            }
        }

        if (instances_dirty)
            persist_instances();
    }

    server->Write(response);
    status_promise->set_value(status);
}
catch (const mp::VMStateInvalidException& e)
{
    status_promise->set_value(grpc::Status{grpc::StatusCode::FAILED_PRECONDITION, e.what()});
}
catch (const std::exception& e)
{
    status_promise->set_value(grpc::Status(grpc::StatusCode::INTERNAL, e.what()));
}

void mp::Daemon::umount(const UmountRequest* request,
                        grpc::ServerReaderWriterInterface<UmountReply, UmountRequest>* server,
                        std::promise<grpc::Status>* status_promise)
try
{
    mpl::ClientLogger<UmountReply, UmountRequest> logger{
        mpl::level_from(request->verbosity_level()),
        *config->logger,
        server};

    fmt::memory_buffer errors;
    for (const auto& path_entry : request->target_paths())
    {
        const auto& name = path_entry.instance_name();
        const auto target_path = mpu::normalize_path(path_entry.target_path());

        auto vm = operative_instances.find(name);
        if (vm == operative_instances.end())
        {
            add_fmt_to(errors, "instance '{}' does not exist", name);
            continue;
        }

        if (vm->second->current_state() == VirtualMachine::State::unavailable)
        {
            mpl::log(mpl::Level::info, name, "Ignoring umount since instance unavailable.");
            continue;
        }

        auto& vm_spec_mounts = vm_instance_specs[name].mounts;
        auto& vm_mounts = mounts[name];

        auto do_unmount = [&](auto expiring_it) {
            const auto& [target, mount] = *expiring_it;
            try
            {
                mount->deactivate();
                vm_spec_mounts.erase(target);
                vm_mounts.erase(expiring_it);
            }
            catch (const std::runtime_error& e)
            {
                add_fmt_to(errors,
                           "failed to unmount \"{}\" from '{}': {}",
                           target,
                           name,
                           e.what());
            }
        };

        // Empty target path indicates removing all mounts for the VM instance
        if (target_path.empty())
            for (auto expiring_it = vm_mounts.begin(); expiring_it != vm_mounts.end();)
            {
                // iterator must be advanced before used in order to prevent iterator invalidation
                // caused by deleting from the iterated map expiring_it will be invalidated by
                // do_unmount, so it must not be used after this point
                do_unmount(expiring_it++);
            }
        else if (auto it = vm_mounts.find(target_path); it != vm_mounts.end())
            do_unmount(it);
        else
            add_fmt_to(errors, "path \"{}\" is not mounted in '{}'", target_path, name);
    }

    persist_instances();

    status_promise->set_value(grpc_status_for(errors));
}
catch (const std::exception& e)
{
    status_promise->set_value(grpc::Status(grpc::StatusCode::FAILED_PRECONDITION, e.what(), ""));
}

void mp::Daemon::version(const VersionRequest* request,
                         grpc::ServerReaderWriterInterface<VersionReply, VersionRequest>* server,
                         std::promise<grpc::Status>* status_promise)
{
    mpl::ClientLogger<VersionReply, VersionRequest> logger{
        mpl::level_from(request->verbosity_level()),
        *config->logger,
        server};

    VersionReply reply;
    reply.set_version(multipass::version_string);
    config->update_prompt->populate(reply.mutable_update_info());
    server->Write(reply);
    status_promise->set_value(grpc::Status::OK);
}

void mp::Daemon::get(const GetRequest* request,
                     grpc::ServerReaderWriterInterface<GetReply, GetRequest>* server,
                     std::promise<grpc::Status>* status_promise)
try
{
    mpl::ClientLogger<GetReply, GetRequest> logger{mpl::level_from(request->verbosity_level()),
                                                   *config->logger,
                                                   server};

    GetReply reply;

    auto key = request->key();
    auto val = MP_SETTINGS.get(QString::fromStdString(key)).toStdString();
    mpl::debug(category, "Returning setting {}={}", key, val);

    reply.set_value(val);
    server->Write(reply);
    status_promise->set_value(grpc::Status::OK);
}
catch (const mp::UnrecognizedSettingException& e)
{
    status_promise->set_value(grpc::Status(grpc::StatusCode::INVALID_ARGUMENT, e.what(), ""));
}
catch (const std::exception& e)
{
    status_promise->set_value(grpc::Status(grpc::StatusCode::INTERNAL, e.what(), ""));
}

void mp::Daemon::set(const SetRequest* request,
                     grpc::ServerReaderWriterInterface<SetReply, SetRequest>* server,
                     std::promise<grpc::Status>* status_promise)
try
{
    mpl::ClientLogger<SetReply, SetRequest> logger{mpl::level_from(request->verbosity_level()),
                                                   *config->logger,
                                                   server};

    auto key = request->key();
    auto val = request->val();
    std::string bridge_name;

    if (request->authorized() &&
        !(bridge_name = MP_SETTINGS.get(mp::bridged_interface_key).toStdString()).empty())
    {
        user_authorized_bridges.insert(bridge_name);
    }

    auto auth_guard = sg::make_scope_guard([this, &bridge_name]() noexcept {
        mp::top_catch_all(category, [this, &bridge_name]() {
            if (!bridge_name.empty())
                user_authorized_bridges.erase(bridge_name);
        });
    });

    mpl::trace(category, "Trying to set {}={}", key, val);
    MP_SETTINGS.set(QString::fromStdString(key), QString::fromStdString(val));
    mpl::debug(category, "Succeeded setting {}={}", key, val);

    status_promise->set_value(grpc::Status::OK);
}
catch (const mp::NonAuthorizedBridgeSettingsException& e)
{
    auto key = request->key();
    auto val = request->val();
    mpl::debug(category, "Asking for user authorization to set {}={}", key, val);

    auto reply = SetReply{};
    reply.set_needs_authorization(true);
    reply.set_reply_message(get_bridged_interface_name());
    server->Write(reply);

    auto callback_request = SetRequest{};
    server->Read(&callback_request);

    if (callback_request.authorized())
    {
        user_authorized_bridges.insert(get_bridged_interface_name());

        MP_SETTINGS.set(QString::fromStdString(key), QString::fromStdString(val));

        user_authorized_bridges.erase(get_bridged_interface_name());

        mpl::debug(category, "Succeeded setting {}={}", key, val);

        status_promise->set_value(grpc::Status::OK);
    }
    else
    {
        mpl::debug(category, "User did not authorize, cancelling");

        status_promise->set_value(
            grpc::Status(grpc::StatusCode::FAILED_PRECONDITION, e.what(), ""));
    }
}
catch (const mp::BridgeFailureException& e)
{
    status_promise->set_value(grpc::Status(grpc::StatusCode::INVALID_ARGUMENT, e.what(), ""));
}
catch (const mp::UnrecognizedSettingException& e)
{
    status_promise->set_value(grpc::Status(grpc::StatusCode::INVALID_ARGUMENT, e.what(), ""));
}
catch (const mp::InstanceStateSettingsException& e)
{
    status_promise->set_value(grpc::Status(grpc::StatusCode::FAILED_PRECONDITION, e.what(), ""));
}
catch (const mp::InvalidSettingException& e)
{
    status_promise->set_value(grpc::Status(grpc::StatusCode::INVALID_ARGUMENT, e.what(), ""));
}
catch (const std::exception& e)
{
    status_promise->set_value(grpc::Status(grpc::StatusCode::INTERNAL, e.what(), ""));
}

void mp::Daemon::keys(const mp::KeysRequest* request,
                      grpc::ServerReaderWriterInterface<KeysReply, KeysRequest>* server,
                      std::promise<grpc::Status>* status_promise)
try
{
    mpl::ClientLogger<KeysReply, KeysRequest> logger{mpl::level_from(request->verbosity_level()),
                                                     *config->logger,
                                                     server};

    KeysReply reply;

    for (const auto& key : MP_SETTINGS.keys())
        reply.add_settings_keys(key.toStdString());

    mpl::debug(category, "Returning {} settings keys", reply.settings_keys_size());
    server->Write(reply);

    status_promise->set_value(grpc::Status::OK);
}
catch (const std::exception& e)
{
    status_promise->set_value(grpc::Status(grpc::StatusCode::INTERNAL, e.what(), ""));
}

void mp::Daemon::authenticate(
    const AuthenticateRequest* request,
    grpc::ServerReaderWriterInterface<AuthenticateReply, AuthenticateRequest>* server,
    std::promise<grpc::Status>* status_promise)
try
{
    mpl::ClientLogger<AuthenticateReply, AuthenticateRequest> logger{
        mpl::level_from(request->verbosity_level()),
        *config->logger,
        server};

    auto stored_hash = MP_SETTINGS.get(mp::passphrase_key);

    if (stored_hash.isNull() || stored_hash.isEmpty())
    {
        return status_promise->set_value(grpc::Status(
            grpc::StatusCode::FAILED_PRECONDITION,
            "Incorrect passphrase. No passphrase is set.\n\n"
            "To authenticate, first ask an authenticated user to set a passphrase and share it "
            "with you, provided they trust you. To set a passphrase, use the command "
            "'multipass set local.passphrase'. Note that only the user who installs Multipass is "
            "automatically authenticated."));
    }

    auto hashed_passphrase =
        MP_UTILS.generate_scrypt_hash_for(QString::fromStdString(request->passphrase()));

    if (stored_hash != hashed_passphrase)
    {
        return status_promise->set_value(
            grpc::Status(grpc::StatusCode::INVALID_ARGUMENT,
                         "Passphrase is not correct. Please try again."));
    }

    status_promise->set_value(grpc::Status::OK);
}
catch (const std::exception& e)
{
    status_promise->set_value(grpc::Status(grpc::StatusCode::INTERNAL, e.what(), ""));
}

void mp::Daemon::snapshot(const mp::SnapshotRequest* request,
                          grpc::ServerReaderWriterInterface<SnapshotReply, SnapshotRequest>* server,
                          std::promise<grpc::Status>* status_promise)
try
{
    mpl::ClientLogger<SnapshotReply, SnapshotRequest> logger{
        mpl::level_from(request->verbosity_level()),
        *config->logger,
        server};

    const auto& instance_name = request->instance();
    auto [instance_trail, status] = find_instance_and_react(operative_instances,
                                                            deleted_instances,
                                                            instance_name,
                                                            require_operative_instances_reaction);

    if (status.ok())
    {
        assert(instance_trail.index() == 0);
        auto* vm_ptr = std::get<0>(instance_trail)->second.get();
        assert(vm_ptr);

        using St = VirtualMachine::State;
        if (auto state = vm_ptr->current_state(); state != St::off && state != St::stopped)
            return status_promise->set_value(
                grpc::Status{grpc::FAILED_PRECONDITION,
                             "Multipass can only take snapshots of stopped instances."});

        auto snapshot_name = request->snapshot();
        if (!snapshot_name.empty() && !mp::utils::valid_hostname(snapshot_name))
            return status_promise->set_value(
                grpc::Status{grpc::INVALID_ARGUMENT,
                             fmt::format(R"(Invalid snapshot name: "{}".)", snapshot_name)});

        const auto spec_it = vm_instance_specs.find(instance_name);
        assert(spec_it != vm_instance_specs.end() && "missing instance specs");

        SnapshotReply reply;
        reply.set_snapshot(
            vm_ptr->take_snapshot(spec_it->second, snapshot_name, request->comment())->get_name());

        server->Write(reply);
    }

    status_promise->set_value(status);
}
catch (const SnapshotNameTakenException& e)
{
    status_promise->set_value(grpc::Status(grpc::StatusCode::INVALID_ARGUMENT, e.what(), ""));
}
catch (const std::exception& e)
{
    status_promise->set_value(grpc::Status(grpc::StatusCode::INTERNAL, e.what(), ""));
}

void mp::Daemon::restore(const mp::RestoreRequest* request,
                         grpc::ServerReaderWriterInterface<RestoreReply, RestoreRequest>* server,
                         std::promise<grpc::Status>* status_promise)
try
{
    mpl::ClientLogger<RestoreReply, RestoreRequest> logger{
        mpl::level_from(request->verbosity_level()),
        *config->logger,
        server};

    RestoreReply reply;
    const auto& instance_name = request->instance();
    auto [instance_trail, status] = find_instance_and_react(operative_instances,
                                                            deleted_instances,
                                                            instance_name,
                                                            require_operative_instances_reaction);

    if (status.ok())
    {
        assert(instance_trail.index() == 0);
        auto* vm_ptr = std::get<0>(instance_trail)->second.get();
        assert(vm_ptr);

        // Only need to check if snapshots are supported and if the snapshot exists, so the result
        // is discarded
        vm_ptr->get_snapshot(request->snapshot());

        using St = VirtualMachine::State;
        if (auto state = vm_ptr->current_state(); state != St::off && state != St::stopped)
            return status_promise->set_value(
                grpc::Status{grpc::FAILED_PRECONDITION,
                             "Multipass can only restore snapshots of stopped instances."});

        auto spec_it = vm_instance_specs.find(instance_name);
        assert(spec_it != vm_instance_specs.end() && "missing instance specs");
        auto& vm_specs = spec_it->second;

        if (!request->destructive())
        {
            RestoreReply confirm_action{};
            confirm_action.set_confirm_destructive(true);
            if (!server->Write(confirm_action))
                throw std::runtime_error("Cannot request confirmation from client. Aborting...");

            RestoreRequest client_response;
            if (!server->Read(&client_response))
                throw std::runtime_error("Cannot get confirmation from client. Aborting...");

            if (!client_response.destructive())
            {
                reply_msg(server,
                          fmt::format("Taking snapshot before restoring {}", instance_name));

                const auto snapshot =
                    vm_ptr->take_snapshot(vm_specs,
                                          "",
                                          fmt::format("Before restoring {}", request->snapshot()));

                reply_msg(server,
                          fmt::format("Snapshot taken: {}.{}", instance_name, snapshot->get_name()),
                          /* sticky = */ true);
            }
        }

        // Actually restore snapshot
        reply_msg(server, "Restoring snapshot");
        auto old_specs = vm_specs;
        vm_ptr->restore_snapshot(request->snapshot(), vm_specs);

        auto mounts_it = mounts.find(instance_name);
        assert(mounts_it != mounts.end() && "uninitialized mounts");

        if (update_mounts(vm_specs, mounts_it->second, vm_ptr) || vm_specs != old_specs)
            persist_instances();

        server->Write(reply);
    }

    status_promise->set_value(status);
}
catch (const mp::NoSuchSnapshotException& e)
{
    status_promise->set_value(grpc::Status{grpc::StatusCode::NOT_FOUND, e.what(), ""});
}
catch (const std::exception& e)
{
    status_promise->set_value(grpc::Status(grpc::StatusCode::INTERNAL, e.what(), ""));
}

void mp::Daemon::clone(const CloneRequest* request,
                       grpc::ServerReaderWriterInterface<CloneReply, CloneRequest>* server,
                       std::promise<grpc::Status>* status_promise)
try
{
    mpl::ClientLogger<CloneReply, CloneRequest> logger{mpl::level_from(request->verbosity_level()),
                                                       *config->logger,
                                                       server};

    const auto& source_name = request->source_name();
    const auto [src_instance_trail, src_vm_status] =
        find_instance_and_react(operative_instances,
                                deleted_instances,
                                source_name,
                                require_operative_instances_reaction);
    if (src_vm_status.ok())
    {
        assert(src_instance_trail.index() == 0);
        const auto source_vm_ptr = std::get<0>(src_instance_trail)->second;
        assert(source_vm_ptr);
        const VirtualMachine::State source_vm_state = source_vm_ptr->current_state();
        if (source_vm_state != VirtualMachine::State::stopped &&
            source_vm_state != VirtualMachine::State::off)
        {
            return status_promise->set_value(
                grpc::Status{grpc::FAILED_PRECONDITION,
                             "Multipass can only clone stopped instances."});
        }

        const std::string destination_name = dest_name_for_clone(*request);
        if (auto dest_vm_status = validate_dest_name(destination_name); !dest_vm_status.ok())
            return status_promise->set_value(std::move(dest_vm_status));

        auto rollback_resources = sg::make_scope_guard([this, destination_name]() noexcept -> void {
            top_catch_all(category, [this, destination_name]() {
                release_resources(destination_name);
                preparing_instances.erase(destination_name);
            });
        });

        // signal that the new instance is being cooked up
        preparing_instances.insert(destination_name);
        auto& src_spec = vm_instance_specs[source_name];
        auto dest_spec = clone_spec(src_spec, source_name, destination_name);

        config->vault->clone(source_name, destination_name);

        const mp::VMImage dest_vm_image =
            fetch_image_for(destination_name, *config->factory, *config->vault);

        // Specs need to be in place before the factory can create the VM
        // Notice that we are passing `this`, which can be used to retrieve further info
        vm_instance_specs.emplace(destination_name, dest_spec);
        operative_instances[destination_name] =
            config->factory->clone_bare_vm(src_spec,
                                           dest_spec,
                                           source_name,
                                           destination_name,
                                           dest_vm_image,
                                           *config->ssh_key_provider,
                                           *this);
        ++src_spec.clone_count;
        // preparing instance is done
        preparing_instances.erase(destination_name);
        persist_instances();
        init_mounts(destination_name);

        CloneReply rpc_response;
        rpc_response.set_reply_message(
            fmt::format("Cloned from {} to {}.\n", source_name, destination_name));
        server->Write(rpc_response);
        rollback_resources.dismiss();
    }
    status_promise->set_value(src_vm_status);
}
catch (const std::exception& e)
{
    status_promise->set_value(grpc::Status(grpc::StatusCode::INTERNAL, e.what()));
}

void mp::Daemon::daemon_info(
    const DaemonInfoRequest* request,
    grpc::ServerReaderWriterInterface<DaemonInfoReply, DaemonInfoRequest>* server,
    std::promise<grpc::Status>* status_promise)
try
{
    mpl::ClientLogger<DaemonInfoReply, DaemonInfoRequest> logger{
        mpl::level_from(request->verbosity_level()),
        *config->logger,
        server};

    DaemonInfoReply response;

    QStorageInfo storage_info{config->data_directory};
    response.set_available_space(storage_info.bytesTotal());

    response.set_cpus(MP_PLATFORM.get_cpus());
    response.set_memory(MP_PLATFORM.get_total_ram());

    server->Write(response);
    status_promise->set_value(grpc::Status{});
}
catch (const std::exception& e)
{
    status_promise->set_value(grpc::Status(grpc::StatusCode::FAILED_PRECONDITION, e.what(), ""));
}

void mp::Daemon::wait_ready(
    const WaitReadyRequest* request,
    grpc::ServerReaderWriterInterface<WaitReadyReply, WaitReadyRequest>* server,
    std::promise<grpc::Status>* status_promise)
try
{
    WaitReadyReply response;

    mpl::ClientLogger<WaitReadyReply, WaitReadyRequest> logger{
        mpl::level_from(request->verbosity_level()),
        *config->logger,
        server};

    logger.log(mpl::Level::debug, "daemon", "Checking connection to image servers...");

    // We use wait_update_manifests_all_and_optionally_applied_force to check connectivity to image
    // servers.
    try
    {
        wait_update_manifests_all_and_optionally_applied_force(
            /*force_manifest_network_download=*/false);
        logger.log(mpl::Level::debug, "daemon", "Successfully connected to image servers.");
        status_promise->set_value(grpc::Status::OK);
    }
    catch (const mp::DownloadException& e)
    {
        logger.log(mpl::Level::warning,
                   "daemon",
                   fmt::format("Failed to connect to image servers: {}", e.what()));
        grpc::Status download_error_status{grpc::StatusCode::NOT_FOUND,
                                           "cannot connect to the image servers",
                                           ""};
        status_promise->set_value(download_error_status);
    }
}
catch (const std::exception& e)
{
    status_promise->set_value(grpc::Status(grpc::StatusCode::FAILED_PRECONDITION, e.what(), ""));
}

void mp::Daemon::zones(const ZonesRequest* request,
                       grpc::ServerReaderWriterInterface<ZonesReply, ZonesRequest>* server,
                       std::promise<grpc::Status>* status_promise) // clang-format off
try // clang-format on
{
    mpl::ClientLogger logger{mpl::level_from(request->verbosity_level()), *config->logger, server};

    ZonesReply response{};

    for (const auto& zone : config->az_manager->get_zones())
    {
        const auto reply_zone = response.add_zones();
        reply_zone->set_name(zone.get().get_name());
        reply_zone->set_available(zone.get().is_available());
    }

    server->Write(response);
    status_promise->set_value(grpc::Status{});
}
catch (const std::exception& e)
{
    status_promise->set_value(grpc::Status(grpc::StatusCode::FAILED_PRECONDITION, e.what(), ""));
}

void mp::Daemon::zones_state(
    const ZonesStateRequest* request,
    grpc::ServerReaderWriterInterface<ZonesStateReply, ZonesStateRequest>* server,
    std::promise<grpc::Status>* status_promise) // clang-format off
try // clang-format on
{
    mpl::ClientLogger logger{mpl::level_from(request->verbosity_level()), *config->logger, server};

    auto& az_manager = *config->az_manager;
    if (request->zones().empty())
    {
        for (auto&& zone : az_manager.get_zones())
        {
            az_manager.get_zone(zone.get().get_name()).set_available(request->available());
        }
    }
    else
    {
        for (const auto& zone_name : request->zones())
        {
            az_manager.get_zone(zone_name).set_available(request->available());
        }
    }

    status_promise->set_value(grpc::Status{});
}
catch (const AvailabilityZoneNotFound& e)
{
    status_promise->set_value(grpc::Status(grpc::StatusCode::INVALID_ARGUMENT, e.what(), ""));
}
catch (const std::exception& e)
{
    status_promise->set_value(grpc::Status(grpc::StatusCode::FAILED_PRECONDITION, e.what(), ""));
}

void mp::Daemon::on_shutdown()
{
}

void mp::Daemon::on_resume()
{
}

void mp::Daemon::on_suspend()
{
}

void mp::Daemon::on_restart(const std::string& name)
{
    stop_mounts(name);
    auto future_watcher = create_future_watcher([this, &name]() {
        try
        {
            auto virtual_machine = operative_instances.at(name);

            std::lock_guard<decltype(virtual_machine->state_mutex)> lock{
                virtual_machine->state_mutex};
            virtual_machine->state = VirtualMachine::State::running;
            virtual_machine->handle_state_update();
        }
        catch (const std::out_of_range&)
        {
            // logging is dangerous since this thread is probably in a corrupt state
        }
    });
    future_watcher->setFuture(
        QtConcurrent::run(&Daemon::async_wait_for_ready_all<StartReply, StartRequest>,
                          this,
                          nullptr,
                          std::vector<std::string>{name},
                          mp::default_timeout,
                          nullptr,
                          std::string(),
                          std::string()));
}

void mp::Daemon::persist_state_for(const std::string& name, const VirtualMachine::State& state)
{
    vm_instance_specs[name].state = state;
    persist_instances();
}

void mp::Daemon::update_metadata_for(const std::string& name, const QJsonObject& metadata)
{
    vm_instance_specs[name].metadata = metadata;

    persist_instances();
}

QJsonObject mp::Daemon::retrieve_metadata_for(const std::string& name)
{
    return vm_instance_specs[name].metadata;
}

void mp::Daemon::persist_instances()
{
    QJsonObject instance_records_json;
    for (const auto& record : vm_instance_specs)
    {
        auto key = QString::fromStdString(record.first);
        instance_records_json.insert(key, vm_spec_to_json(record.second));
    }
    QDir data_dir{mp::utils::backend_directory_path(config->data_directory,
                                                    config->factory->get_backend_directory_name())};
    MP_FILEOPS.write_transactionally(data_dir.filePath(instance_db_name),
                                     QJsonDocument{instance_records_json}.toJson());
}

void mp::Daemon::release_resources(const std::string& instance)
{
    config->vault->remove(instance);
    config->factory->remove_resources_for(instance);

    auto spec_it = vm_instance_specs.find(instance);
    if (spec_it != cend(vm_instance_specs))
    {
        for (const auto& mac : mac_set_from(spec_it->second))
            allocated_mac_addrs.erase(mac);

        vm_instance_specs.erase(spec_it);
    }
}

void mp::Daemon::create_vm(const CreateRequest* request,
                           grpc::ServerReaderWriterInterface<CreateReply, CreateRequest>* server,
                           std::promise<grpc::Status>* status_promise,
                           bool start)
{
    auto checked_args = validate_create_arguments(request, config.get());

    if (!checked_args.option_errors.error_codes().empty())
    {
        return status_promise->set_value(
            grpc::Status(grpc::StatusCode::INVALID_ARGUMENT,
                         "Invalid arguments supplied",
                         checked_args.option_errors.SerializeAsString()));
    }
    else if (auto& nets = checked_args.nets_need_bridging;
             !nets.empty() && !request->permission_to_bridge())
    {
        CreateError create_error;
        create_error.add_error_codes(CreateError::INVALID_NETWORK);

        CreateReply reply;
        *reply.mutable_nets_need_bridging() = {
            std::make_move_iterator(nets.begin()),
            std::make_move_iterator(nets.end())}; /* this constructs a temporary
            RepeatedPtrField from the range, then move-assigns that temporary in */
        server->Write(reply);

        return status_promise->set_value(grpc::Status{grpc::StatusCode::FAILED_PRECONDITION,
                                                      "Missing bridges",
                                                      create_error.SerializeAsString()});
    }

    auto name = name_from(checked_args.instance_name, *config->name_generator, operative_instances);

    auto zone_name = checked_args.zone_name.empty() ? config->az_manager->get_automatic_zone_name()
                                                    : checked_args.zone_name;

    auto [instance_trail, status] = find_instance_and_react(operative_instances,
                                                            deleted_instances,
                                                            name,
                                                            require_missing_instances_reaction);

    assert(status.ok() == (instance_trail.index() == 2));
    if (!status.ok())
        return status_promise->set_value(status);

    if (preparing_instances.find(name) != preparing_instances.end())
        return status_promise->set_value({grpc::StatusCode::INVALID_ARGUMENT,
                                          fmt::format("instance \"{}\" is being prepared", name),
                                          ""});

    if (!instances_running(operative_instances))
        config->factory->hypervisor_health_check();

    auto timeout = timeout_for(request->timeout());

    preparing_instances.insert(name);

    auto prepare_future_watcher = new QFutureWatcher<mp::VirtualMachineDescription>();
    auto log_level = mpl::level_from(request->verbosity_level());

    QObject::connect(
        prepare_future_watcher,
        &QFutureWatcher<mp::VirtualMachineDescription>::finished,
        [this, server, status_promise, name, timeout, start, prepare_future_watcher, log_level] {
            mpl::ClientLogger<CreateReply, CreateRequest> logger{log_level,
                                                                 *config->logger,
                                                                 server};

            try
            {
                auto vm_desc = prepare_future_watcher->future().result();

                vm_instance_specs[name] = {
                    vm_desc.num_cores,
                    vm_desc.mem_size,
                    vm_desc.disk_space,
                    vm_desc.default_mac_address,
                    vm_desc.extra_interfaces,
                    config->ssh_username,
                    VirtualMachine::State::off,
                    {},
                    false,
                    QJsonObject(),
                    0,
                    vm_desc.zone,
                };
                operative_instances[name] =
                    config->factory->create_virtual_machine(vm_desc,
                                                            *config->ssh_key_provider,
                                                            *this);
                preparing_instances.erase(name);

                persist_instances();

                if (start)
                {
                    LaunchReply reply;
                    reply.set_create_message("Starting " + name);
                    server->Write(reply);

                    operative_instances[name]->start();

                    auto future_watcher =
                        create_future_watcher([this, server, name, zone = vm_desc.zone] {
                            LaunchReply reply;
                            reply.set_vm_instance_name(name);
                            config->update_prompt->populate_if_time_to_show(
                                reply.mutable_update_info());

                            reply.set_zone(zone);
                            server->Write(reply);
                        });
                    future_watcher->setFuture(QtConcurrent::run(
                        &Daemon::async_wait_for_ready_all<LaunchReply, LaunchRequest>,
                        this,
                        server,
                        std::vector<std::string>{name},
                        timeout,
                        status_promise,
                        std::string(),
                        std::string()));
                }
                else
                {
                    status_promise->set_value(grpc::Status::OK);
                }
            }
            catch (const std::exception& e)
            {
                mp::top_catch_all(category, [this, &name]() {
                    preparing_instances.erase(name);
                    release_resources(name);
                    operative_instances.erase(name);
                    persist_instances();
                });

                status_promise->set_value(
                    grpc::Status(grpc::StatusCode::FAILED_PRECONDITION, e.what(), ""));
            }

            delete prepare_future_watcher;
        });

    auto make_vm_description =
        [this, server, request, name, zone_name, checked_args, log_level]() mutable
        -> mp::VirtualMachineDescription {
        mpl::ClientLogger<CreateReply, CreateRequest> logger{log_level, *config->logger, server};

        try
        {
            CreateReply reply;
            reply.set_create_message(fmt::format("Creating {} in {}", name, zone_name));
            server->Write(reply);

            Query query;
            VirtualMachineDescription vm_desc{
                request->num_cores(),
                MemorySize{request->mem_size().empty() ? "0b" : request->mem_size()},
                MemorySize{request->disk_space().empty() ? "0b" : request->disk_space()},
                name,
                zone_name,
                "",
                {},
                config->ssh_username,
                VMImage{},
                "",
                YAML::Node{},
                YAML::Node{},
                make_cloud_init_vendor_config(
                    *config->ssh_key_provider,
                    config->ssh_username,
                    config->factory->get_backend_version_string().toStdString(),
                    request),
                YAML::Node{}};

            query = query_from(request, name);
            vm_desc.mem_size = checked_args.mem_size;

            auto progress_monitor = [server](int progress_type, int percentage) {
                CreateReply create_reply;
                create_reply.mutable_launch_progress()->set_percent_complete(
                    std::to_string(percentage));
                create_reply.mutable_launch_progress()->set_type(
                    (CreateProgress::ProgressTypes)progress_type);
                return server->Write(create_reply);
            };

            auto prepare_action = [this, server, &name](const VMImage& source_image) -> VMImage {
                CreateReply reply;
                reply.set_create_message("Preparing image for " + name);
                server->Write(reply);

                return config->factory->prepare_source_image(source_image);
            };

            auto fetch_type = config->factory->fetch_type();

            std::optional<std::string> checksum;
            if (!vm_desc.image.id.empty())
                checksum = vm_desc.image.id;

            auto vm_image =
                config->vault->fetch_image(fetch_type,
                                           query,
                                           prepare_action,
                                           progress_monitor,
                                           checksum,
                                           config->factory->get_instance_directory(name));

            const auto image_size = config->vault->minimum_image_size_for(vm_image.id);
            vm_desc.disk_space = compute_final_image_size(
                image_size,
                vm_desc.disk_space.in_bytes() > 0 ? vm_desc.disk_space : checked_args.disk_space,
                config->data_directory);

            reply.set_create_message("Configuring " + name);
            server->Write(reply);

            config->factory->prepare_networking(checked_args.extra_interfaces);

            // This set stores the MAC's which need to be in the allocated_mac_addrs if everything
            // goes well.
            auto new_macs = allocated_mac_addrs;

            // check for repetition of requested macs
            for (auto& iface : checked_args.extra_interfaces)
                if (!iface.mac_address.empty() && !new_macs.insert(iface.mac_address).second)
                    throw std::runtime_error(
                        fmt::format("Repeated MAC address {}", iface.mac_address));

            // generate missing macs in a second pass, to avoid repeating macs that the user
            // requested
            for (auto& iface : checked_args.extra_interfaces)
                if (iface.mac_address.empty())
                    iface.mac_address = generate_unused_mac_address(new_macs);

            vm_desc.default_mac_address = generate_unused_mac_address(new_macs);
            vm_desc.extra_interfaces = checked_args.extra_interfaces;

            vm_desc.meta_data_config = mpu::make_cloud_init_meta_config(name);
            vm_desc.user_data_config = YAML::Load(request->cloud_init_user_data());
            prepare_user_data(vm_desc.user_data_config, vm_desc.vendor_data_config);

            if (vm_desc.num_cores < std::stoi(mp::min_cpu_cores))
                vm_desc.num_cores = std::stoi(mp::default_cpu_cores);

            vm_desc.network_data_config =
                mpu::make_cloud_init_network_config(vm_desc.default_mac_address,
                                                    checked_args.extra_interfaces);

            vm_desc.image = vm_image;
            config->factory->configure(vm_desc);
            config->factory->prepare_instance_image(vm_image, vm_desc);

            // Everything went well, add the MAC addresses used in this instance.
            allocated_mac_addrs = std::move(new_macs);

            return vm_desc;
        }
        catch (const std::exception& e)
        {
            throw CreateImageException(e.what());
        }
    };

    prepare_future_watcher->setFuture(QtConcurrent::run(make_vm_description));
}

bool mp::Daemon::delete_vm(InstanceTable::iterator vm_it, bool purge, DeleteReply& response)
{
    auto& [name, instance] = *vm_it;
    auto* erase_from = purge ? &deleted_instances : nullptr; // to begin with
    auto instances_dirty = false;

    if (!vm_instance_specs[name].deleted)
    {
        mpl::debug(category, "Deleting instance: {}", name);
        erase_from = &operative_instances;
        if (instance->current_state() == VirtualMachine::State::delayed_shutdown)
            delayed_shutdown_instances.erase(name);

        mounts[name].clear();

        instance->shutdown(purge == true ? VirtualMachine::ShutdownPolicy::Poweroff
                                         : VirtualMachine::ShutdownPolicy::Halt);
        if (!purge)
        {
            vm_instance_specs[name].deleted = true;
            deleted_instances[name] = std::move(instance);

            instances_dirty = true;
            mpl::debug(category, "Instance deleted: {}", name);
        }
    }
    else
        mpl::debug(category, "Instance is already deleted: {}", name);

    if (purge)
    {
        response.add_purged_instances(name);
        release_resources(name);

        instances_dirty = true;
        mpl::debug(category, "Instance purged: {}", name);
    }

    if (erase_from)
        erase_from->erase(vm_it);

    return instances_dirty;
}

grpc::Status mp::Daemon::reboot_vm(VirtualMachine& vm)
{
    if (vm.state == VirtualMachine::State::delayed_shutdown)
        delayed_shutdown_instances.erase(vm.get_name());

    if (auto st = vm.current_state(); !MP_UTILS.is_running(st))
    {
        std::string msg;
        if (st == VirtualMachine::State::unknown)
            msg = fmt::format("Instance '{0}' is already running, but in an unknown state.\n"
                              "Try to stop and start it instead.",
                              vm.get_name());
        else
            msg = fmt::format("Instance '{0}' is not running", vm.get_name());
        return grpc::Status{grpc::StatusCode::FAILED_PRECONDITION, std::move(msg), ""};
    }

    mpl::debug(category, "Rebooting {}", vm.get_name());
    return ssh_reboot(vm);
}

grpc::Status mp::Daemon::shutdown_vm(VirtualMachine& vm, const std::chrono::milliseconds delay)
{
    const auto& name = vm.get_name();
    delayed_shutdown_instances.erase(name);

    auto stop_all_mounts = [this](const std::string& name) { stop_mounts(name); };
    auto& shutdown_timer = delayed_shutdown_instances[name] =
        std::make_unique<DelayedShutdownTimer>(&vm, stop_all_mounts);

    QObject::connect(shutdown_timer.get(), &DelayedShutdownTimer::finished, [this, name]() {
        delayed_shutdown_instances.erase(name);
    });

    shutdown_timer->start(delay);

    return grpc::Status::OK;
}

grpc::Status mp::Daemon::switch_off_vm(VirtualMachine& vm)
{
    const auto& name = vm.get_name();
    delayed_shutdown_instances.erase(name);

    vm.shutdown(VirtualMachine::ShutdownPolicy::Poweroff);

    return grpc::Status::OK;
}

grpc::Status mp::Daemon::cancel_vm_shutdown(const VirtualMachine& vm)
{
    auto it = delayed_shutdown_instances.find(vm.get_name());
    if (it != delayed_shutdown_instances.end())
        delayed_shutdown_instances.erase(it);
    else
        mpl::debug(category, "no delayed shutdown to cancel on instance \"{}\"", vm.get_name());

    return grpc::Status::OK;
}

grpc::Status mp::Daemon::get_ssh_info_for_vm(VirtualMachine& vm, SSHInfoReply& response)
{
    const auto& name = vm.get_name();
    if (vm.current_state() == VirtualMachine::State::unknown)
        throw std::runtime_error("Cannot retrieve credentials in unknown state");

    if (!MP_UTILS.is_running(vm.current_state()))
        return grpc::Status{grpc::StatusCode::ABORTED,
                            fmt::format("instance \"{}\" is not running", name)};

    if (vm.state == VirtualMachine::State::delayed_shutdown &&
        delayed_shutdown_instances[name]->get_time_remaining() <= std::chrono::minutes(1))
        return grpc::Status{
            grpc::StatusCode::FAILED_PRECONDITION,
            fmt::format("\"{}\" is scheduled to shut down in less than a minute, use "
                        "'multipass stop --cancel {}' to cancel the shutdown.",
                        name,
                        name),
            ""};

    mp::SSHInfo ssh_info;
    ssh_info.set_host(vm.ssh_hostname());
    ssh_info.set_port(vm.ssh_port());
    ssh_info.set_priv_key_base64(config->ssh_key_provider->private_key_as_base64());
    ssh_info.set_username(vm.ssh_username());
    (*response.mutable_ssh_info())[name] = ssh_info;

    return grpc::Status::OK;
}

void mp::Daemon::init_mounts(const std::string& name)
{
    auto& vm_mounts = mounts[name];
    auto& vm_spec_mounts = vm_instance_specs[name].mounts;

    if (!create_missing_mounts(vm_spec_mounts, vm_mounts, operative_instances[name].get()))
        persist_instances();
}

void mp::Daemon::stop_mounts(const std::string& name)
{
    for (auto& [_, mount] : mounts[name])
    {
        if (!mount->is_mount_managed_by_backend())
        {
            mount->deactivate(/*force=*/true);
        }
    }
}

bool mp::Daemon::update_mounts(mp::VMSpecs& vm_specs,
                               std::unordered_map<std::string, mp::MountHandler::UPtr>& vm_mounts,
                               mp::VirtualMachine* vm)
{
    auto& mount_specs = vm_specs.mounts;
    return prune_obsolete_mounts(mount_specs, vm_mounts) ||
           !create_missing_mounts(mount_specs, vm_mounts, vm);
}

bool mp::Daemon::create_missing_mounts(
    std::unordered_map<std::string, VMMount>& mount_specs,
    std::unordered_map<std::string, mp::MountHandler::UPtr>& vm_mounts,
    mp::VirtualMachine* vm)
{
    auto initial_mount_count = mount_specs.size();
    std::erase_if(mount_specs, [&](auto&& i) {
        const auto& [target, mount_spec] = i;
        if (vm_mounts.find(target) == vm_mounts.end())
        {
            try
            {
                vm_mounts[target] = make_mount(vm, target, mount_spec);
            }
            catch (const std::exception& e)
            {
                mpl::warn(category,
                          R"(Removing mount "{}" => "{}" from '{}': {})",
                          mount_spec.get_source_path(),
                          target,
                          vm->get_name(),
                          e.what());

                return true;
            }
        }
        return false;
    });

    assert(mount_specs.size() <= initial_mount_count);
    return mount_specs.size() != initial_mount_count;
}

mp::MountHandler::UPtr mp::Daemon::make_mount(VirtualMachine* vm,
                                              const std::string& target,
                                              const VMMount& mount)
{
    return mount.get_mount_type() == VMMount::MountType::Classic
               ? std::make_unique<SSHFSMountHandler>(vm,
                                                     config->ssh_key_provider.get(),
                                                     target,
                                                     mount)
               : vm->make_native_mount_handler(target, mount);
}

QFutureWatcher<mp::Daemon::AsyncOperationStatus>* mp::Daemon::create_future_watcher(
    std::function<void()> const& finished_op)
{
    auto uuid = mp::utils::make_uuid().toStdString();
    auto future_watcher = std::make_unique<QFutureWatcher<AsyncOperationStatus>>();
    auto future_watcher_p = future_watcher.get();
    async_future_watchers.insert({uuid, std::move(future_watcher)});

    QObject::connect(future_watcher_p,
                     &QFutureWatcher<AsyncOperationStatus>::finished,
                     [this, uuid, finished_op] {
                         finished_op();
                         finish_async_operation(uuid);
                     });

    return future_watcher_p;
}

template <typename Reply, typename Request>
error_string mp::Daemon::async_wait_for_ssh_and_start_mounts_for(
    const std::string& name,
    const std::chrono::seconds& timeout,
    grpc::ServerReaderWriterInterface<Reply, Request>* server)
{
    fmt::memory_buffer errors;
    try
    {
        const auto& it = operative_instances.find(name);
        if (operative_instances.end() == it)
        {
            fmt::format_to(std::back_inserter(errors),
                           "Error starting mounts for VM `{}`, the VM is not in a operative state!",
                           name);
            return fmt::to_string(errors);
        }
        const auto vm = it->second;
        vm->wait_until_ssh_up(timeout);

        if (std::is_same<Reply, LaunchReply>::value)
        {
            if (server)
            {
                Reply reply;
                reply.set_reply_message("Waiting for initialization to complete");
                server->Write(reply);
            }

            vm->wait_for_cloud_init(timeout);
        }

        if (MP_SETTINGS.get_as<bool>(mp::mounts_key))
        {
            std::vector<std::string> invalid_mounts;
            fmt::memory_buffer warnings;
            auto& vm_mounts = mounts[name];
            for (auto& [target, mount] : vm_mounts)
                try
                {
                    if (!mount->is_mount_managed_by_backend())
                    {
                        mount->activate(server);
                    }
                }
                catch (const mp::SSHFSMissingError&)
                {
                    add_fmt_to(errors, sshfs_error_template, name);
                    break;
                }
                catch (const std::exception& e)
                {
                    auto msg = fmt::format("Removing mount \"{}\" from '{}': {}\n",
                                           target,
                                           name,
                                           e.what());
                    mpl::log_message(mpl::Level::warning, category, msg);
                    warnings.append(msg);
                    invalid_mounts.push_back(target);
                }

            auto& vm_spec_mounts = vm_instance_specs[name].mounts;
            for (const auto& target : invalid_mounts)
            {
                vm_mounts.erase(target);
                vm_spec_mounts.erase(target);
            }

            if (server && warnings.size() > 0)
            {
                Reply reply;
                reply.set_log_line(fmt::to_string(warnings));
                server->Write(reply);
            }

            persist_instances();
        }
    }
    catch (const std::exception& e)
    {
        fmt::format_to(std::back_inserter(errors), "{}", e.what());
    }

    return fmt::to_string(errors);
}

template <typename Reply, typename Request>
mp::Daemon::AsyncOperationStatus
mp::Daemon::async_wait_for_ready_all(grpc::ServerReaderWriterInterface<Reply, Request>* server,
                                     const std::vector<std::string>& vms,
                                     const std::chrono::seconds& timeout,
                                     std::promise<grpc::Status>* status_promise,
                                     const std::string& start_errors,
                                     const std::string& start_warnings)
{
    QFutureSynchronizer<std::string> start_synchronizer;
    {
        std::lock_guard<decltype(start_mutex)> lock{start_mutex};
        for (const auto& name : vms)
        {
            if (async_running_futures.find(name) != async_running_futures.end())
            {
                start_synchronizer.addFuture(async_running_futures[name]);
            }
            else
            {
                auto future = QtConcurrent::run(
                    &Daemon::async_wait_for_ssh_and_start_mounts_for<Reply, Request>,
                    this,
                    name,
                    timeout,
                    server);
                async_running_futures[name] = future;
                start_synchronizer.addFuture(future);
            }
        }
    }

    start_synchronizer.waitForFinished();

    fmt::memory_buffer warnings;

    warnings.append(start_warnings);

    {
        std::lock_guard<decltype(start_mutex)> lock{start_mutex};
        for (const auto& name : vms)
        {
            async_running_futures.erase(name);
        }
    }

    fmt::memory_buffer errors;
    errors.append(start_errors);

    for (const auto& future : start_synchronizer.futures())
        if (auto error = future.result(); !error.empty())
            add_fmt_to(errors, "{}", error);

    if constexpr (std::is_same_v<Reply, StartReply> || std::is_same_v<Reply, RestartReply>)
    {
        if (server)
        {
            Reply reply;

            config->update_prompt->populate_if_time_to_show(reply.mutable_update_info());

            if (warnings.size() > 0)
            {
                reply.set_log_line(fmt::to_string(warnings));
            }

            server->Write(reply);
        }
    }

    return {grpc_status_for(errors), status_promise};
}

void mp::Daemon::finish_async_operation(const std::string& async_future_key)
{
    if (async_future_watchers.find(async_future_key) == async_future_watchers.end())
        return;

    auto async_op_result = async_future_watchers.at(async_future_key)->result();
    async_future_watchers.erase(async_future_key);

    if (!async_op_result.status.ok())
        persist_instances();

    if (async_op_result.status_promise)
        async_op_result.status_promise->set_value(async_op_result.status);
}

void mp::Daemon::update_manifests_all(const bool force_update)
{
    auto launch_update_manifests_from_vm_image_host =
        [force_update](const std::unique_ptr<VMImageHost>& vm_image_host_ptr) -> void {
        vm_image_host_ptr->update_manifests(force_update);
    };

    utils::parallel_for_each(config->image_hosts, launch_update_manifests_from_vm_image_host);
}

void mp::Daemon::wait_update_manifests_all_and_optionally_applied_force(
    const bool force_manifest_network_download)
{
    update_manifests_all_task.wait_ongoing_task_finish();
    if (force_manifest_network_download)
    {
        update_manifests_all_task.stop_timer();
        mpl::debug("async task", "fetch manifest from the internet");
        update_manifests_all(true);
        update_manifests_all_task.start_timer();
    }
}

template <typename Reply, typename Request>
void mp::Daemon::reply_msg(grpc::ServerReaderWriterInterface<Reply, Request>* server,
                           std::string&& msg,
                           bool sticky)
{
    Reply reply{};
    if (sticky)
        reply.set_reply_message(fmt::format("{}\n", std::forward<decltype(msg)>(msg)));
    else
        reply.set_reply_message(std::forward<decltype(msg)>(msg));

    server->Write(reply);
}

void mp::Daemon::populate_instance_info(VirtualMachine& vm,
                                        InfoReply& response,
                                        bool no_runtime_info,
                                        bool deleted,
                                        bool& have_mounts)
{
    auto* info = response.add_details();
    auto instance_info = info->mutable_instance_info();
    auto present_state = vm.current_state();

    const auto& name = vm.get_name();
    info->set_name(name);
    const auto zone = info->mutable_zone();
    const auto& az = vm.get_zone();
    zone->set_name(az.get_name());
    zone->set_available(az.is_available());

    if (deleted)
        info->mutable_instance_status()->set_status(mp::InstanceStatus::DELETED);
    else
        info->mutable_instance_status()->set_status(grpc_instance_status_for(present_state));

    auto vm_image = fetch_image_for(name, *config->factory, *config->vault);
    auto original_release = vm_image.original_release;
    auto os = vm_image.os;

    if (!vm_image.id.empty() && original_release.empty())
    {
        try
        {
            auto vm_image_info = config->image_hosts.back()->info_for_full_hash(vm_image.id);
            original_release = vm_image_info.release_title.toStdString();
        }
        catch (const std::exception& e)
        {
            mpl::warn(category, "Cannot fetch image information: {}", e.what());
        }
    }

    try
    {
        instance_info->set_num_snapshots(vm.get_num_snapshots());
    }
    catch (const NotImplementedOnThisBackendException& e)
    {
        // TODO find a better way to identify the missing feature
        assert(std::string{e.what()}.find("snapshots") != std::string::npos);
    }
    instance_info->set_image_release(original_release);
    instance_info->set_os(os);
    instance_info->set_id(vm_image.id);

    auto vm_specs = vm_instance_specs[name];

    auto mount_info = info->mutable_mount_info();
    populate_mount_info(vm_specs.mounts, mount_info, have_mounts);

    const auto created_time = QFileInfo{vm.instance_directory().path()}.birthTime();
    auto timestamp = instance_info->mutable_creation_timestamp();
    timestamp->set_seconds(created_time.toSecsSinceEpoch());
    timestamp->set_nanos(created_time.time().msec() * 1'000'000);

    if (!no_runtime_info && MP_UTILS.is_running(present_state))
        RuntimeInstanceInfoHelper::populate_runtime_info(vm,
                                                         info,
                                                         instance_info,
                                                         original_release,
                                                         vm_specs.num_cores != 1);
}

std::string mp::Daemon::dest_name_for_clone(const CloneRequest& request)
{
    return request.has_destination_name()
               ? request.destination_name()
               : generate_next_clone_name(vm_instance_specs.at(request.source_name()).clone_count,
                                          request.source_name());
};

grpc::Status mp::Daemon::validate_dest_name(const std::string& name)
{
    if (!mp::utils::valid_hostname(name))
    {
        return grpc::Status{grpc::INVALID_ARGUMENT, "Invalid destination instance name: " + name};
    }

    const auto [dest_instance_trail, dest_vm_status] =
        find_instance_and_react(operative_instances,
                                deleted_instances,
                                name,
                                require_missing_instances_reaction);
    assert(dest_vm_status.ok() == (dest_instance_trail.index() == 2));

    if (!dest_vm_status.ok())
    {
        return dest_vm_status;
    }
    if (preparing_instances.find(name) != preparing_instances.end())
    {
        return grpc::Status{grpc::StatusCode::INVALID_ARGUMENT,
                            fmt::format("instance \"{}\" is being prepared", name),
                            ""};
    }

    return dest_vm_status;
}

mp::VMSpecs mp::Daemon::clone_spec(const VMSpecs& src_vm_spec,
                                   const std::string& src_name,
                                   const std::string& dest_name)
{
    mp::VMSpecs dest_vm_spec{src_vm_spec};
    dest_vm_spec.clone_count = 0;

    // update default mac addr and extra_interface mac addr
    dest_vm_spec.default_mac_address = generate_unused_mac_address(allocated_mac_addrs);
    for (auto& extra_interface : dest_vm_spec.extra_interfaces)
    {
        if (!extra_interface.mac_address.empty())
        {
            extra_interface.mac_address = generate_unused_mac_address(allocated_mac_addrs);
        }
    }

    // non qemu snapshot files do not have metadata
    if (!dest_vm_spec.metadata.isEmpty())
    {
        dest_vm_spec.metadata =
            MP_JSONUTILS
                .update_unique_identifiers_of_metadata(QJsonValue{dest_vm_spec.metadata},
                                                       src_vm_spec,
                                                       dest_vm_spec,
                                                       src_name,
                                                       dest_name)
                .toObject();
    }
    return dest_vm_spec;
}

bool mp::Daemon::is_bridged(const std::string& instance_name) const
{
    return is_bridged_impl(vm_instance_specs.at(instance_name),
                           config->factory->networks(),
                           get_bridged_interface_name());
}

void mp::Daemon::add_bridged_interface(const std::string& instance_name)
{
    mp::VMSpecs& specs = vm_instance_specs.at(instance_name);
    mp::VirtualMachine::ShPtr instance = operative_instances.at(instance_name);

    const auto& host_nets =
        config->factory->networks(); // This will throw if not implemented on this backend.
    const auto& preferred_net = get_bridged_interface_name();
    if (is_bridged_impl(specs, host_nets, preferred_net))
    {
        mpl::warn(category, "{} is already bridged", instance_name);
        return;
    }

    if (const auto info =
            std::find_if(host_nets.cbegin(),
                         host_nets.cend(),
                         [preferred_net](const auto& i) { return i.id == preferred_net; });
        info == host_nets.cend())
    {
        throw std::runtime_error(
            fmt::format(invalid_network_template, preferred_net, mp::bridged_interface_key));
    }
    else if (info->needs_authorization && !user_authorized_bridges.count(preferred_net))
    {
        throw mp::NonAuthorizedBridgeSettingsException("Cannot update instance settings",
                                                       instance_name,
                                                       preferred_net);
    }

    mp::NetworkInterface new_if{preferred_net,
                                generate_unused_mac_address(allocated_mac_addrs),
                                true};
    mpl::debug(category,
               "New interface {{\"{}\", \"{}\", {}}}",
               new_if.id,
               new_if.mac_address,
               new_if.auto_mode);

    // Add the new interface to the spec.
    specs.extra_interfaces.push_back(new_if);

    mpl::trace(category, "Prepare networking");
    config->factory->prepare_networking(specs.extra_interfaces);
    new_if =
        specs.extra_interfaces.back(); // prepare_networking can modify the id of the new interface.
    mpl::trace(category, "Done preparation, new interface id is now \"{}\"", new_if.id);

    // Add the new interface to the VM.
    mpl::trace(category, "Adding new interface to instance");
    try
    {
        instance->add_network_interface(specs.extra_interfaces.size() - 1,
                                        specs.default_mac_address,
                                        new_if);
        mpl::trace(category, "Done adding");
    }
    catch (const std::exception& e)
    {
        mpl::debug(category, "Failure adding interface to instance, rolling back");

        specs.extra_interfaces.pop_back();

        throw mp::BridgeFailureException("Cannot update instance settings",
                                         instance_name,
                                         preferred_net);
    }
}<|MERGE_RESOLUTION|>--- conflicted
+++ resolved
@@ -2373,19 +2373,15 @@
     if (status.ok())
     {
         status = cmd_vms(instance_selection.operative_selection, [this](auto& vm) {
-<<<<<<< HEAD
             if (vm.current_state() == VirtualMachine::State::unavailable)
             {
                 mpl::log(mpl::Level::info,
-                         vm.vm_name,
+                         vm.get_name(),
                          "Ignoring suspend since instance is unavailable.");
                 return grpc::Status::OK;
             }
 
-            stop_mounts(vm.vm_name);
-=======
             stop_mounts(vm.get_name());
->>>>>>> 72edbd7c
 
             vm.suspend();
             return grpc::Status::OK;
