/*
 * Copyright (C) Canonical, Ltd.
 *
 * This program is free software; you can redistribute it and/or modify
 * it under the terms of the GNU General Public License as published by
 * the Free Software Foundation; version 3.
 *
 * This program is distributed in the hope that it will be useful,
 * but WITHOUT ANY WARRANTY; without even the implied warranty of
 * MERCHANTABILITY or FITNESS FOR A PARTICULAR PURPOSE.  See the
 * GNU General Public License for more details.
 *
 * You should have received a copy of the GNU General Public License
 * along with this program.  If not, see <http://www.gnu.org/licenses/>.
 *
 * Authored by: Alberto Aguirre <alberto.aguirre@canonical.com>
 *
 */

<<<<<<< HEAD
#include <multipass/exceptions/formatted_exception_base.h>
#include <multipass/file_ops.h>
=======
>>>>>>> 72edbd7c
#include <multipass/format.h>
#include <multipass/json_utils.h>
#include <multipass/utils.h>
#include <multipass/vm_specs.h>

#include <QJsonArray>
#include <QJsonDocument>

#include <stdexcept>

namespace mp = multipass;
namespace mpu = multipass::utils;

mp::JsonUtils::JsonUtils(const Singleton<JsonUtils>::PrivatePass& pass) noexcept
    : Singleton<JsonUtils>{pass}
{
}

<<<<<<< HEAD
void mp::JsonUtils::write_json(const QJsonObject& root, QString file_name) const
{
    constexpr static auto kStaleLockTime = std::chrono::seconds{10};
    constexpr static auto kLockAcquireTimeout = std::chrono::seconds{10};
    const QFileInfo fi{file_name};

    const auto dir = fi.absoluteDir();
    if (!MP_FILEOPS.mkpath(fi.absoluteDir(), "."))
        throw std::runtime_error(fmt::format("Could not create path '{}'", dir.absolutePath()));

    // Interprocess lock file to ensure that we can synchronize the request from
    // both the daemon and the client.
    QLockFile lock(fi.filePath() + u".lock"_qs);

    // Make the lock file stale after a while to avoid deadlocking
    // on process crashes, etc.
    MP_FILEOPS.setStaleLockTime(lock, kStaleLockTime);

    // Acquire lock file before attempting to write.
    if (!MP_FILEOPS.tryLock(lock, kLockAcquireTimeout))
    { // wait up to 10s
        throw std::runtime_error(fmt::format("Could not acquire lock for '{}'", file_name));
    }

    constexpr static auto max_attempts = 10;

    // The retry logic is here because the destination file might be locked for any reason
    // (e.g. OS background indexing) so we will retry writing it until it's successful
    // or the attempts are exhausted.
    for (auto attempt = 1; attempt <= max_attempts; attempt++)
    {
        QSaveFile db_file{file_name};
        if (!MP_FILEOPS.open(db_file, QIODevice::WriteOnly))
            throw std::runtime_error{
                fmt::format("Could not open transactional file for writing; filename: {}",
                            file_name)};

        if (MP_FILEOPS.write(db_file, QJsonDocument{root}.toJson()) == -1)
            throw std::runtime_error{
                fmt::format("Could not write json to transactional file; filename: {}; error: {}",
                            file_name,
                            db_file.errorString())};

        if (!MP_FILEOPS.commit(db_file))
        {
            auto get_jitter_amount = [] {
                constexpr static auto kMaxJitter = 25;
                return MP_UTILS.random_int(0, kMaxJitter);
            };

            // Delay with jitter + backoff. A typical series produced
            // by this formula would look like as follows:
            // [2, 14,23,60,90,168,216,213,218,218]
            // [14,20,30,40,98,174,221,208,206,214]
            const auto delay = std::chrono::milliseconds(std::min(200, 10 * (1 << (attempt - 1))) +
                                                         get_jitter_amount());
            mpl::warn(
                kLogCategory,
                "Failed to write `{}` in attempt #{} (reason: {}), will retry after {} ms delay.",
                file_name,
                attempt,
                db_file.errorString(),
                delay);

            std::this_thread::sleep_for(delay);
        }
        else
        {
            // Saved successfully
            mpl::debug(kLogCategory,
                       "Saved file `{}` successfully in attempt #{}",
                       file_name,
                       attempt);
            return;
        }
    }

    throw std::runtime_error{
        fmt::format("Could not commit transactional file; filename: {}", file_name)};
}

QJsonObject mp::JsonUtils::read_object_from_file(const std::filesystem::path& file_path) const
{
    const auto file = MP_FILEOPS.open_read(file_path);
    file->exceptions(std::ifstream::failbit | std::ifstream::badbit);
    const auto data =
        QString::fromStdString(std::string{std::istreambuf_iterator{*file}, {}}).toUtf8();
    return QJsonDocument::fromJson(data).object();
}

=======
>>>>>>> 72edbd7c
std::string mp::JsonUtils::json_to_string(const QJsonObject& root) const
{
    // The function name toJson() is shockingly wrong, for it converts an actual JsonDocument to a
    // QByteArray.
    return QJsonDocument(root).toJson().toStdString();
}

QJsonValue mp::JsonUtils::update_cloud_init_instance_id(const QJsonValue& id,
                                                        const std::string& src_vm_name,
                                                        const std::string& dest_vm_name) const
{
    std::string id_str = id.toString().toStdString();
    assert(id_str.size() >= src_vm_name.size());

    return QJsonValue{QString::fromStdString(id_str.replace(0, src_vm_name.size(), dest_vm_name))};
}

QJsonValue mp::JsonUtils::update_unique_identifiers_of_metadata(
    const QJsonValue& metadata,
    const multipass::VMSpecs& src_specs,
    const multipass::VMSpecs& dest_specs,
    const std::string& src_vm_name,
    const std::string& dest_vm_name) const
{
    assert(src_specs.extra_interfaces.size() == dest_specs.extra_interfaces.size());

    QJsonObject result_metadata_object = metadata.toObject();
    QJsonValueRef arguments = result_metadata_object["arguments"];
    QJsonArray json_array = arguments.toArray();
    for (QJsonValueRef item : json_array)
    {
        QString str = item.toString();

        str.replace(src_specs.default_mac_address.c_str(), dest_specs.default_mac_address.c_str());
        for (size_t i = 0; i < src_specs.extra_interfaces.size(); ++i)
        {
            const std::string& src_mac = src_specs.extra_interfaces[i].mac_address;
            if (!src_mac.empty())
            {
                const std::string& dest_mac = dest_specs.extra_interfaces[i].mac_address;
                str.replace(src_mac.c_str(), dest_mac.c_str());
            }
        }
        // string replacement is "instances/<src_name>"->"instances/<dest_name>" instead of
        // "<src_name>"->"<dest_name>", because the second one might match other substrings of the
        // metadata.
        str.replace("instances/" + QString{src_vm_name.c_str()},
                    "instances/" + QString{dest_vm_name.c_str()});
        item = str;
    }
    arguments = json_array;

    return QJsonValue{result_metadata_object};
}

QJsonArray mp::JsonUtils::extra_interfaces_to_json_array(
    const std::vector<mp::NetworkInterface>& extra_interfaces) const
{
    QJsonArray json;

    for (const auto& interface : extra_interfaces)
    {
        QJsonObject entry;
        entry.insert("id", QString::fromStdString(interface.id));
        entry.insert("mac_address", QString::fromStdString(interface.mac_address));
        entry.insert("auto_mode", interface.auto_mode);
        json.append(entry);
    }

    return json;
}

std::optional<std::vector<mp::NetworkInterface>> mp::JsonUtils::read_extra_interfaces(
    const QJsonObject& record) const
{
    if (record.contains("extra_interfaces"))
    {
        std::vector<mp::NetworkInterface> extra_interfaces;

        for (QJsonValueRef entry : record["extra_interfaces"].toArray())
        {
            auto id = entry.toObject()["id"].toString().toStdString();
            auto mac_address = entry.toObject()["mac_address"].toString().toStdString();
            if (!mpu::valid_mac_address(mac_address))
            {
                throw std::runtime_error(fmt::format("Invalid MAC address {}", mac_address));
            }
            auto auto_mode = entry.toObject()["auto_mode"].toBool();
            extra_interfaces.push_back(mp::NetworkInterface{id, mac_address, auto_mode});
        }

        return extra_interfaces;
    }

    return std::nullopt;
}<|MERGE_RESOLUTION|>--- conflicted
+++ resolved
@@ -17,11 +17,8 @@
  *
  */
 
-<<<<<<< HEAD
 #include <multipass/exceptions/formatted_exception_base.h>
 #include <multipass/file_ops.h>
-=======
->>>>>>> 72edbd7c
 #include <multipass/format.h>
 #include <multipass/json_utils.h>
 #include <multipass/utils.h>
@@ -40,88 +37,6 @@
 {
 }
 
-<<<<<<< HEAD
-void mp::JsonUtils::write_json(const QJsonObject& root, QString file_name) const
-{
-    constexpr static auto kStaleLockTime = std::chrono::seconds{10};
-    constexpr static auto kLockAcquireTimeout = std::chrono::seconds{10};
-    const QFileInfo fi{file_name};
-
-    const auto dir = fi.absoluteDir();
-    if (!MP_FILEOPS.mkpath(fi.absoluteDir(), "."))
-        throw std::runtime_error(fmt::format("Could not create path '{}'", dir.absolutePath()));
-
-    // Interprocess lock file to ensure that we can synchronize the request from
-    // both the daemon and the client.
-    QLockFile lock(fi.filePath() + u".lock"_qs);
-
-    // Make the lock file stale after a while to avoid deadlocking
-    // on process crashes, etc.
-    MP_FILEOPS.setStaleLockTime(lock, kStaleLockTime);
-
-    // Acquire lock file before attempting to write.
-    if (!MP_FILEOPS.tryLock(lock, kLockAcquireTimeout))
-    { // wait up to 10s
-        throw std::runtime_error(fmt::format("Could not acquire lock for '{}'", file_name));
-    }
-
-    constexpr static auto max_attempts = 10;
-
-    // The retry logic is here because the destination file might be locked for any reason
-    // (e.g. OS background indexing) so we will retry writing it until it's successful
-    // or the attempts are exhausted.
-    for (auto attempt = 1; attempt <= max_attempts; attempt++)
-    {
-        QSaveFile db_file{file_name};
-        if (!MP_FILEOPS.open(db_file, QIODevice::WriteOnly))
-            throw std::runtime_error{
-                fmt::format("Could not open transactional file for writing; filename: {}",
-                            file_name)};
-
-        if (MP_FILEOPS.write(db_file, QJsonDocument{root}.toJson()) == -1)
-            throw std::runtime_error{
-                fmt::format("Could not write json to transactional file; filename: {}; error: {}",
-                            file_name,
-                            db_file.errorString())};
-
-        if (!MP_FILEOPS.commit(db_file))
-        {
-            auto get_jitter_amount = [] {
-                constexpr static auto kMaxJitter = 25;
-                return MP_UTILS.random_int(0, kMaxJitter);
-            };
-
-            // Delay with jitter + backoff. A typical series produced
-            // by this formula would look like as follows:
-            // [2, 14,23,60,90,168,216,213,218,218]
-            // [14,20,30,40,98,174,221,208,206,214]
-            const auto delay = std::chrono::milliseconds(std::min(200, 10 * (1 << (attempt - 1))) +
-                                                         get_jitter_amount());
-            mpl::warn(
-                kLogCategory,
-                "Failed to write `{}` in attempt #{} (reason: {}), will retry after {} ms delay.",
-                file_name,
-                attempt,
-                db_file.errorString(),
-                delay);
-
-            std::this_thread::sleep_for(delay);
-        }
-        else
-        {
-            // Saved successfully
-            mpl::debug(kLogCategory,
-                       "Saved file `{}` successfully in attempt #{}",
-                       file_name,
-                       attempt);
-            return;
-        }
-    }
-
-    throw std::runtime_error{
-        fmt::format("Could not commit transactional file; filename: {}", file_name)};
-}
-
 QJsonObject mp::JsonUtils::read_object_from_file(const std::filesystem::path& file_path) const
 {
     const auto file = MP_FILEOPS.open_read(file_path);
@@ -131,8 +46,6 @@
     return QJsonDocument::fromJson(data).object();
 }
 
-=======
->>>>>>> 72edbd7c
 std::string mp::JsonUtils::json_to_string(const QJsonObject& root) const
 {
     // The function name toJson() is shockingly wrong, for it converts an actual JsonDocument to a
