/*
 * Copyright (C) 2017-2019 Canonical, Ltd.
 *
 * This program is free software; you can redistribute it and/or modify
 * it under the terms of the GNU General Public License as published by
 * the Free Software Foundation; version 3.
 *
 * This program is distributed in the hope that it will be useful,
 * but WITHOUT ANY WARRANTY; without even the implied warranty of
 * MERCHANTABILITY or FITNESS FOR A PARTICULAR PURPOSE.  See the
 * GNU General Public License for more details.
 *
 * You should have received a copy of the GNU General Public License
 * along with this program.  If not, see <http://www.gnu.org/licenses/>.
 *
 */

#include <multipass/logging/log.h>
#include <multipass/ssh/ssh_session.h>
#include <multipass/utils.h>

#include <multipass/format.h>

#include <QDateTime>
#include <QDir>
#include <QFileInfo>
#include <QProcess>
#include <QUuid>

#include <algorithm>
#include <array>
#include <cassert>
#include <cctype>
#include <fstream>
#include <random>
#include <regex>
#include <sstream>

namespace mp = multipass;
namespace mpl = multipass::logging;

namespace
{
auto quote_for(const std::string& arg, mp::utils::QuoteType quote_type)
{
    if (quote_type == mp::utils::QuoteType::no_quotes)
        return "";
    return arg.find('\'') == std::string::npos ? "'" : "\"";
}
} // namespace

QDir mp::utils::base_dir(const QString& path)
{
    QFileInfo info{path};
    return info.absoluteDir();
}

bool mp::utils::valid_hostname(const std::string& name_string)
{
    QRegExp matcher("^([a-zA-Z]|[a-zA-Z][a-zA-Z0-9\\-]*[a-zA-Z0-9])");

    return matcher.exactMatch(QString::fromStdString(name_string));
}

bool mp::utils::invalid_target_path(const QString& target_path)
{
    QString sanitized_path{QDir::cleanPath(target_path)};
    QRegExp matcher("/+|/+(dev|proc|sys)(/.*)*|/+home(/*)(/ubuntu/*)*");

    return matcher.exactMatch(sanitized_path);
}

std::string mp::utils::to_cmd(const std::vector<std::string>& args, QuoteType quote_type)
{
    fmt::memory_buffer buf;
    for (auto const& arg : args)
    {
        fmt::format_to(buf, "{0}{1}{0} ", quote_for(arg, quote_type), arg);
    }

    // Remove the last space inserted
    auto cmd = fmt::to_string(buf);
    cmd.pop_back();
    return cmd;
}

bool mp::utils::run_cmd_for_status(const QString& cmd, const QStringList& args, const int timeout)
{
    QProcess proc;
    proc.setProgram(cmd);
    proc.setArguments(args);

    proc.start();
    proc.waitForFinished(timeout);

    return proc.exitStatus() == QProcess::NormalExit && proc.exitCode() == 0;
}

std::string mp::utils::run_cmd_for_output(const QString& cmd, const QStringList& args, const int timeout)
{
    QProcess proc;
    proc.setProgram(cmd);
    proc.setArguments(args);

    proc.start();
    proc.waitForFinished(timeout);

    return proc.readAllStandardOutput().trimmed().toStdString();
}

std::string& mp::utils::trim_end(std::string& s)
{
    auto rev_it = std::find_if(s.rbegin(), s.rend(), [](char ch) { return !std::isspace(ch); });
    s.erase(rev_it.base(), s.end());
    return s;
}

std::string mp::utils::escape_char(const std::string& in, char c)
{
    return std::regex_replace(in, std::regex({c}), fmt::format("\\{}", c));
}

std::vector<std::string> mp::utils::split(const std::string& string, const std::string& delimiter)
{
    std::regex regex(delimiter);
    return {std::sregex_token_iterator{string.begin(), string.end(), regex, -1}, std::sregex_token_iterator{}};
}

std::string mp::utils::generate_mac_address()
{
    std::default_random_engine gen;
    std::uniform_int_distribution<int> dist{0, 255};

    gen.seed(std::chrono::system_clock::now().time_since_epoch().count());
    std::array<int, 3> octets{{dist(gen), dist(gen), dist(gen)}};
    return fmt::format("52:54:00:{:02x}:{:02x}:{:02x}", octets[0], octets[1], octets[2]);
}

void mp::utils::wait_until_ssh_up(VirtualMachine* virtual_machine, std::chrono::milliseconds timeout,
                                  std::function<void()> const& ensure_vm_is_running)
{
<<<<<<< HEAD
    mpl::log(mpl::Level::debug, virtual_machine->vm_name,
             fmt::format("Trying SSH on {}:{}", virtual_machine->ssh_hostname(), virtual_machine->ssh_port()));
=======
>>>>>>> 0409d1e8
    auto action = [virtual_machine, &ensure_vm_is_running] {
        ensure_vm_is_running();
        try
        {
            mp::SSHSession session{virtual_machine->ssh_hostname(), virtual_machine->ssh_port()};

            std::lock_guard<decltype(virtual_machine->state_mutex)> lock{virtual_machine->state_mutex};
            virtual_machine->state = VirtualMachine::State::running;
            virtual_machine->update_state();
            return mp::utils::TimeoutAction::done;
        }
        catch (const std::exception&)
        {
            return mp::utils::TimeoutAction::retry;
        }
    };
    auto on_timeout = [virtual_machine] {
        std::lock_guard<decltype(virtual_machine->state_mutex)> lock{virtual_machine->state_mutex};
        virtual_machine->state = VirtualMachine::State::unknown;
        virtual_machine->update_state();
        throw std::runtime_error(fmt::format("{}: timed out waiting for response", virtual_machine->vm_name));
    };

    mp::utils::try_action_for(on_timeout, timeout, action);
}

void mp::utils::wait_for_cloud_init(mp::VirtualMachine* virtual_machine, std::chrono::milliseconds timeout,
                                    const mp::SSHKeyProvider& key_provider)
{
    auto action = [virtual_machine, &key_provider] {
        virtual_machine->ensure_vm_is_running();
        try
        {
<<<<<<< HEAD
            std::lock_guard<decltype(virtual_machine->state_mutex)> lock{virtual_machine->state_mutex};
            mp::SSHSession session{virtual_machine->ssh_hostname(), virtual_machine->ssh_port(),
                                   virtual_machine->ssh_username(), key_provider};
=======
            mp::SSHSession session{virtual_machine->ssh_hostname(), virtual_machine->ssh_port(),
                                   virtual_machine->ssh_username(), key_provider};

            std::lock_guard<decltype(virtual_machine->state_mutex)> lock{virtual_machine->state_mutex};
>>>>>>> 0409d1e8
            auto ssh_process = session.exec({"[ -e /var/lib/cloud/instance/boot-finished ]"});
            return ssh_process.exit_code() == 0 ? mp::utils::TimeoutAction::done : mp::utils::TimeoutAction::retry;
        }
        catch (const std::exception& e)
        {
<<<<<<< HEAD
=======
            std::lock_guard<decltype(virtual_machine->state_mutex)> lock{virtual_machine->state_mutex};
>>>>>>> 0409d1e8
            mpl::log(mpl::Level::warning, virtual_machine->vm_name, e.what());
            return mp::utils::TimeoutAction::retry;
        }
    };
    auto on_timeout = [] { throw std::runtime_error("timed out waiting for initialization to complete"); };
    mp::utils::try_action_for(on_timeout, timeout, action);
}

mp::Path mp::utils::make_dir(const QDir& a_dir, const QString& name)
{
    if (!a_dir.mkpath(name))
    {
        QString dir{a_dir.filePath(name)};
        throw std::runtime_error(fmt::format("unable to create directory '{}'", dir));
    }
    return a_dir.filePath(name);
}

QString mp::utils::backend_directory_path(const mp::Path& path, const QString& subdirectory)
{
    if (subdirectory.isEmpty())
        return path;

    return mp::Path("%1/%2").arg(path).arg(subdirectory);
}

QString mp::utils::make_uuid()
{
    auto uuid = QUuid::createUuid().toString();

    // Remove curly brackets enclosing uuid
    return uuid.mid(1, uuid.size() - 2);
}

std::string mp::utils::contents_of(const multipass::Path& file_path)
{
    const std::string name{file_path.toStdString()};
    std::ifstream in(name, std::ios::in | std::ios::binary);
    if (!in)
        throw std::runtime_error(fmt::format("failed to open file '{}': {}({})", name, strerror(errno), errno));

    std::stringstream stream;
    stream << in.rdbuf();
    return stream.str();
}

bool mp::utils::has_only_digits(const std::string& value)
{
    return std::all_of(value.begin(), value.end(), [](char c) { return std::isdigit(c); });
}

void mp::utils::validate_server_address(const std::string& address)
{
    if (address.empty())
        throw std::runtime_error("empty server address");

    const auto tokens = mp::utils::split(address, ":");
    const auto server_name = tokens[0];
    if (tokens.size() == 1u)
    {
        if (server_name == "unix")
            throw std::runtime_error(fmt::format("missing socket file in address '{}'", address));
        else
            throw std::runtime_error(fmt::format("missing port number in address '{}'", address));
    }

    const auto port = tokens[1];
    if (server_name != "unix" && !mp::utils::has_only_digits(port))
        throw std::runtime_error(fmt::format("invalid port number in address '{}'", address));
}

std::string mp::utils::filename_for(const std::string& path)
{
    return QFileInfo(QString::fromStdString(path)).fileName().toStdString();
}

bool mp::utils::is_dir(const std::string& path)
{
    return QFileInfo(QString::fromStdString(path)).isDir();
}

std::string mp::utils::timestamp()
{
    auto time = QDateTime::currentDateTime();
    return time.toString(Qt::ISODateWithMs).toStdString();
}

bool mp::utils::is_running(const VirtualMachine::State& state)
{
    return state == VirtualMachine::State::running || state == VirtualMachine::State::delayed_shutdown;
}

void mp::utils::process_throw_on_error(const QString& program, const QStringList& arguments, const QString& message,
                                       const QString& category)
{
    QProcess process;
    mpl::log(mpl::Level::debug, category.toStdString(),
             fmt::format("Running: {}, {}", program.toStdString(), arguments.join(", ").toStdString()));
    process.setProcessChannelMode(QProcess::MergedChannels);
    process.start(program, arguments);
    auto success = process.waitForFinished();

    if (!success || process.exitStatus() != QProcess::NormalExit || process.exitCode() != 0)
    {
        mpl::log(mpl::Level::debug, category.toStdString(),
                 fmt::format("{} failed - errorString: {}, exitStatus: {}, exitCode: {}", program.toStdString(),
                             process.errorString().toStdString(), process.exitStatus(), process.exitCode()));

        auto output = process.readAllStandardOutput();
        throw std::runtime_error(fmt::format(
            message.toStdString(), output.isEmpty() ? process.errorString().toStdString() : output.toStdString()));
    }
}

bool mp::utils::process_log_on_error(const QString& program, const QStringList& arguments, const QString& message,
                                     const QString& category, mpl::Level level)
{
    QProcess process;
    mpl::log(mpl::Level::debug, category.toStdString(),
             fmt::format("Running: {}, {}", program.toStdString(), arguments.join(", ").toStdString()));
    process.setProcessChannelMode(QProcess::MergedChannels);
    process.start(program, arguments);
    auto success = process.waitForFinished();

    if (!success || process.exitStatus() != QProcess::NormalExit || process.exitCode() != 0)
    {
        mpl::log(mpl::Level::debug, category.toStdString(),
                 fmt::format("{} failed - errorString: {}, exitStatus: {}, exitCode: {}", program.toStdString(),
                             process.errorString().toStdString(), process.exitStatus(), process.exitCode()));

        auto output = process.readAllStandardOutput();
        mpl::log(level, category.toStdString(),
                 fmt::format(message.toStdString(),
                             output.isEmpty() ? process.errorString().toStdString() : output.toStdString()));
        return false;
    }

    return true;
}<|MERGE_RESOLUTION|>--- conflicted
+++ resolved
@@ -139,11 +139,8 @@
 void mp::utils::wait_until_ssh_up(VirtualMachine* virtual_machine, std::chrono::milliseconds timeout,
                                   std::function<void()> const& ensure_vm_is_running)
 {
-<<<<<<< HEAD
     mpl::log(mpl::Level::debug, virtual_machine->vm_name,
              fmt::format("Trying SSH on {}:{}", virtual_machine->ssh_hostname(), virtual_machine->ssh_port()));
-=======
->>>>>>> 0409d1e8
     auto action = [virtual_machine, &ensure_vm_is_running] {
         ensure_vm_is_running();
         try
@@ -177,25 +174,16 @@
         virtual_machine->ensure_vm_is_running();
         try
         {
-<<<<<<< HEAD
-            std::lock_guard<decltype(virtual_machine->state_mutex)> lock{virtual_machine->state_mutex};
             mp::SSHSession session{virtual_machine->ssh_hostname(), virtual_machine->ssh_port(),
                                    virtual_machine->ssh_username(), key_provider};
-=======
-            mp::SSHSession session{virtual_machine->ssh_hostname(), virtual_machine->ssh_port(),
-                                   virtual_machine->ssh_username(), key_provider};
 
             std::lock_guard<decltype(virtual_machine->state_mutex)> lock{virtual_machine->state_mutex};
->>>>>>> 0409d1e8
             auto ssh_process = session.exec({"[ -e /var/lib/cloud/instance/boot-finished ]"});
             return ssh_process.exit_code() == 0 ? mp::utils::TimeoutAction::done : mp::utils::TimeoutAction::retry;
         }
         catch (const std::exception& e)
         {
-<<<<<<< HEAD
-=======
             std::lock_guard<decltype(virtual_machine->state_mutex)> lock{virtual_machine->state_mutex};
->>>>>>> 0409d1e8
             mpl::log(mpl::Level::warning, virtual_machine->vm_name, e.what());
             return mp::utils::TimeoutAction::retry;
         }
