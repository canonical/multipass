/*
 * Copyright (C) 2017-2019 Canonical, Ltd.
 *
 * This program is free software; you can redistribute it and/or modify
 * it under the terms of the GNU General Public License as published by
 * the Free Software Foundation; version 3.
 *
 * This program is distributed in the hope that it will be useful,
 * but WITHOUT ANY WARRANTY; without even the implied warranty of
 * MERCHANTABILITY or FITNESS FOR A PARTICULAR PURPOSE.  See the
 * GNU General Public License for more details.
 *
 * You should have received a copy of the GNU General Public License
 * along with this program.  If not, see <http://www.gnu.org/licenses/>.
 *
 */

#include <multipass/constants.h>
#include <multipass/exceptions/autostart_setup_exception.h>
#include <multipass/format.h>
#include <multipass/logging/log.h>
#include <multipass/settings.h>
#include <multipass/ssh/ssh_session.h>
#include <multipass/utils.h>

#include <QDateTime>
#include <QDir>
#include <QFileInfo>
#include <QProcess>
#include <QStandardPaths>
#include <QUuid>
#include <QtGlobal>

#include <algorithm>
#include <array>
#include <cassert>
#include <cctype>
#include <fstream>
#include <random>
#include <regex>
#include <sstream>

namespace mp = multipass;
namespace mpl = multipass::logging;

namespace
{
auto quote_for(const std::string& arg, mp::utils::QuoteType quote_type)
{
    if (quote_type == mp::utils::QuoteType::no_quotes)
        return "";
    return arg.find('\'') == std::string::npos ? "'" : "\"";
}

QString find_autostart_target(const QString& subdir, const QString& autostart_filename)
{
    const auto target_subpath = QDir{subdir}.filePath(autostart_filename);
    const auto target_path = QStandardPaths::locate(QStandardPaths::GenericDataLocation, target_subpath);

    if (target_path.isEmpty())
    {
        QString detail{};
        for (const auto& path : QStandardPaths::standardLocations(QStandardPaths::GenericDataLocation))
            detail += QStringLiteral("\n  ") + path + "/" + target_subpath;

        throw mp::AutostartSetupException{fmt::format("could not locate the autostart file '{}'", autostart_filename),
                                          fmt::format("Tried: {}", detail.toStdString())};
    }

    return target_path;
}
} // namespace

QDir mp::utils::base_dir(const QString& path)
{
    QFileInfo info{path};
    return info.absoluteDir();
}

bool mp::utils::valid_hostname(const std::string& name_string)
{
    QRegExp matcher("^([a-zA-Z]|[a-zA-Z][a-zA-Z0-9\\-]*[a-zA-Z0-9])");

    return matcher.exactMatch(QString::fromStdString(name_string));
}

bool mp::utils::invalid_target_path(const QString& target_path)
{
    QString sanitized_path{QDir::cleanPath(target_path)};
    QRegExp matcher("/+|/+(dev|proc|sys)(/.*)*|/+home(/*)(/ubuntu/*)*");

    return matcher.exactMatch(sanitized_path);
}

std::string mp::utils::to_cmd(const std::vector<std::string>& args, QuoteType quote_type)
{
    fmt::memory_buffer buf;
    for (auto const& arg : args)
    {
        fmt::format_to(buf, "{0}{1}{0} ", quote_for(arg, quote_type), arg);
    }

    // Remove the last space inserted
    auto cmd = fmt::to_string(buf);
    cmd.pop_back();
    return cmd;
}

bool mp::utils::run_cmd_for_status(const QString& cmd, const QStringList& args, const int timeout)
{
    QProcess proc;
    proc.setProgram(cmd);
    proc.setArguments(args);

    proc.start();
    proc.waitForFinished(timeout);

    return proc.exitStatus() == QProcess::NormalExit && proc.exitCode() == 0;
}

std::string mp::utils::run_cmd_for_output(const QString& cmd, const QStringList& args, const int timeout)
{
    QProcess proc;
    proc.setProgram(cmd);
    proc.setArguments(args);

    proc.start();
    proc.waitForFinished(timeout);

    return proc.readAllStandardOutput().trimmed().toStdString();
}

std::string& mp::utils::trim_end(std::string& s)
{
    auto rev_it = std::find_if(s.rbegin(), s.rend(), [](char ch) { return !std::isspace(ch); });
    s.erase(rev_it.base(), s.end());
    return s;
}

std::string mp::utils::escape_char(const std::string& in, char c)
{
    return std::regex_replace(in, std::regex({c}), fmt::format("\\{}", c));
}

std::vector<std::string> mp::utils::split(const std::string& string, const std::string& delimiter)
{
    std::regex regex(delimiter);
    return {std::sregex_token_iterator{string.begin(), string.end(), regex, -1}, std::sregex_token_iterator{}};
}

std::string mp::utils::generate_mac_address()
{
    std::default_random_engine gen;
    std::uniform_int_distribution<int> dist{0, 255};

    gen.seed(std::chrono::system_clock::now().time_since_epoch().count());
    std::array<int, 3> octets{{dist(gen), dist(gen), dist(gen)}};
    return fmt::format("52:54:00:{:02x}:{:02x}:{:02x}", octets[0], octets[1], octets[2]);
}

void mp::utils::wait_until_ssh_up(VirtualMachine* virtual_machine, std::chrono::milliseconds timeout,
                                  std::function<void()> const& ensure_vm_is_running)
{
    mpl::log(mpl::Level::debug, virtual_machine->vm_name,
             fmt::format("Trying SSH on {}:{}", virtual_machine->ssh_hostname(), virtual_machine->ssh_port()));
    auto action = [virtual_machine, &ensure_vm_is_running] {
        ensure_vm_is_running();
        try
        {
            mp::SSHSession session{virtual_machine->ssh_hostname(), virtual_machine->ssh_port()};

            std::lock_guard<decltype(virtual_machine->state_mutex)> lock{virtual_machine->state_mutex};
            virtual_machine->state = VirtualMachine::State::running;
            virtual_machine->update_state();
            return mp::utils::TimeoutAction::done;
        }
        catch (const std::exception&)
        {
            return mp::utils::TimeoutAction::retry;
        }
    };
    auto on_timeout = [virtual_machine] {
        std::lock_guard<decltype(virtual_machine->state_mutex)> lock{virtual_machine->state_mutex};
        virtual_machine->state = VirtualMachine::State::unknown;
        virtual_machine->update_state();
        throw std::runtime_error(fmt::format("{}: timed out waiting for response", virtual_machine->vm_name));
    };

    mp::utils::try_action_for(on_timeout, timeout, action);
}

void mp::utils::wait_for_cloud_init(mp::VirtualMachine* virtual_machine, std::chrono::milliseconds timeout,
                                    const mp::SSHKeyProvider& key_provider)
{
    auto action = [virtual_machine, &key_provider] {
        virtual_machine->ensure_vm_is_running();
        try
        {
            mp::SSHSession session{virtual_machine->ssh_hostname(), virtual_machine->ssh_port(),
                                   virtual_machine->ssh_username(), key_provider};

            std::lock_guard<decltype(virtual_machine->state_mutex)> lock{virtual_machine->state_mutex};
            auto ssh_process = session.exec({"[ -e /var/lib/cloud/instance/boot-finished ]"});
            return ssh_process.exit_code() == 0 ? mp::utils::TimeoutAction::done : mp::utils::TimeoutAction::retry;
        }
        catch (const std::exception& e)
        {
            std::lock_guard<decltype(virtual_machine->state_mutex)> lock{virtual_machine->state_mutex};
            mpl::log(mpl::Level::warning, virtual_machine->vm_name, e.what());
            return mp::utils::TimeoutAction::retry;
        }
    };
    auto on_timeout = [] { throw std::runtime_error("timed out waiting for initialization to complete"); };
    mp::utils::try_action_for(on_timeout, timeout, action);
}

void mp::utils::link_autostart_file(const QDir& link_dir, const QString& autostart_subdir,
                                    const QString& autostart_filename)
{
    const auto link_path = link_dir.absoluteFilePath(autostart_filename);
    const auto target_path = find_autostart_target(autostart_subdir, autostart_filename);

    const auto link_info = QFileInfo{link_path};
    const auto target_info = QFileInfo{target_path};
    auto target_file = QFile{target_path};
    auto link_file = QFile{link_path};

    if (link_info.isSymLink() && link_info.symLinkTarget() != target_info.absoluteFilePath())
        link_file.remove(); // get rid of outdated and broken links

    if (!link_file.exists())
    {
        link_dir.mkpath(".");
        if (!target_file.link(link_path))

            throw mp::AutostartSetupException{fmt::format("failed to link file '{}' to '{}'", link_path, target_path),
                                              fmt::format("Detail: {} (error code {})", strerror(errno), errno)};
    }
}

mp::Path mp::utils::make_dir(const QDir& a_dir, const QString& name)
{
    if (!a_dir.mkpath(name))
    {
        QString dir{a_dir.filePath(name)};
        throw std::runtime_error(fmt::format("unable to create directory '{}'", dir));
    }
    return a_dir.filePath(name);
}

QString mp::utils::backend_directory_path(const mp::Path& path, const QString& subdirectory)
{
    if (subdirectory.isEmpty())
        return path;

    return mp::Path("%1/%2").arg(path).arg(subdirectory);
}

QString mp::utils::get_driver_str()
{
    auto driver = qgetenv(mp::driver_env_var);
    if (!driver.isEmpty())
    {
        mpl::log(mpl::Level::warning, "platform",
                 fmt::format("{} is now ignored, please use `multipass set {}` instead.", mp::driver_env_var,
                             mp::driver_key));
    }
    return mp::Settings::instance().get(mp::driver_key);
}

QString mp::utils::make_uuid()
{
    auto uuid = QUuid::createUuid().toString();

    // Remove curly brackets enclosing uuid
    return uuid.mid(1, uuid.size() - 2);
}

std::string mp::utils::contents_of(const multipass::Path& file_path)
{
    const std::string name{file_path.toStdString()};
    std::ifstream in(name, std::ios::in | std::ios::binary);
    if (!in)
        throw std::runtime_error(fmt::format("failed to open file '{}': {}({})", name, strerror(errno), errno));

    std::stringstream stream;
    stream << in.rdbuf();
    return stream.str();
}

bool mp::utils::has_only_digits(const std::string& value)
{
    return std::all_of(value.begin(), value.end(), [](char c) { return std::isdigit(c); });
}

void mp::utils::validate_server_address(const std::string& address)
{
    if (address.empty())
        throw std::runtime_error("empty server address");

    const auto tokens = mp::utils::split(address, ":");
    const auto server_name = tokens[0];
    if (tokens.size() == 1u)
    {
        if (server_name == "unix")
            throw std::runtime_error(fmt::format("missing socket file in address '{}'", address));
        else
            throw std::runtime_error(fmt::format("missing port number in address '{}'", address));
    }

    const auto port = tokens[1];
    if (server_name != "unix" && !mp::utils::has_only_digits(port))
        throw std::runtime_error(fmt::format("invalid port number in address '{}'", address));
}

std::string mp::utils::filename_for(const std::string& path)
{
    return QFileInfo(QString::fromStdString(path)).fileName().toStdString();
}

bool mp::utils::is_dir(const std::string& path)
{
    return QFileInfo(QString::fromStdString(path)).isDir();
}

std::string mp::utils::timestamp()
{
    auto time = QDateTime::currentDateTime();
    return time.toString(Qt::ISODateWithMs).toStdString();
}

bool mp::utils::is_running(const VirtualMachine::State& state)
{
    return state == VirtualMachine::State::running || state == VirtualMachine::State::delayed_shutdown;
}

<<<<<<< HEAD
void mp::utils::process_throw_on_error(const QString& program, const QStringList& arguments, const QString& message,
                                       const QString& category)
{
    QProcess process;
    mpl::log(mpl::Level::debug, category.toStdString(),
             fmt::format("Running: {}, {}", program.toStdString(), arguments.join(", ").toStdString()));
    process.setProcessChannelMode(QProcess::MergedChannels);
    process.start(program, arguments);
    auto success = process.waitForFinished();

    if (!success || process.exitStatus() != QProcess::NormalExit || process.exitCode() != 0)
    {
        mpl::log(mpl::Level::debug, category.toStdString(),
                 fmt::format("{} failed - errorString: {}, exitStatus: {}, exitCode: {}", program.toStdString(),
                             process.errorString().toStdString(), process.exitStatus(), process.exitCode()));

        auto output = process.readAllStandardOutput();
        throw std::runtime_error(fmt::format(
            message.toStdString(), output.isEmpty() ? process.errorString().toStdString() : output.toStdString()));
    }
}

bool mp::utils::process_log_on_error(const QString& program, const QStringList& arguments, const QString& message,
                                     const QString& category, mpl::Level level)
{
    QProcess process;
    mpl::log(mpl::Level::debug, category.toStdString(),
             fmt::format("Running: {}, {}", program.toStdString(), arguments.join(", ").toStdString()));
    process.setProcessChannelMode(QProcess::MergedChannels);
    process.start(program, arguments);
    auto success = process.waitForFinished();

    if (!success || process.exitStatus() != QProcess::NormalExit || process.exitCode() != 0)
    {
        mpl::log(mpl::Level::debug, category.toStdString(),
                 fmt::format("{} failed - errorString: {}, exitStatus: {}, exitCode: {}", program.toStdString(),
                             process.errorString().toStdString(), process.exitStatus(), process.exitCode()));

        auto output = process.readAllStandardOutput();
        mpl::log(level, category.toStdString(),
                 fmt::format(message.toStdString(),
                             output.isEmpty() ? process.errorString().toStdString() : output.toStdString()));
        return false;
    }

    return true;
=======
void mp::utils::check_and_create_config_file(const QString& config_file_path)
{
    QFile config_file{config_file_path};

    if (!config_file.exists())
    {
        make_dir({}, QFileInfo{config_file_path}.dir().path()); // make sure parent dir is there
        config_file.open(QIODevice::WriteOnly);
    }
>>>>>>> 7ff02eaa
}<|MERGE_RESOLUTION|>--- conflicted
+++ resolved
@@ -334,7 +334,17 @@
     return state == VirtualMachine::State::running || state == VirtualMachine::State::delayed_shutdown;
 }
 
-<<<<<<< HEAD
+void mp::utils::check_and_create_config_file(const QString& config_file_path)
+{
+    QFile config_file{config_file_path};
+
+    if (!config_file.exists())
+    {
+        make_dir({}, QFileInfo{config_file_path}.dir().path()); // make sure parent dir is there
+        config_file.open(QIODevice::WriteOnly);
+    }
+}
+
 void mp::utils::process_throw_on_error(const QString& program, const QStringList& arguments, const QString& message,
                                        const QString& category)
 {
@@ -381,15 +391,4 @@
     }
 
     return true;
-=======
-void mp::utils::check_and_create_config_file(const QString& config_file_path)
-{
-    QFile config_file{config_file_path};
-
-    if (!config_file.exists())
-    {
-        make_dir({}, QFileInfo{config_file_path}.dir().path()); // make sure parent dir is there
-        config_file.open(QIODevice::WriteOnly);
-    }
->>>>>>> 7ff02eaa
 }