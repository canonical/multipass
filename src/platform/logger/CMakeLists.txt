#Copyright (C) Canonical, Ltd.
#
#This program is free software : you can redistribute it and / or modify
#it under the terms of the GNU General Public License version 3 as
#published by the Free Software Foundation.
#
#This program is distributed in the hope that it will be useful,
#but WITHOUT ANY WARRANTY; without even the implied warranty of
#MERCHANTABILITY or FITNESS FOR A PARTICULAR PURPOSE.See the
#GNU General Public License for more details.
#
#You should have received a copy of the GNU General Public License
#along with this program.If not, see < http: // www.gnu.org/licenses/>.
#

if(MSVC)
  add_library(wineventlogger STATIC win_event_logger.cpp)
  target_link_libraries(wineventlogger fmt Qt5::Core)
elseif(APPLE)
  # Platform specific logger library here
else()
  if (NOT MULTIPASS_ENABLE_SYSLOG)
    find_package(PkgConfig)
    pkg_check_modules(JOURNALD libsystemd)

<<<<<<< HEAD
    if (JOURNALD_FOUND)
      set(JOURNALD_FOUND "${JOURNALD_FOUND}" PARENT_SCOPE)
      add_library(logger_linux STATIC linux_logger.cpp journald_logger.cpp)
      target_include_directories(logger_linux PRIVATE
              ${JOURNALD_INCLUDE_DIRS})
      target_link_libraries(logger_linux fmt Qt5::Core ${JOURNALD_LIBRARIES})
    endif()
=======
  if (JOURNALD_FOUND)
    set(JOURNALD_FOUND "${JOURNALD_FOUND}" PARENT_SCOPE)
    add_library(logger_linux STATIC linux_logger.cpp journald_logger.cpp)
    target_include_directories(logger_linux PRIVATE
            ${JOURNALD_INCLUDE_DIRS})
    target_link_libraries(logger_linux fmt Qt6::Core ${JOURNALD_LIBRARIES})
>>>>>>> 77cb016b
  endif()

<<<<<<< HEAD
  if (MULTIPASS_ENABLE_SYSLOG OR NOT JOURNALD_FOUND)
    check_include_files(syslog.h HAVE_SYSLOG_H)
    check_function_exists(syslog HAVE_SYSLOG)
    add_library(logger_linux STATIC linux_logger.cpp syslog_logger.cpp)
    target_link_libraries(logger_linux fmt Qt5::Core)
  endif()
=======
if (MULTIPASS_ENABLE_SYSLOG OR NOT JOURNALD_FOUND)
  check_include_files(syslog.h HAVE_SYSLOG_H)
  check_function_exists(syslog HAVE_SYSLOG)
  add_library(logger_linux STATIC linux_logger.cpp syslog_logger.cpp)
  target_link_libraries(logger_linux fmt Qt6::Core)
>>>>>>> 77cb016b
endif()<|MERGE_RESOLUTION|>--- conflicted
+++ resolved
@@ -23,36 +23,19 @@
     find_package(PkgConfig)
     pkg_check_modules(JOURNALD libsystemd)
 
-<<<<<<< HEAD
     if (JOURNALD_FOUND)
       set(JOURNALD_FOUND "${JOURNALD_FOUND}" PARENT_SCOPE)
       add_library(logger_linux STATIC linux_logger.cpp journald_logger.cpp)
       target_include_directories(logger_linux PRIVATE
               ${JOURNALD_INCLUDE_DIRS})
-      target_link_libraries(logger_linux fmt Qt5::Core ${JOURNALD_LIBRARIES})
+      target_link_libraries(logger_linux fmt Qt6::Core ${JOURNALD_LIBRARIES})
     endif()
-=======
-  if (JOURNALD_FOUND)
-    set(JOURNALD_FOUND "${JOURNALD_FOUND}" PARENT_SCOPE)
-    add_library(logger_linux STATIC linux_logger.cpp journald_logger.cpp)
-    target_include_directories(logger_linux PRIVATE
-            ${JOURNALD_INCLUDE_DIRS})
-    target_link_libraries(logger_linux fmt Qt6::Core ${JOURNALD_LIBRARIES})
->>>>>>> 77cb016b
   endif()
 
-<<<<<<< HEAD
   if (MULTIPASS_ENABLE_SYSLOG OR NOT JOURNALD_FOUND)
     check_include_files(syslog.h HAVE_SYSLOG_H)
     check_function_exists(syslog HAVE_SYSLOG)
     add_library(logger_linux STATIC linux_logger.cpp syslog_logger.cpp)
-    target_link_libraries(logger_linux fmt Qt5::Core)
+    target_link_libraries(logger_linux fmt Qt6::Core)
   endif()
-=======
-if (MULTIPASS_ENABLE_SYSLOG OR NOT JOURNALD_FOUND)
-  check_include_files(syslog.h HAVE_SYSLOG_H)
-  check_function_exists(syslog HAVE_SYSLOG)
-  add_library(logger_linux STATIC linux_logger.cpp syslog_logger.cpp)
-  target_link_libraries(logger_linux fmt Qt6::Core)
->>>>>>> 77cb016b
 endif()