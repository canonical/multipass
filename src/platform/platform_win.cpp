/*
 * Copyright (C) 2017-2019 Canonical, Ltd.
 *
 * This program is free software; you can redistribute it and/or modify
 * it under the terms of the GNU General Public License as published by
 * the Free Software Foundation; version 3.
 *
 * This program is distributed in the hope that it will be useful,
 * but WITHOUT ANY WARRANTY; without even the implied warranty of
 * MERCHANTABILITY or FITNESS FOR A PARTICULAR PURPOSE.  See the
 * GNU General Public License for more details.
 *
 * You should have received a copy of the GNU General Public License
 * along with this program.  If not, see <http://www.gnu.org/licenses/>.
 *
 */

#include <multipass/constants.h>
#include <multipass/platform.h>
#include <multipass/utils.h>
#include <multipass/virtual_machine_factory.h>

#include "backends/hyperv/hyperv_virtual_machine_factory.h"
#include "backends/virtualbox/virtualbox_virtual_machine_factory.h"
#include "logger/win_event_logger.h"
#include "platform_proprietary.h"
#include "shared/win/process_factory.h"
#include "shared/sshfs_server_process_spec.h"
#include <github_update_prompt.h>

#include <QDir>
#include <QFile>
#include <QtGlobal>

#include <windows.h>

namespace mp = multipass;

namespace
{
time_t time_t_from(const FILETIME* ft)
{
    long long win_time = (static_cast<long long>(ft->dwHighDateTime) << 32) + ft->dwLowDateTime;
    win_time -= 116444736000000000LL;
    win_time /= 10000000;
    return static_cast<time_t>(win_time);
}

FILETIME filetime_from(const time_t t)
{
    FILETIME ft;
    auto win_time = Int32x32To64(t, 10000000) + 116444736000000000;
    ft.dwLowDateTime = static_cast<DWORD>(win_time);
    ft.dwHighDateTime = win_time >> 32;

    return ft;
}

sftp_attributes_struct stat_to_attr(const WIN32_FILE_ATTRIBUTE_DATA* data)
{
    sftp_attributes_struct attr{};

    attr.uid = -2;
    attr.gid = -2;

    attr.flags =
        SSH_FILEXFER_ATTR_SIZE | SSH_FILEXFER_ATTR_UIDGID | SSH_FILEXFER_ATTR_PERMISSIONS | SSH_FILEXFER_ATTR_ACMODTIME;

    attr.atime = time_t_from(&(data->ftLastAccessTime));
    attr.mtime = time_t_from(&(data->ftLastWriteTime));

    attr.permissions = SSH_S_IFLNK | 0777;

    return attr;
}
} // namespace

QString mp::platform::autostart_test_data()
{
    return "stub"; // TODO implement this when using setup_gui_autostart_prerequisites as the sole backend to `multipass set client.gui.autostart`
}

void mp::platform::setup_gui_autostart_prerequisites()
{
    // TODO implement this to use as the sole backend to `multipass set client.gui.autostart`
}

std::string mp::platform::default_server_address()
{
    return {"localhost:50051"};
}

QString mp::platform::default_driver()
{
    return QStringLiteral("hyperv");
}

QString mp::platform::daemon_config_home() // temporary
{
    auto ret = QString{qgetenv("SYSTEMROOT")};
    ret = QDir{ret}.absoluteFilePath("system32");
    ret = QDir{ret}.absoluteFilePath("config");
    ret = QDir{ret}.absoluteFilePath("systemprofile");
    ret = QDir{ret}.absoluteFilePath("AppData");
    ret = QDir{ret}.absoluteFilePath("Local"); // what LOCALAPPDATA would point to under the system account, at this point
    ret = QDir{ret}.absoluteFilePath(mp::daemon_name);

    return ret; // should be something like "C:/Windows/system32/config/systemprofile/AppData/Local/multipassd"
}

bool mp::platform::is_backend_supported(const QString& backend)
{
    return backend == "hyperv" || backend == "virtualbox";
}

mp::VirtualMachineFactory::UPtr mp::platform::vm_backend(const mp::Path&)
{
    const auto driver = utils::get_driver_str();

    if (driver == QStringLiteral("hyperv"))
        return std::make_unique<HyperVVirtualMachineFactory>();
    else if (driver == QStringLiteral("virtualbox"))
    {
        qputenv("Path", qgetenv("Path") + ";C:\\Program Files\\Oracle\\VirtualBox"); /*
          This is where the Virtualbox installer puts things, and relying on PATH
          allows the user to do something about it, if the binaries are not found
          there.
        */

        return std::make_unique<VirtualBoxVirtualMachineFactory>();
    }

    throw std::runtime_error("Invalid virtualization driver set in the environment");
}

std::unique_ptr<mp::Process> mp::platform::make_sshfs_server_process(const mp::SSHFSServerConfig& config)
{
    return mp::ProcessFactory::instance().create_process(std::make_unique<mp::SSHFSServerProcessSpec>(config));
}

mp::logging::Logger::UPtr mp::platform::make_logger(mp::logging::Level level)
{
    return std::make_unique<logging::EventLogger>(level);
}

mp::UpdatePrompt::UPtr mp::platform::make_update_prompt()
{
    return std::make_unique<GithubUpdatePrompt>();
}

int mp::platform::chown(const char* path, unsigned int uid, unsigned int gid)
{
    return 0;
}

bool mp::platform::symlink(const char* target, const char* link, bool is_dir)
{
    DWORD flags = is_dir ? SYMBOLIC_LINK_FLAG_DIRECTORY : 0x00 | SYMBOLIC_LINK_FLAG_ALLOW_UNPRIVILEGED_CREATE;
    return CreateSymbolicLink(link, target, flags);
}

bool mp::platform::link(const char* target, const char* link)
{
    return CreateHardLink(link, target, nullptr);
}

int mp::platform::utime(const char* path, int atime, int mtime)
{
    DWORD ret = NO_ERROR;
    auto handle = CreateFile(path, GENERIC_READ | GENERIC_WRITE, FILE_SHARE_READ | FILE_SHARE_WRITE, NULL,
                             OPEN_EXISTING, FILE_FLAG_OPEN_REPARSE_POINT, NULL);

    if (handle != INVALID_HANDLE_VALUE)
    {
        if (!SetFileTime(handle, nullptr, &(filetime_from(atime)), &(filetime_from(mtime))))
        {
            ret = GetLastError();
        }
        CloseHandle(handle);
    }
    else
    {
        ret = GetLastError();
    }

    return ret;
}

int mp::platform::symlink_attr_from(const char* path, sftp_attributes_struct* attr)
{
    WIN32_FILE_ATTRIBUTE_DATA data;

    if (GetFileAttributesEx(path, GetFileExInfoStandard, &data))
    {
        *attr = stat_to_attr(&data);
        attr->size = QFile::symLinkTarget(path).size();
    }

    return 0;
}

bool mp::platform::is_alias_supported(const std::string& alias, const std::string& remote)
{
    // Minimal images that the snapcraft remote uses do not work on Windows
    if (remote == "snapcraft")
        return false;

    if (check_unlock_code())
        return true;

    if (remote.empty())
    {
        if (supported_release_aliases.find(alias) != supported_release_aliases.end())
            return true;
    }
    else
    {
        auto it = supported_remotes_aliases_map.find(remote);

        if (it != supported_remotes_aliases_map.end())
        {
            if (it->second.find(alias) != it->second.end())
                return true;
        }
    }

    return false;
}

bool mp::platform::is_remote_supported(const std::string& remote)
{
    // Minimal images that the snapcraft remote uses do not work on Windows
    if (remote == "snapcraft")
        return false;

    if (remote.empty() || check_unlock_code())
        return true;

    if (supported_remotes_aliases_map.find(remote) != supported_remotes_aliases_map.end())
    {
        return true;
    }

    return false;
}

bool mp::platform::is_image_url_supported()
{
    return check_unlock_code();
}

void mp::platform::emit_signal_when_parent_dies(int /*sig*/)
{
    // NO-OP, instead use WindowsProcess which will reap children if parent dies
}

int mp::platform::wait_for_signals(const std::vector<int>& sigs)
{
<<<<<<< HEAD
    // FIXME
=======
    HANDLE hSemaphore = CreateSemaphore(nullptr, 0, 128000, nullptr);

    if (hSemaphore == (HANDLE)nullptr)
    printf ("Unable to create semaphore\n");

    WaitForSingleObject(hSemaphore, INFINITE); // Ctrl+C will break this wait.
>>>>>>> 5ab97a54
    return 0;
}<|MERGE_RESOLUTION|>--- conflicted
+++ resolved
@@ -24,8 +24,8 @@
 #include "backends/virtualbox/virtualbox_virtual_machine_factory.h"
 #include "logger/win_event_logger.h"
 #include "platform_proprietary.h"
+#include "shared/sshfs_server_process_spec.h"
 #include "shared/win/process_factory.h"
-#include "shared/sshfs_server_process_spec.h"
 #include <github_update_prompt.h>
 
 #include <QDir>
@@ -77,7 +77,8 @@
 
 QString mp::platform::autostart_test_data()
 {
-    return "stub"; // TODO implement this when using setup_gui_autostart_prerequisites as the sole backend to `multipass set client.gui.autostart`
+    return "stub"; // TODO implement this when using setup_gui_autostart_prerequisites as the sole backend to `multipass
+                   // set client.gui.autostart`
 }
 
 void mp::platform::setup_gui_autostart_prerequisites()
@@ -102,7 +103,8 @@
     ret = QDir{ret}.absoluteFilePath("config");
     ret = QDir{ret}.absoluteFilePath("systemprofile");
     ret = QDir{ret}.absoluteFilePath("AppData");
-    ret = QDir{ret}.absoluteFilePath("Local"); // what LOCALAPPDATA would point to under the system account, at this point
+    ret =
+        QDir{ret}.absoluteFilePath("Local"); // what LOCALAPPDATA would point to under the system account, at this point
     ret = QDir{ret}.absoluteFilePath(mp::daemon_name);
 
     return ret; // should be something like "C:/Windows/system32/config/systemprofile/AppData/Local/multipassd"
@@ -256,15 +258,11 @@
 
 int mp::platform::wait_for_signals(const std::vector<int>& sigs)
 {
-<<<<<<< HEAD
-    // FIXME
-=======
     HANDLE hSemaphore = CreateSemaphore(nullptr, 0, 128000, nullptr);
 
-    if (hSemaphore == (HANDLE)nullptr)
-    printf ("Unable to create semaphore\n");
+    if (hSemaphore == (HANDLE) nullptr)
+        printf("Unable to create semaphore\n");
 
     WaitForSingleObject(hSemaphore, INFINITE); // Ctrl+C will break this wait.
->>>>>>> 5ab97a54
     return 0;
 }