# Copyright © 2017-2020 Canonical Ltd.
#
# This program is free software: you can redistribute it and/or modify
# it under the terms of the GNU General Public License version 3 as
# published by the Free Software Foundation.
#
# This program is distributed in the hope that it will be useful,
# but WITHOUT ANY WARRANTY; without even the implied warranty of
# MERCHANTABILITY or FITNESS FOR A PARTICULAR PURPOSE.  See the
# GNU General Public License for more details.
#
# You should have received a copy of the GNU General Public License
# along with this program.  If not, see <http://www.gnu.org/licenses/>.

<<<<<<< HEAD
if(MSVC)
  add_library(platform STATIC platform_win.cpp)
  get_target_property(JSON_INC_PATH jsoncpp_lib INTERFACE_INCLUDE_DIRECTORIES)
  target_include_directories(platform PRIVATE ${JSON_INC_PATH})
  target_link_libraries(platform
    jsoncpp_lib
    shared_win
    hyperv_backend
    scope_guard
    virtualbox_backend
    wineventlogger)
elseif(APPLE)
  add_library(platform STATIC
    platform_osx.cpp
    platform_unix.cpp)
  target_link_libraries(platform
    shared_macos
    hyperkit_backend
    virtualbox_backend
    Qt5::Core)
else()
  add_library(platform STATIC
    platform_linux.cpp
    platform_unix.cpp)
  target_link_libraries(platform
    qemu_backend
    libvirt_backend
    virtualbox_backend
    journaldlogger)
endif()
=======
add_library(platform STATIC
  platform_linux.cpp
  platform_unix.cpp)

target_link_libraries(platform
  qemu_backend
  libvirt_backend
  lxd_backend
  journaldlogger)
>>>>>>> 686d2cdc

include_directories(platform
  backends
  ${CMAKE_SOURCE_DIR}/src)

target_link_libraries(platform
  daemon
  shared
  update
  utils)

add_subdirectory(backends)
add_subdirectory(client)
add_subdirectory(console)
add_subdirectory(logger)
add_subdirectory(update)<|MERGE_RESOLUTION|>--- conflicted
+++ resolved
@@ -12,7 +12,6 @@
 # You should have received a copy of the GNU General Public License
 # along with this program.  If not, see <http://www.gnu.org/licenses/>.
 
-<<<<<<< HEAD
 if(MSVC)
   add_library(platform STATIC platform_win.cpp)
   get_target_property(JSON_INC_PATH jsoncpp_lib INTERFACE_INCLUDE_DIRECTORIES)
@@ -40,20 +39,10 @@
   target_link_libraries(platform
     qemu_backend
     libvirt_backend
+    lxd_backend
     virtualbox_backend
     journaldlogger)
 endif()
-=======
-add_library(platform STATIC
-  platform_linux.cpp
-  platform_unix.cpp)
-
-target_link_libraries(platform
-  qemu_backend
-  libvirt_backend
-  lxd_backend
-  journaldlogger)
->>>>>>> 686d2cdc
 
 include_directories(platform
   backends
