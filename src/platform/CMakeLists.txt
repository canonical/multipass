# Copyright © 2017-2018 Canonical Ltd.
#
# This program is free software: you can redistribute it and/or modify
# it under the terms of the GNU General Public License version 3 as
# published by the Free Software Foundation.
#
# This program is distributed in the hope that it will be useful,
# but WITHOUT ANY WARRANTY; without even the implied warranty of
# MERCHANTABILITY or FITNESS FOR A PARTICULAR PURPOSE.  See the
# GNU General Public License for more details.
#
# You should have received a copy of the GNU General Public License
# along with this program.  If not, see <http://www.gnu.org/licenses/>.
#
# Authored by: Alberto Aguirre <alberto.aguirre@canonical.com>

<<<<<<< HEAD
if(MSVC)
  add_library(platform STATIC platform_win.cpp)
  target_link_libraries(platform hyperv_backend)
elseif(APPLE)
  add_library(platform STATIC platform_osx.cpp)
  target_link_libraries(platform hyperkit_backend)
else()
  add_library(platform STATIC platform.cpp)
  target_link_libraries(platform
    qemu_backend
    journaldlogger)
endif()
=======
add_library(platform STATIC
  platform_linux.cpp
  platform_unix.cpp)

target_link_libraries(platform
  qemu_backend
  journaldlogger)
>>>>>>> 11ee9742

add_subdirectory(backends)
add_subdirectory(client)
add_subdirectory(console)
add_subdirectory(logger)<|MERGE_RESOLUTION|>--- conflicted
+++ resolved
@@ -14,28 +14,22 @@
 #
 # Authored by: Alberto Aguirre <alberto.aguirre@canonical.com>
 
-<<<<<<< HEAD
 if(MSVC)
   add_library(platform STATIC platform_win.cpp)
   target_link_libraries(platform hyperv_backend)
 elseif(APPLE)
-  add_library(platform STATIC platform_osx.cpp)
+  add_library(platform STATIC
+    platform_osx.cpp
+    platform_unix.cpp)
   target_link_libraries(platform hyperkit_backend)
 else()
-  add_library(platform STATIC platform.cpp)
+  add_library(platform STATIC
+    platform_linux.cpp
+    platform_unix.cpp)
   target_link_libraries(platform
     qemu_backend
     journaldlogger)
 endif()
-=======
-add_library(platform STATIC
-  platform_linux.cpp
-  platform_unix.cpp)
-
-target_link_libraries(platform
-  qemu_backend
-  journaldlogger)
->>>>>>> 11ee9742
 
 add_subdirectory(backends)
 add_subdirectory(client)
