# Copyright © 2017-2018 Canonical Ltd.
#
# This program is free software: you can redistribute it and/or modify
# it under the terms of the GNU General Public License version 3 as
# published by the Free Software Foundation.
#
# This program is distributed in the hope that it will be useful,
# but WITHOUT ANY WARRANTY; without even the implied warranty of
# MERCHANTABILITY or FITNESS FOR A PARTICULAR PURPOSE.  See the
# GNU General Public License for more details.
#
# You should have received a copy of the GNU General Public License
# along with this program.  If not, see <http://www.gnu.org/licenses/>.
#
# Authored by: Alberto Aguirre <alberto.aguirre@canonical.com>

<<<<<<< HEAD
if(MSVC)
  add_library(platform STATIC platform_win.cpp)
  target_link_libraries(platform hyperv_backend)
elseif(APPLE)
  add_library(platform STATIC
    platform_osx.cpp
    platform_unix.cpp)
  target_link_libraries(platform hyperkit_backend)
else()
  add_library(platform STATIC
    platform_linux.cpp
    platform_unix.cpp)
  target_link_libraries(platform
    qemu_backend
    journaldlogger)
endif()
=======
add_library(platform STATIC
  platform_linux.cpp
  platform_unix.cpp)

target_link_libraries(platform
  qemu_backend
  libvirt_backend
  journaldlogger)
>>>>>>> dfe94204

add_subdirectory(backends)
add_subdirectory(client)
add_subdirectory(console)
add_subdirectory(logger)<|MERGE_RESOLUTION|>--- conflicted
+++ resolved
@@ -14,7 +14,6 @@
 #
 # Authored by: Alberto Aguirre <alberto.aguirre@canonical.com>
 
-<<<<<<< HEAD
 if(MSVC)
   add_library(platform STATIC platform_win.cpp)
   target_link_libraries(platform hyperv_backend)
@@ -29,18 +28,9 @@
     platform_unix.cpp)
   target_link_libraries(platform
     qemu_backend
+    libvirt_backend
     journaldlogger)
 endif()
-=======
-add_library(platform STATIC
-  platform_linux.cpp
-  platform_unix.cpp)
-
-target_link_libraries(platform
-  qemu_backend
-  libvirt_backend
-  journaldlogger)
->>>>>>> dfe94204
 
 add_subdirectory(backends)
 add_subdirectory(client)
