<<<<<<< HEAD
# Copyright © 2017-2022 Canonical Ltd.
#
# This program is free software: you can redistribute it and/or modify
# it under the terms of the GNU General Public License version 3 as
# published by the Free Software Foundation.
#
# This program is distributed in the hope that it will be useful,
# but WITHOUT ANY WARRANTY; without even the implied warranty of
# MERCHANTABILITY or FITNESS FOR A PARTICULAR PURPOSE.  See the
# GNU General Public License for more details.
#
# You should have received a copy of the GNU General Public License
# along with this program.  If not, see <http://www.gnu.org/licenses/>.

function(add_target TARGET_NAME)
  if(LINUX)
    add_library(${TARGET_NAME} STATIC
      platform_linux.cpp
      platform_shared.cpp
      platform_unix.cpp)

    target_link_libraries(${TARGET_NAME}
      journaldlogger)
  elseif(MSVC)
    add_library(${TARGET_NAME} STATIC
      platform_proprietary.cpp
      platform_shared.cpp
      platform_win.cpp)
    target_link_libraries(${TARGET_NAME}
      jsoncpp_static
      shared_win
      scope_guard
      wineventlogger)
  elseif(APPLE)
    add_library(${TARGET_NAME} STATIC
      platform_osx.cpp
      platform_proprietary.cpp
      platform_shared.cpp
      platform_unix.cpp)
    target_link_libraries(${TARGET_NAME}
      shared_macos)
  endif()

  foreach(BACKEND IN LISTS MULTIPASS_BACKENDS)
    string(TOUPPER ${BACKEND}_ENABLED DEF)
    target_compile_definitions(${TARGET_NAME} PRIVATE -D${DEF})

    target_link_libraries(${TARGET_NAME}
      ${BACKEND}_backend)
  endforeach()

  include_directories(${TARGET_NAME}
    backends
    ${CMAKE_SOURCE_DIR}/src)

  target_link_libraries(${TARGET_NAME}
    daemon
    shared
    update)
endfunction()

add_target(platform)
if(MULTIPASS_ENABLE_TESTS)
  add_target(platform_test)
endif()

add_subdirectory(backends)
add_subdirectory(client)
add_subdirectory(console)
add_subdirectory(logger)
add_subdirectory(update)
=======
# Copyright © 2017-2022 Canonical Ltd.
#
# This program is free software: you can redistribute it and/or modify
# it under the terms of the GNU General Public License version 3 as
# published by the Free Software Foundation.
#
# This program is distributed in the hope that it will be useful,
# but WITHOUT ANY WARRANTY; without even the implied warranty of
# MERCHANTABILITY or FITNESS FOR A PARTICULAR PURPOSE.  See the
# GNU General Public License for more details.
#
# You should have received a copy of the GNU General Public License
# along with this program.  If not, see <http://www.gnu.org/licenses/>.


function(add_target TARGET_NAME)
  if(LINUX)
    add_library(${TARGET_NAME} STATIC
      platform_linux.cpp
      platform_shared.cpp
      platform_unix.cpp)

    target_link_libraries(${TARGET_NAME}
      journaldlogger)
  endif()

  foreach(BACKEND IN LISTS MULTIPASS_BACKENDS)
    string(TOUPPER ${BACKEND}_ENABLED DEF)
    target_compile_definitions(${TARGET_NAME} PRIVATE -D${DEF})

    target_link_libraries(${TARGET_NAME}
      ${BACKEND}_backend)
  endforeach()

  include_directories(${TARGET_NAME}
    backends
    ${CMAKE_SOURCE_DIR}/src)

  target_link_libraries(${TARGET_NAME}
    daemon
    settings
    shared
    update)
endfunction()

add_target(platform)
if(MULTIPASS_ENABLE_TESTS)
  add_target(platform_test)
endif()

add_subdirectory(backends)
add_subdirectory(client)
add_subdirectory(console)
add_subdirectory(logger)
add_subdirectory(update)
>>>>>>> 481e96bf
<|MERGE_RESOLUTION|>--- conflicted
+++ resolved
@@ -1,129 +1,72 @@
-<<<<<<< HEAD
-# Copyright © 2017-2022 Canonical Ltd.
-#
-# This program is free software: you can redistribute it and/or modify
-# it under the terms of the GNU General Public License version 3 as
-# published by the Free Software Foundation.
-#
-# This program is distributed in the hope that it will be useful,
-# but WITHOUT ANY WARRANTY; without even the implied warranty of
-# MERCHANTABILITY or FITNESS FOR A PARTICULAR PURPOSE.  See the
-# GNU General Public License for more details.
-#
-# You should have received a copy of the GNU General Public License
-# along with this program.  If not, see <http://www.gnu.org/licenses/>.
-
-function(add_target TARGET_NAME)
-  if(LINUX)
-    add_library(${TARGET_NAME} STATIC
-      platform_linux.cpp
-      platform_shared.cpp
-      platform_unix.cpp)
-
-    target_link_libraries(${TARGET_NAME}
-      journaldlogger)
-  elseif(MSVC)
-    add_library(${TARGET_NAME} STATIC
-      platform_proprietary.cpp
-      platform_shared.cpp
-      platform_win.cpp)
-    target_link_libraries(${TARGET_NAME}
-      jsoncpp_static
-      shared_win
-      scope_guard
-      wineventlogger)
-  elseif(APPLE)
-    add_library(${TARGET_NAME} STATIC
-      platform_osx.cpp
-      platform_proprietary.cpp
-      platform_shared.cpp
-      platform_unix.cpp)
-    target_link_libraries(${TARGET_NAME}
-      shared_macos)
-  endif()
-
-  foreach(BACKEND IN LISTS MULTIPASS_BACKENDS)
-    string(TOUPPER ${BACKEND}_ENABLED DEF)
-    target_compile_definitions(${TARGET_NAME} PRIVATE -D${DEF})
-
-    target_link_libraries(${TARGET_NAME}
-      ${BACKEND}_backend)
-  endforeach()
-
-  include_directories(${TARGET_NAME}
-    backends
-    ${CMAKE_SOURCE_DIR}/src)
-
-  target_link_libraries(${TARGET_NAME}
-    daemon
-    shared
-    update)
-endfunction()
-
-add_target(platform)
-if(MULTIPASS_ENABLE_TESTS)
-  add_target(platform_test)
-endif()
-
-add_subdirectory(backends)
-add_subdirectory(client)
-add_subdirectory(console)
-add_subdirectory(logger)
-add_subdirectory(update)
-=======
-# Copyright © 2017-2022 Canonical Ltd.
-#
-# This program is free software: you can redistribute it and/or modify
-# it under the terms of the GNU General Public License version 3 as
-# published by the Free Software Foundation.
-#
-# This program is distributed in the hope that it will be useful,
-# but WITHOUT ANY WARRANTY; without even the implied warranty of
-# MERCHANTABILITY or FITNESS FOR A PARTICULAR PURPOSE.  See the
-# GNU General Public License for more details.
-#
-# You should have received a copy of the GNU General Public License
-# along with this program.  If not, see <http://www.gnu.org/licenses/>.
-
-
-function(add_target TARGET_NAME)
-  if(LINUX)
-    add_library(${TARGET_NAME} STATIC
-      platform_linux.cpp
-      platform_shared.cpp
-      platform_unix.cpp)
-
-    target_link_libraries(${TARGET_NAME}
-      journaldlogger)
-  endif()
-
-  foreach(BACKEND IN LISTS MULTIPASS_BACKENDS)
-    string(TOUPPER ${BACKEND}_ENABLED DEF)
-    target_compile_definitions(${TARGET_NAME} PRIVATE -D${DEF})
-
-    target_link_libraries(${TARGET_NAME}
-      ${BACKEND}_backend)
-  endforeach()
-
-  include_directories(${TARGET_NAME}
-    backends
-    ${CMAKE_SOURCE_DIR}/src)
-
-  target_link_libraries(${TARGET_NAME}
-    daemon
+# Copyright © 2017-2022 Canonical Ltd.
+#
+# This program is free software: you can redistribute it and/or modify
+# it under the terms of the GNU General Public License version 3 as
+# published by the Free Software Foundation.
+#
+# This program is distributed in the hope that it will be useful,
+# but WITHOUT ANY WARRANTY; without even the implied warranty of
+# MERCHANTABILITY or FITNESS FOR A PARTICULAR PURPOSE.  See the
+# GNU General Public License for more details.
+#
+# You should have received a copy of the GNU General Public License
+# along with this program.  If not, see <http://www.gnu.org/licenses/>.
+
+function(add_target TARGET_NAME)
+  if(LINUX)
+    add_library(${TARGET_NAME} STATIC
+      platform_linux.cpp
+      platform_shared.cpp
+      platform_unix.cpp)
+
+    target_link_libraries(${TARGET_NAME}
+      journaldlogger)
+  elseif(MSVC)
+    add_library(${TARGET_NAME} STATIC
+      platform_proprietary.cpp
+      platform_shared.cpp
+      platform_win.cpp)
+    target_link_libraries(${TARGET_NAME}
+      jsoncpp_static
+      shared_win
+      scope_guard
+      wineventlogger)
+  elseif(APPLE)
+    add_library(${TARGET_NAME} STATIC
+      platform_osx.cpp
+      platform_proprietary.cpp
+      platform_shared.cpp
+      platform_unix.cpp)
+    target_link_libraries(${TARGET_NAME}
+      shared_macos)
+  endif()
+
+  foreach(BACKEND IN LISTS MULTIPASS_BACKENDS)
+    string(TOUPPER ${BACKEND}_ENABLED DEF)
+    target_compile_definitions(${TARGET_NAME} PRIVATE -D${DEF})
+
+    target_link_libraries(${TARGET_NAME}
+      ${BACKEND}_backend)
+  endforeach()
+
+  include_directories(${TARGET_NAME}
+    backends
+    ${CMAKE_SOURCE_DIR}/src)
+
+  target_link_libraries(${TARGET_NAME}
+    daemon
     settings
-    shared
-    update)
-endfunction()
-
-add_target(platform)
-if(MULTIPASS_ENABLE_TESTS)
-  add_target(platform_test)
-endif()
-
-add_subdirectory(backends)
-add_subdirectory(client)
-add_subdirectory(console)
-add_subdirectory(logger)
-add_subdirectory(update)
->>>>>>> 481e96bf
+    shared
+    update)
+endfunction()
+
+add_target(platform)
+if(MULTIPASS_ENABLE_TESTS)
+  add_target(platform_test)
+endif()
+
+add_subdirectory(backends)
+add_subdirectory(client)
+add_subdirectory(console)
+add_subdirectory(logger)
+add_subdirectory(update)