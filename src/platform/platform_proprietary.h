--- conflicted
+++ resolved
@@ -26,11 +26,7 @@
 {
 namespace platform
 {
-<<<<<<< HEAD
-constexpr auto unlock_code{"prophetic-giraffe"};
-=======
 constexpr auto unlock_code{"convenient-ichthyosaur"};
->>>>>>> fe9691d5
 // clang-format off
 const std::unordered_set<std::string> supported_release_aliases{"core",   "core16", "core18",
                                                                 "default", "ubuntu", "lts",
