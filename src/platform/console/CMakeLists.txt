--- conflicted
+++ resolved
@@ -1,8 +1,4 @@
-<<<<<<< HEAD
-# Copyright © 2017-2021 Canonical Ltd.
-=======
 # Copyright (C) Canonical, Ltd.
->>>>>>> 55e59e42
 #
 # This program is free software: you can redistribute it and/or modify
 # it under the terms of the GNU General Public License version 3 as
