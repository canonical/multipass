/*
 * Copyright (C) 2019 Canonical, Ltd.
 *
 * This program is free software; you can redistribute it and/or modify
 * it under the terms of the GNU General Public License as published by
 * the Free Software Foundation; version 3.
 *
 * This program is distributed in the hope that it will be useful,
 * but WITHOUT ANY WARRANTY; without even the implied warranty of
 * MERCHANTABILITY or FITNESS FOR A PARTICULAR PURPOSE.  See the
 * GNU General Public License for more details.
 *
 * You should have received a copy of the GNU General Public License
 * along with this program.  If not, see <http://www.gnu.org/licenses/>.
 *
 */

#include "process_factory.h"
#include "basic_process.h"
#include "simple_process_spec.h"
#include <multipass/logging/log.h>
#include <multipass/process_spec.h>

#include <fmt/format.h>
#include <windows.h>

namespace mp = multipass;
namespace mpl = multipass::logging;

namespace
{
const auto category = "process";

//Returns the last Win32 error, in string format. Returns an empty string if there is no error.
std::string GetLastErrorAsString()
{
    //Get the error message, if any.
    DWORD errorMessageID = ::GetLastError();
    if(errorMessageID == 0)
        return std::string(); //No error message has been recorded

    LPSTR messageBuffer = nullptr;
    size_t size = FormatMessageA(FORMAT_MESSAGE_ALLOCATE_BUFFER | FORMAT_MESSAGE_FROM_SYSTEM | FORMAT_MESSAGE_IGNORE_INSERTS,
                                 NULL, errorMessageID, MAKELANGID(LANG_NEUTRAL, SUBLANG_DEFAULT), (LPSTR)&messageBuffer, 0, NULL);

    std::string message(messageBuffer, size);

    //Free the buffer.
    LocalFree(messageBuffer);

    return message;
}

// Inspired by http://stackoverflow.com/a/15281070/1529139
// and http://stackoverflow.com/q/40059902/1529139
// FIXME - this succeeds once, but any other calls fail. I suspect it due to how it fails
// to re-connect to the original Console (possibly due to multipassd being the only process
// connected to it).
bool signalCtrl(DWORD dwProcessId, DWORD dwCtrlEvent)
{
    bool success = false;
    DWORD thisConsoleId = GetCurrentProcessId();
    mpl::log(mpl::Level::info, ::category, fmt::format("PIDS: {} {}", (uint)dwProcessId, (uint)thisConsoleId));

    // Leave current console if it exists
    // (otherwise AttachConsole will return ERROR_ACCESS_DENIED)
    bool consoleDetached = (FreeConsole() != FALSE);

    if (AttachConsole(dwProcessId) != FALSE)
    {
        // Add a fake Ctrl-C handler for avoid instant kill is this console
        // WARNING: do not revert it or current program will be also killed
        SetConsoleCtrlHandler(nullptr, true);
        success = (GenerateConsoleCtrlEvent(dwCtrlEvent, 0) != FALSE);
        FreeConsole();
    } else {
        mpl::log(mpl::Level::warning, ::category, fmt::format("Failed to attach to Console: {}", ::GetLastErrorAsString()));
    }

    if (consoleDetached)
    {
        // Create a new console if previous was deleted by OS
        if (AttachConsole(thisConsoleId) == FALSE)
        {
            mpl::log(mpl::Level::warning, ::category, fmt::format("Could not reconnect to original Console: {}", ::GetLastErrorAsString()));
        }
    }
    return success;
}
}

namespace
{
class WindowsProcess : public mp::BasicProcess
{
public:
    WindowsProcess(HANDLE ghJob, std::unique_ptr<mp::ProcessSpec>&& process_spec)
        : mp::BasicProcess(std::move(process_spec))
    {
<<<<<<< HEAD
        process.setCreateProcessArgumentsModifier(
            [](QProcess::CreateProcessArguments* args) { args->flags = CREATE_BREAKAWAY_FROM_JOB; });
        connect(&process, &QProcess::started, [this, ghJob]() {
            PROCESS_INFORMATION* processInfo = process.pid();
            if (0 == AssignProcessToJobObject(ghJob, processInfo->hProcess))
            {
                mpl::log(mpl::Level::warning, ::category, "Could not AssignProcessToObject the spawned process");
            }
        });
=======
        if (ghJob != nullptr)
        {
            connect(&process, &QProcess::started, [this, ghJob]() {
                PROCESS_INFORMATION* processInfo = process.pid();
                if (0 == AssignProcessToJobObject(ghJob, processInfo->hProcess))
                {
                    mpl::log(mpl::Level::warning, ::category, fmt::format("Could not AssignProcessToObject the spawned process: {}", GetLastErrorAsString()));
                }
            });
        }
>>>>>>> 5ab97a54
    }

    void terminate() override
    {
        PROCESS_INFORMATION* processInfo = process.pid();

        if (/*!signalCtrl(processInfo->dwProcessId, CTRL_C_EVENT)*/ true)
        {
            // failed to Ctrl+C, resort to killing
            mpl::log(mpl::Level::warning, ::category, fmt::format("Failed to Ctrl+C, fall back to killing. Error was: {}", GetLastErrorAsString()));
            kill();
        }
   }
};
} // namespace

mp::ProcessFactory::ProcessFactory(const Singleton<ProcessFactory>::PrivatePass& pass)
    : Singleton<ProcessFactory>::Singleton{pass}
<<<<<<< HEAD
=======
    , ghJob{nullptr}
>>>>>>> 5ab97a54
{
    /* Create a Windows Job Object that will ensure all child processes are collected on stop */
    BOOL alreadyInProcessJob;
    bool bSuccess = IsProcessInJob(GetCurrentProcess(), nullptr, &alreadyInProcessJob);
    if (!bSuccess)
    {
        mpl::log(mpl::Level::warning, ::category, fmt::format("IsProcessInJob failed: error {}", GetLastErrorAsString()));
    }
    if (alreadyInProcessJob)
    {
        mpl::log(mpl::Level::warning, ::category,
                 "Process is already in Job, spawned processes will not be cleaned up");
    }

    ghJob = CreateJobObject(nullptr, nullptr);
    if (ghJob == nullptr)
    {
        mpl::log(mpl::Level::warning, ::category, fmt::format("Could not create job object: {}", GetLastErrorAsString()));
    }
    else
    {
        JOBOBJECT_EXTENDED_LIMIT_INFORMATION jeli = {0};

        // Configure all child processes associated with the job to terminate when the
        jeli.BasicLimitInformation.LimitFlags = JOB_OBJECT_LIMIT_KILL_ON_JOB_CLOSE;
        if (0 == SetInformationJobObject(ghJob, JobObjectExtendedLimitInformation, &jeli, sizeof(jeli)))
        {
            mpl::log(mpl::Level::warning, ::category, fmt::format("Could not SetInformationJobObject: {}", GetLastErrorAsString()));
        }
    }
}

std::unique_ptr<mp::Process> mp::ProcessFactory::create_process(std::unique_ptr<mp::ProcessSpec>&& process_spec) const
{
    return std::make_unique<::WindowsProcess>(ghJob, std::move(process_spec));
}

std::unique_ptr<mp::Process> mp::ProcessFactory::create_process(const QString& command,
                                                                const QStringList& arguments) const
{
    return create_process(simple_process_spec(command, arguments));
}<|MERGE_RESOLUTION|>--- conflicted
+++ resolved
@@ -31,21 +31,22 @@
 {
 const auto category = "process";
 
-//Returns the last Win32 error, in string format. Returns an empty string if there is no error.
+// Returns the last Win32 error, in string format. Returns an empty string if there is no error.
 std::string GetLastErrorAsString()
 {
-    //Get the error message, if any.
+    // Get the error message, if any.
     DWORD errorMessageID = ::GetLastError();
-    if(errorMessageID == 0)
-        return std::string(); //No error message has been recorded
+    if (errorMessageID == 0)
+        return std::string(); // No error message has been recorded
 
     LPSTR messageBuffer = nullptr;
-    size_t size = FormatMessageA(FORMAT_MESSAGE_ALLOCATE_BUFFER | FORMAT_MESSAGE_FROM_SYSTEM | FORMAT_MESSAGE_IGNORE_INSERTS,
-                                 NULL, errorMessageID, MAKELANGID(LANG_NEUTRAL, SUBLANG_DEFAULT), (LPSTR)&messageBuffer, 0, NULL);
+    size_t size =
+        FormatMessageA(FORMAT_MESSAGE_ALLOCATE_BUFFER | FORMAT_MESSAGE_FROM_SYSTEM | FORMAT_MESSAGE_IGNORE_INSERTS,
+                       NULL, errorMessageID, MAKELANGID(LANG_NEUTRAL, SUBLANG_DEFAULT), (LPSTR)&messageBuffer, 0, NULL);
 
     std::string message(messageBuffer, size);
 
-    //Free the buffer.
+    // Free the buffer.
     LocalFree(messageBuffer);
 
     return message;
@@ -73,8 +74,11 @@
         SetConsoleCtrlHandler(nullptr, true);
         success = (GenerateConsoleCtrlEvent(dwCtrlEvent, 0) != FALSE);
         FreeConsole();
-    } else {
-        mpl::log(mpl::Level::warning, ::category, fmt::format("Failed to attach to Console: {}", ::GetLastErrorAsString()));
+    }
+    else
+    {
+        mpl::log(mpl::Level::warning, ::category,
+                 fmt::format("Failed to attach to Console: {}", ::GetLastErrorAsString()));
     }
 
     if (consoleDetached)
@@ -82,12 +86,13 @@
         // Create a new console if previous was deleted by OS
         if (AttachConsole(thisConsoleId) == FALSE)
         {
-            mpl::log(mpl::Level::warning, ::category, fmt::format("Could not reconnect to original Console: {}", ::GetLastErrorAsString()));
+            mpl::log(mpl::Level::warning, ::category,
+                     fmt::format("Could not reconnect to original Console: {}", ::GetLastErrorAsString()));
         }
     }
     return success;
 }
-}
+} // namespace
 
 namespace
 {
@@ -97,28 +102,18 @@
     WindowsProcess(HANDLE ghJob, std::unique_ptr<mp::ProcessSpec>&& process_spec)
         : mp::BasicProcess(std::move(process_spec))
     {
-<<<<<<< HEAD
-        process.setCreateProcessArgumentsModifier(
-            [](QProcess::CreateProcessArguments* args) { args->flags = CREATE_BREAKAWAY_FROM_JOB; });
-        connect(&process, &QProcess::started, [this, ghJob]() {
-            PROCESS_INFORMATION* processInfo = process.pid();
-            if (0 == AssignProcessToJobObject(ghJob, processInfo->hProcess))
-            {
-                mpl::log(mpl::Level::warning, ::category, "Could not AssignProcessToObject the spawned process");
-            }
-        });
-=======
         if (ghJob != nullptr)
         {
             connect(&process, &QProcess::started, [this, ghJob]() {
                 PROCESS_INFORMATION* processInfo = process.pid();
                 if (0 == AssignProcessToJobObject(ghJob, processInfo->hProcess))
                 {
-                    mpl::log(mpl::Level::warning, ::category, fmt::format("Could not AssignProcessToObject the spawned process: {}", GetLastErrorAsString()));
+                    mpl::log(
+                        mpl::Level::warning, ::category,
+                        fmt::format("Could not AssignProcessToObject the spawned process: {}", GetLastErrorAsString()));
                 }
             });
         }
->>>>>>> 5ab97a54
     }
 
     void terminate() override
@@ -128,26 +123,24 @@
         if (/*!signalCtrl(processInfo->dwProcessId, CTRL_C_EVENT)*/ true)
         {
             // failed to Ctrl+C, resort to killing
-            mpl::log(mpl::Level::warning, ::category, fmt::format("Failed to Ctrl+C, fall back to killing. Error was: {}", GetLastErrorAsString()));
+            mpl::log(mpl::Level::warning, ::category,
+                     fmt::format("Failed to Ctrl+C, fall back to killing. Error was: {}", GetLastErrorAsString()));
             kill();
         }
-   }
+    }
 };
 } // namespace
 
 mp::ProcessFactory::ProcessFactory(const Singleton<ProcessFactory>::PrivatePass& pass)
-    : Singleton<ProcessFactory>::Singleton{pass}
-<<<<<<< HEAD
-=======
-    , ghJob{nullptr}
->>>>>>> 5ab97a54
+    : Singleton<ProcessFactory>::Singleton{pass}, ghJob{nullptr}
 {
     /* Create a Windows Job Object that will ensure all child processes are collected on stop */
     BOOL alreadyInProcessJob;
     bool bSuccess = IsProcessInJob(GetCurrentProcess(), nullptr, &alreadyInProcessJob);
     if (!bSuccess)
     {
-        mpl::log(mpl::Level::warning, ::category, fmt::format("IsProcessInJob failed: error {}", GetLastErrorAsString()));
+        mpl::log(mpl::Level::warning, ::category,
+                 fmt::format("IsProcessInJob failed: error {}", GetLastErrorAsString()));
     }
     if (alreadyInProcessJob)
     {
@@ -158,7 +151,8 @@
     ghJob = CreateJobObject(nullptr, nullptr);
     if (ghJob == nullptr)
     {
-        mpl::log(mpl::Level::warning, ::category, fmt::format("Could not create job object: {}", GetLastErrorAsString()));
+        mpl::log(mpl::Level::warning, ::category,
+                 fmt::format("Could not create job object: {}", GetLastErrorAsString()));
     }
     else
     {
@@ -168,7 +162,8 @@
         jeli.BasicLimitInformation.LimitFlags = JOB_OBJECT_LIMIT_KILL_ON_JOB_CLOSE;
         if (0 == SetInformationJobObject(ghJob, JobObjectExtendedLimitInformation, &jeli, sizeof(jeli)))
         {
-            mpl::log(mpl::Level::warning, ::category, fmt::format("Could not SetInformationJobObject: {}", GetLastErrorAsString()));
+            mpl::log(mpl::Level::warning, ::category,
+                     fmt::format("Could not SetInformationJobObject: {}", GetLastErrorAsString()));
         }
     }
 }
