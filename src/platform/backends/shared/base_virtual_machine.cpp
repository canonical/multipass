--- conflicted
+++ resolved
@@ -97,11 +97,7 @@
                                            const SSHKeyProvider& key_provider,
                                            AvailabilityZone& zone,
                                            const Path& instance_dir)
-<<<<<<< HEAD
-    : VirtualMachine{state, vm_name, instance_dir}, key_provider{key_provider}, zone{zone}
-=======
-    : vm_name{vm_name}, key_provider{key_provider}, instance_dir{instance_dir}
->>>>>>> 72edbd7c
+    : vm_name{vm_name}, key_provider{key_provider}, zone{zone}, instance_dir{instance_dir}
 {
     zone.add_vm(*this);
 }
@@ -111,14 +107,11 @@
                                            const SSHKeyProvider& key_provider,
                                            AvailabilityZone& zone,
                                            const Path& instance_dir)
-<<<<<<< HEAD
-    : VirtualMachine{vm_name, instance_dir}, key_provider{key_provider}, zone{zone}
-=======
     : VirtualMachine{state},
       vm_name{vm_name},
       key_provider{key_provider},
+      zone{zone},
       instance_dir{instance_dir}
->>>>>>> 72edbd7c
 {
     zone.add_vm(*this);
 }
@@ -215,14 +208,14 @@
     if (available)
     {
         state = State::off;
-        update_state();
+        handle_state_update();
         if (was_running)
         {
             start();
 
             // normally the daemon sets the state to running...
             state = State::running;
-            update_state();
+            handle_state_update();
         }
         return;
     }
@@ -230,7 +223,7 @@
     was_running = state == State::running || state == State::starting || state == State::restarting;
     shutdown(ShutdownPolicy::Poweroff);
     state = State::unavailable;
-    update_state();
+    handle_state_update();
 }
 
 std::string mp::BaseVirtualMachine::ssh_exec(const std::string& cmd, bool whisper)
