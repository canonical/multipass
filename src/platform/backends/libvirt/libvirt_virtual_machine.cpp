--- conflicted
+++ resolved
@@ -123,17 +123,6 @@
 
     auto qemu_path = fmt::format("/usr/bin/qemu-system-{}", arch);
 
-<<<<<<< HEAD
-    auto snap = qgetenv("SNAP");
-    if (!snap.isEmpty())
-    {
-        auto snap_path = QDir(snap);
-        snap_path.cd("../current");
-        qemu_path = fmt::format("{}{}", snap_path.path(), qemu_path);
-    }
-
-=======
->>>>>>> 0409d1e8
     return fmt::format(
         "<domain type=\'kvm\'>\n"
         "  <name>{}</name>\n"
