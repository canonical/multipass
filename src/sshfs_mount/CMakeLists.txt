--- conflicted
+++ resolved
@@ -45,15 +45,13 @@
   logger
   sshfs_mount)
 
-<<<<<<< HEAD
 set_target_properties(sshfs_server
   PROPERTIES INSTALL_RPATH "@executable_path/../lib")
-=======
+
 target_include_directories(sshfs_server
   BEFORE
     PRIVATE ${CMAKE_SOURCE_DIR}/src
 )
->>>>>>> 3f38f0a6
 
 install(TARGETS sshfs_server
   DESTINATION bin
